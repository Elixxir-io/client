--- conflicted
+++ resolved
@@ -2,11 +2,8 @@
 
 import (
 	"bytes"
-<<<<<<< HEAD
-=======
 	"gitlab.com/elixxir/client/parse"
 	"gitlab.com/elixxir/client/storage"
->>>>>>> b777391a
 	"gitlab.com/elixxir/crypto/csprng"
 	"gitlab.com/elixxir/crypto/cyclic"
 	dh "gitlab.com/elixxir/crypto/diffieHellman"
@@ -19,9 +16,6 @@
 	"time"
 )
 
-<<<<<<< HEAD
-func TestKey_EncryptDecrypt(t *testing.T) {
-=======
 // Happy path of newKey().
 func Test_newKey(t *testing.T) {
 	expectedKey := &Key{
@@ -117,8 +111,7 @@
 	_ = k.Fingerprint()
 }
 
-func TestKey_EncryptDecrypt_Key(t *testing.T) {
->>>>>>> b777391a
+func TestKey_EncryptDecrypt(t *testing.T) {
 
 	const numTests = 100
 
@@ -136,7 +129,6 @@
 			baseKey: baseKey,
 		}
 
-<<<<<<< HEAD
 		//create the keys
 		k := newKey(s, prng.Uint32())
 
@@ -145,16 +137,6 @@
 
 		//set the contents
 		contents := make([]byte, msg.ContentsSize())
-=======
-		// create the keys
-		k := newKey(s, parse.E2E, prng.Uint32())
-
-		// make the message to be encrypted
-		msg := format.NewMessage()
-
-		// set the contents
-		contents := make([]byte, format.ContentsLen-format.PadMinLen)
->>>>>>> b777391a
 		prng.Read(contents)
 		msg.SetContents(contents)
 
@@ -164,13 +146,8 @@
 		extendedNowBytes := append(nowBytes, 0)
 		msg.SetTimestamp(extendedNowBytes)
 
-<<<<<<< HEAD
-		//Encrypt
+		// Encrypt
 		ecrMsg := k.Encrypt(msg)
-=======
-		// Encrypt
-		ecrMsg := k.Encrypt(*msg)
->>>>>>> b777391a
 
 		if !reflect.DeepEqual(k.Fingerprint(), ecrMsg.GetKeyFP()) {
 			t.Errorf("Fingerprint in the ecrypted payload is wrong: "+
@@ -182,10 +159,7 @@
 
 		if !bytes.Equal(resultMsg.GetContents(), msg.GetContents()) {
 			t.Errorf("contents in the decrypted payload does not match: "+
-<<<<<<< HEAD
 				"Expected: %v, Recieved: %v", msg.GetContents(), resultMsg.GetContents())
-=======
-				"Expected: %v, Recieved: %v", msg.Contents.Get(), resultMsg.Contents.Get())
 		}
 
 		if !bytes.Equal(resultMsg.GetTimestamp(), msg.GetTimestamp()) {
@@ -193,188 +167,8 @@
 				"Expected: %v, Recieved: %v", msg.GetTimestamp(), resultMsg.GetTimestamp())
 		}
 	}
-
-}
-
-func TestKey_EncryptDecrypt_ReKey(t *testing.T) {
-
-	const numTests = 100
-
-	grp := getGroup()
-	rng := csprng.NewSystemRNG()
-	prng := rand.New(rand.NewSource(42))
-
-	for i := 0; i < numTests; i++ {
-		// generate the baseKey and session
-		privateKey := dh.GeneratePrivateKey(dh.DefaultPrivateKeyLength, grp, rng)
-		publicKey := dh.GeneratePublicKey(privateKey, grp)
-		baseKey := dh.GenerateSessionKey(privateKey, publicKey, grp)
-
-		s := &Session{
-			baseKey: baseKey,
-		}
-
-		// create the keys
-		k := newKey(s, parse.Rekey, prng.Uint32())
-
-		// make the message to be encrypted
-		msg := format.NewMessage()
-
-		// set the contents
-		contents := make([]byte, format.ContentsLen-format.PadMinLen)
-		prng.Read(contents)
-		msg.Contents.SetRightAligned(contents)
-
-		// set the timestamp
-		now := time.Now()
-		nowBytes, _ := now.MarshalBinary()
-		extendedNowBytes := append(nowBytes, 0)
-		msg.SetTimestamp(extendedNowBytes)
-
-		// Encrypt
-		ecrMsg := k.Encrypt(*msg)
-
-		if !reflect.DeepEqual(k.Fingerprint(), ecrMsg.GetKeyFP()) {
-			t.Errorf("Fingerprint in the ecrypted payload is wrong: "+
-				"Expected: %+v, Recieved: %+v", k.Fingerprint(), ecrMsg.GetKeyFP())
-		}
-
-		// Decrypt
-		resultMsg, _ := k.Decrypt(ecrMsg)
-
-		if !bytes.Equal(resultMsg.Contents.Get(), msg.Contents.Get()) {
-			t.Errorf("contents in the decrypted payload does not match: "+
-				"Expected: %v, Recieved: %v", msg.Contents.Get(), resultMsg.Contents.Get())
-		}
-
-		if !bytes.Equal(resultMsg.GetTimestamp(), msg.GetTimestamp()) {
-			t.Errorf("timestamp in the decrypted payload does not match: "+
-				"Expected: %v, Recieved: %v", msg.GetTimestamp(), resultMsg.GetTimestamp())
-		}
-	}
-
-}
-
-func TestKey_EncryptDecrypt_Key_Unsafe(t *testing.T) {
-
-	const numTests = 100
-
-	grp := getGroup()
-	rng := csprng.NewSystemRNG()
-	prng := rand.New(rand.NewSource(42))
-
-	for i := 0; i < numTests; i++ {
-		// generate the baseKey and session
-		privateKey := dh.GeneratePrivateKey(dh.DefaultPrivateKeyLength, grp, rng)
-		publicKey := dh.GeneratePublicKey(privateKey, grp)
-		baseKey := dh.GenerateSessionKey(privateKey, publicKey, grp)
-
-		s := &Session{
-			baseKey: baseKey,
-		}
-
-		// create the keys
-		k := newKey(s, parse.E2E, 1)
-
-		// make the message to be encrypted
-		msg := format.NewMessage()
-
-		// set the contents
-		contents := make([]byte, format.ContentsLen)
-		prng.Read(contents)
-		msg.Contents.Set(contents)
-
-		// set the timestamp
-		now := time.Now()
-		nowBytes, _ := now.MarshalBinary()
-		extendedNowBytes := append(nowBytes, 0)
-		msg.SetTimestamp(extendedNowBytes)
-
-		// Encrypt
-		ecrMsg := k.EncryptUnsafe(*msg)
-
-		if !reflect.DeepEqual(k.Fingerprint(), ecrMsg.GetKeyFP()) {
-			t.Errorf("Fingerprint in the ecrypted payload is wrong: "+
-				"Expected: %+v, Recieved: %+v", k.Fingerprint(), ecrMsg.GetKeyFP())
-		}
-
-		// Decrypt
-		resultMsg, _ := k.DecryptUnsafe(ecrMsg)
-
-		if !bytes.Equal(resultMsg.Contents.Get(), msg.Contents.Get()) {
-			t.Errorf("contents in the decrypted payload does not match: "+
-				"Expected: %v, Recieved: %v", msg.Contents.Get(), resultMsg.Contents.Get())
->>>>>>> b777391a
-		}
-
-		if !bytes.Equal(resultMsg.GetTimestamp(), msg.GetTimestamp()) {
-			t.Errorf("timestamp in the decrypted payload does not match: "+
-				"Expected: %v, Recieved: %v", msg.GetTimestamp(), resultMsg.GetTimestamp())
-		}
-	}
-}
-
-<<<<<<< HEAD
-=======
-func TestKey_EncryptDecrypt_ReKey_Unsafe(t *testing.T) {
-
-	const numTests = 100
-
-	grp := getGroup()
-	rng := csprng.NewSystemRNG()
-	prng := rand.New(rand.NewSource(42))
-
-	for i := 0; i < numTests; i++ {
-		// generate the baseKey and session
-		privateKey := dh.GeneratePrivateKey(dh.DefaultPrivateKeyLength, grp, rng)
-		publicKey := dh.GeneratePublicKey(privateKey, grp)
-		baseKey := dh.GenerateSessionKey(privateKey, publicKey, grp)
-
-		s := &Session{
-			baseKey: baseKey,
-		}
-
-		// create the keys
-		k := newKey(s, parse.E2E, 1)
-
-		// make the message to be encrypted
-		msg := format.NewMessage()
-
-		// set the contents
-		contents := make([]byte, format.ContentsLen)
-		prng.Read(contents)
-		msg.Contents.Set(contents)
-
-		// set the timestamp
-		now := time.Now()
-		nowBytes, _ := now.MarshalBinary()
-		extendedNowBytes := append(nowBytes, 0)
-		msg.SetTimestamp(extendedNowBytes)
-
-		// Encrypt
-		ecrMsg := k.EncryptUnsafe(*msg)
-
-		if !reflect.DeepEqual(k.Fingerprint(), ecrMsg.GetKeyFP()) {
-			t.Errorf("Fingerprint in the ecrypted payload is wrong: "+
-				"Expected: %+v, Recieved: %+v", k.Fingerprint(), ecrMsg.GetKeyFP())
-		}
-
-		// Decrypt
-		resultMsg, _ := k.DecryptUnsafe(ecrMsg)
-
-		if !bytes.Equal(resultMsg.Contents.Get(), msg.Contents.Get()) {
-			t.Errorf("contents in the decrypted payload does not match: "+
-				"Expected: %v, Recieved: %v", msg.Contents.Get(), resultMsg.Contents.Get())
-		}
-
-		if !bytes.Equal(resultMsg.GetTimestamp(), msg.GetTimestamp()) {
-			t.Errorf("timestamp in the decrypted payload does not match: "+
-				"Expected: %v, Recieved: %v", msg.GetTimestamp(), resultMsg.GetTimestamp())
-		}
-	}
-
-}
->>>>>>> b777391a
+}
+
 
 // Happy path of Key.denoteUse().
 func TestKey_denoteUse(t *testing.T) {
