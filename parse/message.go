--- conflicted
+++ resolved
@@ -1,13 +1,11 @@
+////////////////////////////////////////////////////////////////////////////////
+// Copyright © 2018 Privategrity Corporation                                   /
+//                                                                             /
+// All rights reserved.                                                        /
+////////////////////////////////////////////////////////////////////////////////
+
 package parse
 
-<<<<<<< HEAD
-import "gitlab.com/privategrity/client/globals"
-
-type Message struct {
-	TypedBody
-	Sender globals.UserID
-	Receiver globals.UserID
-=======
 import (
 	"gitlab.com/privategrity/client/user"
 )
@@ -16,5 +14,4 @@
 	TypedBody
 	Sender   user.ID
 	Receiver user.ID
->>>>>>> 12702356
 }