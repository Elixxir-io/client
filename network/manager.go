--- conflicted
+++ resolved
@@ -92,11 +92,7 @@
 	// Set up gateway.Sender
 	poolParams := gateway.DefaultPoolParams()
 	poolParams.PoolSize = 10
-<<<<<<< HEAD
-	m.sender, err = gateway.NewSender(poolParams, m.Rng,
-=======
 	m.sender, err = gateway.NewSender(poolParams, rng,
->>>>>>> 886a48f3
 		ndf, comms, session, m.NodeRegistration)
 	if err != nil {
 		return nil, err
