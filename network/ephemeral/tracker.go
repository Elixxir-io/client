--- conflicted
+++ resolved
@@ -64,13 +64,8 @@
 		protoIds, err := ephemeral.GetIdsByRange(ourId, receptionStore.GetIDSize(),
 			now.UnixNano(), now.Sub(lastCheck))
 
-<<<<<<< HEAD
-		jww.INFO.Printf("Now: %d, LastCheck: %d (%v), Different: %d (%v)",
+		jww.DEBUG.Printf("Now: %d, LastCheck: %v (%v), Different: %v (%v)",
 			now.UnixNano(), lastCheck.Unix(), lastCheck, now.Sub(lastCheck), now.Sub(lastCheck))
-=======
-		jww.DEBUG.Printf("Now: %d, LastCheck: %v (%v), Different: %v (%v)",
-			now.UnixNano(), lastCheck, lastCheck, now.Sub(lastCheck), now.Sub(lastCheck))
->>>>>>> 8f0121d7
 
 		jww.DEBUG.Printf("protoIds Count: %d", len(protoIds))
 
