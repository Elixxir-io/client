--- conflicted
+++ resolved
@@ -154,52 +154,6 @@
 
 		// TODO: ClientErr needs to know the source of the error and it doesn't yet
 		// Iterate over ClientErrors for each RoundUpdate
-<<<<<<< HEAD
-		for _, update := range pollResp.Updates {
-
-			// Ignore irrelevant updates
-			if update.State != uint32(states.COMPLETED) && update.State != uint32(states.FAILED) {
-				continue
-			}
-
-			for _, clientErr := range update.ClientErrors {
-
-				// If this Client appears in the ClientError
-				if bytes.Equal(clientErr.ClientId, m.Session.GetUser().TransmissionID.Marshal()) {
-
-					// Obtain relevant NodeGateway information
-					nGw, err := m.Instance.GetNodeAndGateway(gwHost.GetId())
-					if err != nil {
-						jww.ERROR.Printf("Unable to get NodeGateway: %+v", err)
-						return
-					}
-					nid, err := nGw.Node.GetNodeId()
-					if err != nil {
-						jww.ERROR.Printf("Unable to get NodeID: %+v", err)
-						return
-					}
-
-					// FIXME: Should be able to trigger proper type of round event
-					// FIXME: without mutating the RoundInfo. Signature also needs verified
-					// FIXME: before keys are deleted
-					update.State = uint32(states.FAILED)
-					rnd, err := m.Instance.GetWrappedRound(id.Round(update.ID))
-					if err != nil {
-						jww.ERROR.Printf("Failed to report client error: "+
-							"Could not get round for event triggering: "+
-							"Unable to get round %d from instance: %+v",
-							id.Round(update.ID), err)
-						break
-					}
-					m.Instance.GetRoundEvents().TriggerRoundEvent(rnd)
-
-					// delete all existing keys and trigger a re-registration with the relevant Node
-					m.Session.Cmix().Remove(nid)
-					m.Instance.GetAddGatewayChan() <- nGw
-				}
-			}
-		}
-=======
 		//for _, update := range pollResp.Updates {
 		//
 		//	// Ignore irrelevant updates
@@ -244,7 +198,6 @@
 		//		}
 		//	}
 		//}
->>>>>>> 2f7b04d4
 	}
 
 	// ---- Identity Specific Round Processing -----
@@ -302,52 +255,25 @@
 
 	roundsWithMessages2 := identity.UR.Iterate(func(rid id.Round) bool {
 		if gwRoundsState.Checked(rid) {
-<<<<<<< HEAD
-			return rounds.Checker(rid, filterList)
-=======
 			return rounds.Checker(rid, filterList, identity.CR)
->>>>>>> 2f7b04d4
 		}
 		return false
 	}, roundsUnknown)
 
 	for _, rid := range roundsWithMessages {
-<<<<<<< HEAD
-		if m.checked.Check(identity, rid) {
+		if identity.CR.Check(rid) {
 			m.round.GetMessagesFromRound(rid, identity)
 		}
 	}
+
+	identity.CR.Prune()
+	err = identity.CR.SaveCheckedRounds()
+	if err != nil {
+		jww.ERROR.Printf("Could not save rounds for identity %d (%s): %+v",
+			identity.EphId.Int64(), identity.Source, err)
+	}
+
 	for _, rid := range roundsWithMessages2 {
 		m.round.GetMessagesFromRound(rid, identity)
 	}
-
-	earliestToKeep := getEarliestToKeep(m.param.KnownRoundsThreshold,
-		gwRoundsState.GetLastChecked())
-
-	m.checked.Prune(identity, earliestToKeep)
-
-}
-
-func getEarliestToKeep(delta uint, lastchecked id.Round) id.Round {
-	if uint(lastchecked) < delta {
-		return 0
-	}
-	return lastchecked - id.Round(delta)
-=======
-		if identity.CR.Check(rid) {
-			m.round.GetMessagesFromRound(rid, identity)
-		}
-	}
-
-	identity.CR.Prune()
-	err = identity.CR.SaveCheckedRounds()
-	if err != nil {
-		jww.ERROR.Printf("Could not save rounds for identity %d (%s): %+v",
-			identity.EphId.Int64(), identity.Source, err)
-	}
-
-	for _, rid := range roundsWithMessages2 {
-		m.round.GetMessagesFromRound(rid, identity)
-	}
->>>>>>> 2f7b04d4
 }