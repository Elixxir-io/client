--- conflicted
+++ resolved
@@ -25,6 +25,9 @@
 import (
 	"bytes"
 	"fmt"
+	"math"
+	"time"
+
 	jww "github.com/spf13/jwalterweatherman"
 	"gitlab.com/elixxir/client/interfaces"
 	"gitlab.com/elixxir/client/network/gateway"
@@ -35,15 +38,10 @@
 	"gitlab.com/xx_network/comms/connect"
 	"gitlab.com/xx_network/crypto/csprng"
 	"gitlab.com/xx_network/primitives/id"
-	"math"
-	"time"
 )
 
 const debugTrackPeriod = 1 * time.Minute
-<<<<<<< HEAD
-=======
 const maxChecked = 100000
->>>>>>> e591246c
 
 //comms interface makes testing easier
 type followNetworkComms interface {
@@ -65,11 +63,7 @@
 			rng.Close()
 			done = true
 		case <-ticker.C:
-<<<<<<< HEAD
 			m.follow(report, rng, m.Comms)
-=======
-			m.follow(rng, m.Comms)
->>>>>>> e591246c
 		case <-TrackTicker.C:
 			jww.INFO.Println(m.tracker.Report())
 			m.tracker = newPollTracker()
@@ -78,11 +72,7 @@
 }
 
 // executes each iteration of the follower
-<<<<<<< HEAD
 func (m *manager) follow(report interfaces.ClientErrorReport, rng csprng.Source, comms followNetworkComms) {
-=======
-func (m *manager) follow(rng csprng.Source, comms followNetworkComms) {
->>>>>>> e591246c
 
 	//get the identity we will poll for
 	identity, err := m.Session.Reception().GetIdentity(rng)
