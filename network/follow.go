--- conflicted
+++ resolved
@@ -101,15 +101,11 @@
 	}
 	var filterList []*bloom.Ring
 	for _, f := range pollResp.BloomFilters {
-<<<<<<< HEAD
 		jww.INFO.Printf("Bloom Filter received: %v", f)
-		filter := &bloom.Ring{}
-=======
 		filter, err := bloom.InitByParameters(bloomFilterSize, bloomFilterHashes)
 		if err != nil {
 			jww.FATAL.Panicf("Unable to create a bloom filter: %v", err)
 		}
->>>>>>> 6006b693
 		if err := filter.UnmarshalBinary(f); err != nil {
 			jww.WARN.Printf("Failed to unmarshal filter: %+v", err)
 			continue
