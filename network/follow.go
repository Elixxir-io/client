///////////////////////////////////////////////////////////////////////////////
// Copyright © 2020 xx network SEZC                                          //
//                                                                           //
// Use of this source code is governed by a license that can be found in the //
// LICENSE file                                                              //
///////////////////////////////////////////////////////////////////////////////

package network

// follow.go tracks the network for:
//   1. The status of the network and its accessibility
//   2. New/Active/Complete rounds and their contact gateways
//   3. Node addition and removal
// This information is tracked by polling a gateway for the network definition
// file (NDF). Once it detects an event it sends it off to the proper channel
// for a worker to update the client state (add/remove a node, check for
// messages at a gateway, etc). See:
//   - /node/register.go for add/remove node events
//   - /rounds/historical.go for old round retrieval
//   - /rounds/retrieve.go for message retrieval
//   - /message/handle.go decryption, partitioning, and signaling of messages
//   - /health/tracker.go - tracks the state of the network through the network
//		instance

import (
	"fmt"
<<<<<<< HEAD
=======
	"math"
	"sync/atomic"
>>>>>>> 646f2a6a
	"time"

	jww "github.com/spf13/jwalterweatherman"
	"gitlab.com/elixxir/client/interfaces"
	"gitlab.com/elixxir/client/network/rounds"
	pb "gitlab.com/elixxir/comms/mixmessages"
	"gitlab.com/elixxir/primitives/knownRounds"
	"gitlab.com/xx_network/comms/connect"
	"gitlab.com/xx_network/crypto/csprng"
	"gitlab.com/xx_network/primitives/id"
)

const debugTrackPeriod = 1 * time.Minute

//comms interface makes testing easier
type followNetworkComms interface {
	GetHost(hostId *id.ID) (*connect.Host, bool)
	SendPoll(host *connect.Host, message *pb.GatewayPoll) (*pb.GatewayPollResponse, error)
}

// followNetwork polls the network to get updated on the state of nodes, the
// round status, and informs the client when messages can be retrieved.
func (m *manager) followNetwork(report interfaces.ClientErrorReport, quitCh <-chan struct{}) {
	ticker := time.NewTicker(m.param.TrackNetworkPeriod)
	TrackTicker := time.NewTicker(debugTrackPeriod)
	rng := m.Rng.GetStream()

	done := false
	for !done {
		select {
		case <-quitCh:
			rng.Close()
			done = true
		case <-ticker.C:
			m.follow(report, rng, m.Comms)
		case <-TrackTicker.C:
			numPolls := atomic.SwapUint64(m.tracker, 0)
			jww.INFO.Printf("Polled the network %d times in the " +
				"last %s", numPolls, debugTrackPeriod)
		}
	}
}

// executes each iteration of the follower
func (m *manager) follow(report interfaces.ClientErrorReport, rng csprng.Source, comms followNetworkComms) {

	//get the identity we will poll for
	identity, err := m.Session.Reception().GetIdentity(rng)
	if err != nil {
		jww.FATAL.Panicf("Failed to get an identity, this should be "+
			"impossible: %+v", err)
	}

	atomic.AddUint64(m.tracker, 1)

	// Get client version for poll
	version := m.Session.GetClientVersion()

	// Poll network updates
	pollReq := pb.GatewayPoll{
		Partial: &pb.NDFHash{
			Hash: m.Instance.GetPartialNdf().GetHash(),
		},
		LastUpdate:     uint64(m.Instance.GetLastUpdateID()),
		ReceptionID:    identity.EphId[:],
		StartTimestamp: identity.StartRequest.UnixNano(),
		EndTimestamp:   identity.EndRequest.UnixNano(),
		ClientVersion:  []byte(version.String()),
	}

	result, err := m.GetSender().SendToAny(func(host *connect.Host) (interface{}, error) {
		jww.DEBUG.Printf("Executing poll for %v(%s) range: %s-%s(%s) from %s",
			identity.EphId.Int64(), identity.Source, identity.StartRequest,
			identity.EndRequest, identity.EndRequest.Sub(identity.StartRequest), host.GetId())
		result, err := comms.SendPoll(host, &pollReq)
		if err != nil {
			report(
				"NetworkFollower",
				fmt.Sprintf("Failed to poll network, \"%s\", Gateway: %s", err.Error(), host.String()),
				fmt.Sprintf("%+v", err),
			)
			jww.ERROR.Printf("Unable to poll %s for NDF: %+v", host, err)
		}
		return result, err
	})
	if err != nil {
<<<<<<< HEAD
=======
		if report!=nil{
			report(
				"NetworkFollower",
				fmt.Sprintf("Failed to poll network, \"%s\", Gateway: %s", err.Error(), gwHost.String()),
				fmt.Sprintf("%+v", err),
			)
		}
		jww.ERROR.Printf("Unable to poll %s for NDF: %+v", gwHost, err)
>>>>>>> 646f2a6a
		return
	}
	pollResp := result.(*pb.GatewayPollResponse)

	// ---- Process Network State Update Data ----
	gwRoundsState := &knownRounds.KnownRounds{}
	err = gwRoundsState.Unmarshal(pollResp.KnownRounds)
	if err != nil {
		jww.ERROR.Printf("Failed to unmarshal: %+v", err)
		return
	}

	// ---- Node Events ----
	// NOTE: this updates the structure, AND sends events over the node
	//       update channels about new and removed nodes
	if pollResp.PartialNDF != nil {
		err = m.Instance.UpdatePartialNdf(pollResp.PartialNDF)
		if err != nil {
			jww.ERROR.Printf("Unable to update partial NDF: %+v", err)
			return
		}

		// update gateway connections
		m.GetSender().UpdateNdf(m.GetInstance().GetPartialNdf().Get())
	}

	//check that the stored address space is correct
	m.Session.Reception().UpdateIdSize(uint(m.Instance.GetPartialNdf().Get().AddressSpaceSize))
	// Updates any id size readers of a network compliant id size
	m.Session.Reception().MarkIdSizeAsSet()
	// NOTE: this updates rounds and updates the tracking of the health of the
	// network
	if pollResp.Updates != nil {
		err = m.Instance.RoundUpdates(pollResp.Updates)
		if err != nil {
			jww.ERROR.Printf("%+v", err)
			return
		}

		// TODO: ClientErr needs to know the source of the error and it doesn't yet
		// Iterate over ClientErrors for each RoundUpdate
		//for _, update := range pollResp.Updates {
		//
		//	// Ignore irrelevant updates
		//	if update.State != uint32(states.COMPLETED) && update.State != uint32(states.FAILED) {
		//		continue
		//	}
		//
		//	for _, clientErr := range update.ClientErrors {
		//		// If this Client appears in the ClientError
		//		if bytes.Equal(clientErr.ClientId, m.Session.GetUser().TransmissionID.Marshal()) {
		//
		//			// Obtain relevant NodeGateway information
		//			// TODO ???
		//			nGw, err := m.Instance.GetNodeAndGateway(gwHost.GetId())
		//			if err != nil {
		//				jww.ERROR.Printf("Unable to get NodeGateway: %+v", err)
		//				return
		//			}
		//			nid, err := nGw.Node.GetNodeId()
		//			if err != nil {
		//				jww.ERROR.Printf("Unable to get NodeID: %+v", err)
		//				return
		//			}
		//
		//			// FIXME: Should be able to trigger proper type of round event
		//			// FIXME: without mutating the RoundInfo. Signature also needs verified
		//			// FIXME: before keys are deleted
		//			update.State = uint32(states.FAILED)
		//			rnd, err := m.Instance.GetWrappedRound(id.Round(update.ID))
		//			if err != nil {
		//				jww.ERROR.Printf("Failed to report client error: "+
		//					"Could not get round for event triggering: "+
		//					"Unable to get round %d from instance: %+v",
		//					id.Round(update.ID), err)
		//				break
		//			}
		//			m.Instance.GetRoundEvents().TriggerRoundEvent(rnd)
		//
		//			// delete all existing keys and trigger a re-registration with the relevant Node
		//			m.Session.Cmix().Remove(nid)
		//			m.Instance.GetAddGatewayChan() <- nGw
		//		}
		//	}
		//}
	}

	// ---- Identity Specific Round Processing -----
	if identity.Fake {
		jww.DEBUG.Printf("not processing result, identity.Fake == true")
		return
	}

	if len(pollResp.Filters.Filters) == 0 {
		jww.TRACE.Printf("No filters found for the passed ID %d (%s), "+
			"skipping processing.", identity.EphId.Int64(), identity.Source)
		return
	}

	//get the range fo filters which are valid for the identity
	filtersStart, filtersEnd, outOfBounds := rounds.ValidFilterRange(identity, pollResp.Filters)

	//check if there are any valid filters returned
	if outOfBounds {
		return
	}


	//prepare the filter objects for processing
	filterList := make([]*rounds.RemoteFilter, 0, filtersEnd-filtersStart)
	for i := filtersStart; i < filtersEnd; i++ {
		if len(pollResp.Filters.Filters[i].Filter) != 0 {
			filterList= append(filterList,rounds.NewRemoteFilter(pollResp.Filters.Filters[i]))
		}
	}

	// check rounds using the round checker function which determines if there
	// are messages waiting in rounds and then sends signals to the appropriate
	// handling threads
	roundChecker := func(rid id.Round) bool {
		return rounds.Checker(rid, filterList)
	}

	// move the earliest unknown round tracker forward to the earliest
	// tracked round if it is behind
	earliestTrackedRound := id.Round(pollResp.EarliestRound)
	updated, _ := identity.ER.Set(earliestTrackedRound)

	// loop through all rounds the client does not know about and the gateway
	// does, checking the bloom filter for the user to see if there are
	// messages for the user (bloom not implemented yet)
	//threshold is the earliest round that will not be excluded from earliest remaining
	earliestRemaining, roundsWithMessages, roundsUnknown := gwRoundsState.RangeUnchecked(updated,
		m.param.KnownRoundsThreshold, roundChecker)
	_, changed := identity.ER.Set(earliestRemaining)
	if changed {
		jww.TRACE.Printf("External returns of RangeUnchecked: %d, %v, %v", earliestRemaining, roundsWithMessages, roundsUnknown)
		jww.DEBUG.Printf("New Earliest Remaining: %d", earliestRemaining)
	}

	roundsWithMessages2 := identity.UR.Iterate(func(rid id.Round) bool {
		if gwRoundsState.Checked(rid) {
			return rounds.Checker(rid, filterList)
		}
		return false
	}, roundsUnknown)

	for _, rid := range roundsWithMessages {
		if m.checked.Check(identity, rid) {
			m.round.GetMessagesFromRound(rid, identity)
		}
	}
	for _, rid := range roundsWithMessages2 {
		m.round.GetMessagesFromRound(rid, identity)
	}

	earliestToKeep := getEarliestToKeep(m.param.KnownRoundsThreshold,
		gwRoundsState.GetLastChecked())

	m.checked.Prune(identity, earliestToKeep)

}

func getEarliestToKeep(delta uint, lastchecked id.Round) id.Round {
	if uint(lastchecked) < delta {
		return 0
	}
	return lastchecked - id.Round(delta)
}<|MERGE_RESOLUTION|>--- conflicted
+++ resolved
@@ -24,13 +24,8 @@
 
 import (
 	"fmt"
-<<<<<<< HEAD
-=======
-	"math"
 	"sync/atomic"
->>>>>>> 646f2a6a
 	"time"
-
 	jww "github.com/spf13/jwalterweatherman"
 	"gitlab.com/elixxir/client/interfaces"
 	"gitlab.com/elixxir/client/network/rounds"
@@ -105,27 +100,18 @@
 			identity.EndRequest, identity.EndRequest.Sub(identity.StartRequest), host.GetId())
 		result, err := comms.SendPoll(host, &pollReq)
 		if err != nil {
-			report(
-				"NetworkFollower",
-				fmt.Sprintf("Failed to poll network, \"%s\", Gateway: %s", err.Error(), host.String()),
-				fmt.Sprintf("%+v", err),
-			)
+			if report != nil {
+				report(
+					"NetworkFollower",
+					fmt.Sprintf("Failed to poll network, \"%s\", Gateway: %s", err.Error(), host.String()),
+					fmt.Sprintf("%+v", err),
+				)
+			}
 			jww.ERROR.Printf("Unable to poll %s for NDF: %+v", host, err)
 		}
 		return result, err
 	})
 	if err != nil {
-<<<<<<< HEAD
-=======
-		if report!=nil{
-			report(
-				"NetworkFollower",
-				fmt.Sprintf("Failed to poll network, \"%s\", Gateway: %s", err.Error(), gwHost.String()),
-				fmt.Sprintf("%+v", err),
-			)
-		}
-		jww.ERROR.Printf("Unable to poll %s for NDF: %+v", gwHost, err)
->>>>>>> 646f2a6a
 		return
 	}
 	pollResp := result.(*pb.GatewayPollResponse)
