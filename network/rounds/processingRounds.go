///////////////////////////////////////////////////////////////////////////////
// Copyright © 2020 xx network SEZC                                          //
//                                                                           //
// Use of this source code is governed by a license that can be found in the //
// LICENSE file                                                              //
///////////////////////////////////////////////////////////////////////////////

package rounds

// File for storing info about which rounds are processing

import (
	"crypto/md5"
	"encoding/binary"
	"fmt"
	"gitlab.com/xx_network/primitives/id"
	"gitlab.com/xx_network/primitives/id/ephemeral"
	"sync"
)

type Status uint8

const (
	NotProcessing Status = iota
	Processing
	Done
)

func (s Status)String()string{
	switch s{
	case NotProcessing:
		return "NotProcessing"
	case Processing:
		return "Processing"
	case Done:
		return "Done"
	default:
		return fmt.Sprintf("Unknown Status: %d", s)
	}
}


type status struct {
	failCount  uint
<<<<<<< HEAD
	Status
=======
	processing bool
	done       bool
>>>>>>> 18d219f9
}

// processing struct with a lock so it can be managed with concurrent threads.
type processing struct {
	rounds map[hashID]*status
	sync.RWMutex
}

type hashID [16]byte

func makeHashID(round id.Round, eph ephemeral.Id, source *id.ID) hashID {
	h := md5.New()
	ridbytes := make([]byte, 8)
	binary.BigEndian.PutUint64(ridbytes, uint64(round))
	h.Write(ridbytes)
	h.Write(eph[:])
	h.Write(source.Bytes())

	hBytes := h.Sum(nil)
	hid := hashID{}
	copy(hid[:], hBytes)
	return hid
}

// newProcessingRounds returns a new processing rounds object.
func newProcessingRounds() *processing {
	return &processing{
		rounds: make(map[hashID]*status),
	}
}

// Process adds a round to the list of processing rounds. The returned boolean
// is true when the round changes from "not processing" to "processing". The
// returned count is the number of times the round has been processed.
func (pr *processing) Process(round id.Round, eph ephemeral.Id, source *id.ID) (Status, uint) {
	hid := makeHashID(round, eph, source)

	pr.Lock()
	defer pr.Unlock()

<<<<<<< HEAD
	var rs *status
	var ok bool
=======
	if rs, ok := pr.rounds[hid]; ok {
		if rs.processing {
			return false, false, rs.failCount
		} else if rs.done {
			return false, true, 0
		}
		rs.processing = true

		return true, false, rs.failCount
	}
>>>>>>> 18d219f9

	if rs, ok = pr.rounds[hid]; ok && rs.Status == NotProcessing {
		rs.Status = Processing
		return NotProcessing, rs.failCount
	}else if !ok{
		rs = &status{
			failCount: 0,
			Status:    Processing,
		}
		pr.rounds[hid] = rs
		return NotProcessing, rs.failCount
	}

	return rs.Status, rs.failCount
}

// IsProcessing determines if a round ID is marked as processing.
func (pr *processing) IsProcessing(round id.Round, eph ephemeral.Id, source *id.ID) bool {
	hid := makeHashID(round, eph, source)
	pr.RLock()
	defer pr.RUnlock()

	if rs, ok := pr.rounds[hid]; ok {
		return rs.Status == Processing
	}

	return false
}

// Fail sets a round's processing status to failed and increments its fail
// counter so that it can be retried.
func (pr *processing) Fail(round id.Round, eph ephemeral.Id, source *id.ID) {
	hid := makeHashID(round, eph, source)
	pr.Lock()
	defer pr.Unlock()
	if rs, ok := pr.rounds[hid]; ok {
		rs.Status = NotProcessing
		rs.failCount++
	}
}

// Done deletes a round from the processing list.
func (pr *processing) Done(round id.Round, eph ephemeral.Id, source *id.ID) {
	hid := makeHashID(round, eph, source)
	pr.Lock()
	defer pr.Unlock()
	if rs, ok := pr.rounds[hid]; ok {
		rs.Status = Done
	}
}

// NotProcessing sets a round's processing status to failed so that it can be
// retried but does not increment its fail counter.
func (pr *processing) NotProcessing(round id.Round, eph ephemeral.Id, source *id.ID) {
	hid := makeHashID(round, eph, source)
	pr.Lock()
	defer pr.Unlock()
	if rs, ok := pr.rounds[hid]; ok {
		rs.Status = NotProcessing
	}
}

// Done deletes a round from the processing list.
func (pr *processing) Delete(round id.Round, eph ephemeral.Id, source *id.ID) {
	hid := makeHashID(round, eph, source)
	pr.Lock()
	defer pr.Unlock()
	delete(pr.rounds, hid)
}<|MERGE_RESOLUTION|>--- conflicted
+++ resolved
@@ -42,12 +42,7 @@
 
 type status struct {
 	failCount  uint
-<<<<<<< HEAD
 	Status
-=======
-	processing bool
-	done       bool
->>>>>>> 18d219f9
 }
 
 // processing struct with a lock so it can be managed with concurrent threads.
@@ -88,21 +83,8 @@
 	pr.Lock()
 	defer pr.Unlock()
 
-<<<<<<< HEAD
 	var rs *status
 	var ok bool
-=======
-	if rs, ok := pr.rounds[hid]; ok {
-		if rs.processing {
-			return false, false, rs.failCount
-		} else if rs.done {
-			return false, true, 0
-		}
-		rs.processing = true
-
-		return true, false, rs.failCount
-	}
->>>>>>> 18d219f9
 
 	if rs, ok = pr.rounds[hid]; ok && rs.Status == NotProcessing {
 		rs.Status = Processing
