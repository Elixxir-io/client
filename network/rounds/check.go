///////////////////////////////////////////////////////////////////////////////
// Copyright © 2020 xx network SEZC                                          //
//                                                                           //
// Use of this source code is governed by a license that can be found in the //
// LICENSE file                                                              //
///////////////////////////////////////////////////////////////////////////////

package rounds

import (
	"encoding/binary"
	jww "github.com/spf13/jwalterweatherman"
	bloom "gitlab.com/elixxir/bloomfilter"
	"gitlab.com/elixxir/client/storage/reception"
	"gitlab.com/xx_network/primitives/id"
)

// the round checker is a single use function which is meant to be wrapped
// and adhere to the knownRounds checker interface. it receives a round ID and
// looks up the state of that round to determine if the client has a message
// waiting in it.
// It will return true if it can conclusively determine no message exists,
// returning false and set the round to processing if it needs further
// investigation.
// Once it determines messages might be waiting in a round, it determines
// if the information about that round is already present, if it is the data is
// sent to Message Retrieval Workers, otherwise it is sent to Historical Round
// Retrieval
func (m *Manager) Checker(roundID id.Round, filters []*RemoteFilter, identity reception.IdentityUse) bool {
	jww.DEBUG.Printf("Checker(roundID: %d)", roundID)
	// Set round to processing, if we can
	processing, count := m.p.Process(roundID)
	if !processing {
		// if is already processing, ignore
		return false
	}

	//if the number of times the round has been checked has hit the max, drop it
	if count == m.params.MaxAttemptsCheckingARound {
		jww.ERROR.Printf("Looking up Round %v failed the maximum number "+
			"of times (%v), stopping retrval attempt", roundID,
			m.params.MaxAttemptsCheckingARound)
		m.p.Done(roundID)
		return true
	}

	//find filters that could have the round
	var potentialFilters []*bloom.Bloom

	for _, filter := range filters {
		if filter.FirstRound() <= roundID && filter.LastRound() >= roundID {
			potentialFilters = append(potentialFilters, filter.GetFilter())
		}
	}

	hasRound := false
	//check if the round is in any of the potential filters
	if len(potentialFilters) > 0 {
		serialRid := serializeRound(roundID)
		for _, f := range potentialFilters {
			if f.Test(serialRid) {
				hasRound = true
				break
			}
		}
	}

	//if it is not present, set the round as checked
	//that means no messages are available for the user in the round
	if !hasRound {
		m.p.Done(roundID)
		return true
	}

	// Go get the round from the round infos, if it exists
	ri, err := m.Instance.GetRound(roundID)
	if err != nil || m.params.ForceHistoricalRounds {
		if m.params.ForceHistoricalRounds {
			jww.WARN.Printf("Forcing use of historical rounds for round ID %d.",
				roundID)
		}
		jww.DEBUG.Printf("HistoricalRound <- %d", roundID)
		// If we didn't find it, send to Historical Rounds Retrieval
		m.historicalRounds <- historicalRoundRequest{
			rid:      roundID,
			identity: identity,
		}
	} else {
		jww.DEBUG.Printf("lookupRoundMessages <- %d", roundID)
<<<<<<< HEAD
		// IF found, send to Message Retrieval Workers
		m.lookupRoundMessages <- roundLookup{
			roundInfo: ri,
			identity:  identity,
		}
=======
		// If found, send to Message Retrieval Workers
		m.lookupRoundMessages <- ri
>>>>>>> 50b69bc6
	}

	return false
}

func serializeRound(roundId id.Round) []byte {
	b := make([]byte, 8)
	binary.LittleEndian.PutUint64(b, uint64(roundId))
	return b
}<|MERGE_RESOLUTION|>--- conflicted
+++ resolved
@@ -87,16 +87,11 @@
 		}
 	} else {
 		jww.DEBUG.Printf("lookupRoundMessages <- %d", roundID)
-<<<<<<< HEAD
-		// IF found, send to Message Retrieval Workers
+		// If found, send to Message Retrieval Workers
 		m.lookupRoundMessages <- roundLookup{
 			roundInfo: ri,
 			identity:  identity,
 		}
-=======
-		// If found, send to Message Retrieval Workers
-		m.lookupRoundMessages <- ri
->>>>>>> 50b69bc6
 	}
 
 	return false
