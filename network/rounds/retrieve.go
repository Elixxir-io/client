--- conflicted
+++ resolved
@@ -64,30 +64,6 @@
 				gwId.SetType(id.Gateway)
 				gwIds[i] = gwId
 			}
-
-<<<<<<< HEAD
-			// If ForceMessagePickupRetry, we are forcing processUncheckedRounds by
-			// randomly not picking up messages
-			var bundle message.Bundle
-			if m.params.ForceMessagePickupRetry {
-				jww.DEBUG.Printf("Forcing message pickup retry")
-				bundle, err = m.forceMessagePickupRetry(ri, rl, comms, gwIds)
-				if err != nil {
-					jww.ERROR.Printf("Failed to get pickup round %d "+
-						"from all gateways (%v): %s",
-						id.Round(ri.ID), gwIds, err)
-				}
-			} else {
-				// Attempt to request for this gateway
-				bundle, err = m.getMessagesFromGateway(id.Round(ri.ID), rl.identity, comms, gwIds)
-				// After trying all gateways, if none returned we mark the round as a
-				// failure and print out the last error
-				if err != nil {
-					jww.ERROR.Printf("Failed to get pickup round %d "+
-						"from all gateways (%v): %s",
-						id.Round(ri.ID), gwIds, err)
-				}
-=======
 			// Target the last node in the team first because it has
 			// messages first, randomize other members of the team
 			var rndBytes [32]byte
@@ -104,9 +80,27 @@
 				gwIds[i+1], gwIds[j+1] = gwIds[j+1], gwIds[i+1]
 			})
 
-			// Attempt to request for this gateway
-			bundle, err := m.getMessagesFromGateway(id.Round(ri.ID), rl.identity, comms, gwIds)
->>>>>>> f815267c
+			// If ForceMessagePickupRetry, we are forcing processUncheckedRounds by
+			// randomly not picking up messages
+			var bundle message.Bundle
+			if m.params.ForceMessagePickupRetry {
+				jww.DEBUG.Printf("Forcing message pickup retry")
+				bundle, err = m.forceMessagePickupRetry(ri, rl, comms, gwIds)
+				if err != nil {
+					jww.ERROR.Printf("Failed to get pickup round %d "+
+						"from all gateways (%v): %s",
+						id.Round(ri.ID), gwIds, err)
+				}
+			} else {
+				// Attempt to request for this gateway
+				bundle, err = m.getMessagesFromGateway(id.Round(ri.ID), rl.identity, comms, gwIds)
+				// After trying all gateways, if none returned we mark the round as a
+				// failure and print out the last error
+				if err != nil {
+					jww.ERROR.Printf("Failed to get pickup round %d "+
+						"from all gateways (%v): %s",
+						id.Round(ri.ID), gwIds, err)
+				}
 
 			}
 
