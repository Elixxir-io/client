--- conflicted
+++ resolved
@@ -17,10 +17,7 @@
 	"gitlab.com/elixxir/primitives/format"
 	"gitlab.com/xx_network/comms/connect"
 	"gitlab.com/xx_network/primitives/id"
-<<<<<<< HEAD
 	"strings"
-=======
->>>>>>> ddd90524
 )
 
 type messageRetrievalComms interface {
@@ -40,6 +37,7 @@
 // of that round for messages for the requested identity in the roundLookup
 func (m *Manager) processMessageRetrieval(comms messageRetrievalComms,
 	quitCh <-chan struct{}) {
+
 	done := false
 	for !done {
 		select {
@@ -47,14 +45,10 @@
 			done = true
 		case rl := <-m.lookupRoundMessages:
 			ri := rl.roundInfo
-<<<<<<< HEAD
 			var bundle message.Bundle
 
 			// Get a shuffled list of gateways in the round
 			gwHosts, err := gateway.GetAllShuffled(comms, ri)
-=======
-			bundle, err := m.getMessagesFromGateway(ri, comms, rl.identity)
->>>>>>> ddd90524
 			if err != nil {
 				jww.WARN.Printf("Failed to get gateway hosts from "+
 					"round %v, not requesting from them",
@@ -89,6 +83,10 @@
 				break
 
 			}
+			if err != nil {
+				m.p.Fail(id.Round(ri.ID), rl.identity.EphId, rl.identity.Source)
+
+			}
 
 			if err == nil && len(bundle.Messages) != 0 {
 				bundle.Identity = rl.identity
@@ -98,7 +96,6 @@
 	}
 }
 
-<<<<<<< HEAD
 // getMessagesFromGateway attempts to get messages from their assigned
 // gateway host in the round specified. If successful
 func (m *Manager) getMessagesFromGateway(roundID id.Round, identity reception.IdentityUse,
@@ -106,53 +103,23 @@
 
 	jww.DEBUG.Printf("Trying to get messages for RoundID %v for EphID %d "+
 		"via Gateway: %s", roundID, identity.EphId, gwHost.GetId())
-=======
-func (m *Manager) getMessagesFromGateway(roundInfo *pb.RoundInfo,
-	comms messageRetrievalComms, identity reception.IdentityUse) (message.Bundle, error) {
-
-	rid := id.Round(roundInfo.ID)
-
-	//Get the host object for the gateway to send to
-	gwHost, err := gateway.GetLast(comms, roundInfo)
-	if err != nil {
-		return message.Bundle{}, errors.WithMessage(err, "Failed to get Gateway "+
-			"to request from")
-	}
-
-	jww.INFO.Printf("Getting messages for RoundID %v for EphID %d " +
-		"via Gateway: %s", rid, identity.EphId, gwHost.GetId())
->>>>>>> ddd90524
 
 	// send the request
 	msgReq := &pb.GetMessages{
 		ClientID: identity.EphId[:],
-<<<<<<< HEAD
 		RoundID:  uint64(roundID),
-=======
-		RoundID:  uint64(rid),
->>>>>>> ddd90524
 	}
 	msgResp, err := comms.RequestMessages(gwHost, msgReq)
 	// Fail the round if an error occurs so it can be tried again later
 	if err != nil {
-<<<<<<< HEAD
-=======
-		m.p.Fail(id.Round(roundInfo.ID), identity.EphId, identity.Source)
->>>>>>> ddd90524
 		return message.Bundle{}, errors.WithMessagef(err, "Failed to "+
 			"request messages from %s for round %d", gwHost.GetId(), roundID)
 	}
 	// if the gateway doesnt have the round, return an error
 	if !msgResp.GetHasRound() {
-<<<<<<< HEAD
 		m.p.Done(roundID)
 		identity.KR.Check(roundID)
 		return message.Bundle{}, errors.Errorf(noRoundError)
-=======
-		m.p.Done(id.Round(roundInfo.ID), identity.EphId, identity.Source)
-		return message.Bundle{}, errors.Errorf("host %s does not have "+
-			"roundID: %d", gwHost.String(), rid)
->>>>>>> ddd90524
 	}
 
 	// If there are no messages print a warning. Due to the probabilistic nature
@@ -174,12 +141,8 @@
 		Round:    roundID,
 		Messages: make([]format.Message, len(msgs)),
 		Finish: func() {
-<<<<<<< HEAD
 			identity.KR.Check(roundID)
-			m.p.Done(roundID)
-=======
-			m.p.Done(rid, identity.EphId, identity.Source)
->>>>>>> ddd90524
+			m.p.Done(roundID, identity.EphId, identity.Source)
 		},
 	}
 
