///////////////////////////////////////////////////////////////////////////////
// Copyright © 2020 xx network SEZC                                          //
//                                                                           //
// Use of this source code is governed by a license that can be found in the //
// LICENSE file                                                              //
///////////////////////////////////////////////////////////////////////////////

package historical

import (
	"sync"
	"testing"
	"time"

	"gitlab.com/elixxir/client/network/gateway"
	"gitlab.com/elixxir/client/stoppable"
	pb "gitlab.com/elixxir/comms/mixmessages"
	"gitlab.com/xx_network/comms/connect"
	"gitlab.com/xx_network/primitives/id"
	"gitlab.com/xx_network/primitives/ndf"
)

// Provides a smoke test to run through most of the code paths for historical
// round lookup.
func TestHistoricalRounds(t *testing.T) {
	params := GetDefaultParams()
	params.HistoricalRoundsPeriod = 500 * time.Millisecond
	params.MaxHistoricalRounds = 3
	comms := &testRoundsComms{}
	sender := &testGWSender{sendCnt: 0}
	events := &testEventMgr{}
	hMgr := NewRetriever(params, comms, sender, events)
	stopper := hMgr.StartProcesses()

	// Case 1: Send a round request and wait for timeout for processing
	err := hMgr.LookupHistoricalRound(42, func(Round, bool) {
		t.Error("Called when it should not have been.")
	})
	if err != nil {
		t.Errorf("Failed to look up historical round: %+v", err)
	}
	time.Sleep(750 * time.Millisecond)

	sendCnt := sender.getSendCnt()
	if sendCnt != 1 {
		t.Errorf("Did not send as expected.\nexpected: %d\nreceived: %d",
			1, sendCnt)
	}

	// Case 2: make round requests up to m.params.MaxHistoricalRounds
	for i := id.Round(0); i < 3; i++ {
		err = hMgr.LookupHistoricalRound(40+i, func(Round, bool) {
			t.Errorf("%d called when it should not have been.", i)
		})
		if err != nil {
			t.Errorf("Failed to look up historical round (%d): %+v", i, err)
		}
	}

	time.Sleep(10 * time.Millisecond)

	if sender.getSendCnt() != 2 {
		t.Errorf("Unexpected send count.\nexpected: %d\nreceived: %d",
			2, sender.getSendCnt())
	}

	err = stopper.Close()
	if err != nil {
		t.Error(err)
	}
	if stopper.IsRunning() {
		t.Errorf("Historical rounds routine failed to close.")
	}
}

func Test_processHistoricalRoundsResponse(t *testing.T) {
	params := GetDefaultParams()
	badRR := roundRequest{
		rid: id.Round(41),
		RoundResultCallback: func(Round, bool) {
			t.Error("Called when it should not have been.")
		},
		numAttempts: params.MaxHistoricalRoundsRetries - 2,
	}
	expiredRR := roundRequest{
		rid: id.Round(42),
		RoundResultCallback: func(info Round, success bool) {
			if info.ID == 0 && !success {
				return
			}
			t.Errorf("Expired called with bad params.")
		},
		numAttempts: params.MaxHistoricalRoundsRetries - 1,
	}
	x := false
	callbackCalled := &x
	var callbackCalledMux sync.Mutex
	goodRR := roundRequest{
		rid: id.Round(43),
<<<<<<< HEAD
		RoundResultCallback: func(info *pb.RoundInfo, success bool) {
			callbackCalledMux.Lock()
			defer callbackCalledMux.Unlock()
=======
		RoundResultCallback: func(info Round, success bool) {
>>>>>>> 8304e368
			*callbackCalled = true
		},
		numAttempts: 0,
	}
	rrs := []roundRequest{badRR, expiredRR, goodRR}
	infos := make([]*pb.RoundInfo, 3)
	infos[0] = nil
	infos[1] = nil
	infos[2] = &pb.RoundInfo{ID: 43}
	response := &pb.HistoricalRoundsResponse{Rounds: infos}
	events := &testEventMgr{}

	rids, retries := processHistoricalRoundsResponse(response, rrs,
		params.MaxHistoricalRoundsRetries, events)

	if len(rids) != 1 || rids[0] != 43 {
		t.Errorf("Bad return: %v, expected [43]", rids)
	}

	// Note: one of the entries was expired, that is why this is not 2.
	if len(retries) != 1 {
		t.Errorf("retries not right length: %d != 1", len(retries))
	}

	time.Sleep(5 * time.Millisecond)

	callbackCalledMux.Lock()
	if !*callbackCalled {
		t.Errorf("expected callback to be called")
	}
	callbackCalledMux.Unlock()
}

// Test structure implementations.
type testRoundsComms struct{}

func (t *testRoundsComms) GetHost(*id.ID) (*connect.Host, bool) {
	return nil, false
}
func (t *testRoundsComms) RequestHistoricalRounds(*connect.Host,
	*pb.HistoricalRounds) (*pb.HistoricalRoundsResponse, error) {
	return nil, nil
}

type testGWSender struct {
	sendCnt int
	sync.RWMutex
}

func (t *testGWSender) getSendCnt() int {
	t.RLock()
	defer t.RUnlock()
	return t.sendCnt
}

func (t *testGWSender) SendToAny(func(host *connect.Host) (interface{}, error),
	*stoppable.Single) (interface{}, error) {
	// This is always called with at least one round info set
	infos := make([]*pb.RoundInfo, 1)
	infos[0] = nil
	m := &pb.HistoricalRoundsResponse{Rounds: infos}
	t.Lock()
	t.sendCnt += 1
	t.Unlock()

	return m, nil
}

func (t *testGWSender) SendToPreferred([]*id.ID, gateway.SendToPreferredFunc,
	*stoppable.Single, time.Duration) (interface{}, error) {
	return t, nil
}

func (t *testGWSender) UpdateNdf(*ndf.NetworkDefinition) {}
func (t *testGWSender) SetGatewayFilter(gateway.Filter)  {}
func (t *testGWSender) GetHostParams() connect.HostParams {
	return connect.GetDefaultHostParams()
}

type testEventMgr struct{}

func (t *testEventMgr) Report(int, string, string, string) {}<|MERGE_RESOLUTION|>--- conflicted
+++ resolved
@@ -97,13 +97,9 @@
 	var callbackCalledMux sync.Mutex
 	goodRR := roundRequest{
 		rid: id.Round(43),
-<<<<<<< HEAD
-		RoundResultCallback: func(info *pb.RoundInfo, success bool) {
+		RoundResultCallback: func(Round, bool) {
 			callbackCalledMux.Lock()
 			defer callbackCalledMux.Unlock()
-=======
-		RoundResultCallback: func(info Round, success bool) {
->>>>>>> 8304e368
 			*callbackCalled = true
 		},
 		numAttempts: 0,
