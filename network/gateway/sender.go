--- conflicted
+++ resolved
@@ -63,13 +63,8 @@
 				jww.WARN.Printf("Unable to SendToAny, replaced a proxy %s",
 					proxies[proxy].GetId().String())
 			}
-<<<<<<< HEAD
 		} else {
-			return nil, errors.WithMessage(err, "Received error from remote")
-=======
-		}else{
-			return nil, errors.WithMessage(err,"Received error with SendToAny")
->>>>>>> 0f85c0ac
+			return nil, errors.WithMessage(err, "Received error with SendToAny")
 		}
 	}
 
