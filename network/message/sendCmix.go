--- conflicted
+++ resolved
@@ -8,7 +8,6 @@
 package message
 
 import (
-	"fmt"
 	"github.com/golang-collections/collections/set"
 	"github.com/pkg/errors"
 	jww "github.com/spf13/jwalterweatherman"
@@ -82,21 +81,17 @@
 		ephID, _, _, err := ephemeral.GetId(recipient,
 			uint(bestRound.AddressSpaceSize),
 			int64(bestRound.Timestamps[states.REALTIME]))
-<<<<<<< HEAD
-=======
-		if err!=nil{
+		if err != nil {
 			jww.FATAL.Panicf("Failed to generate ephemeral ID: %+v", err)
 		}
 
-
-		rng := m.Rng.GetStream()
-		ephID, err = ephID.Fill(uint(bestRound.AddressSpaceSize), rng)
-		if err!=nil{
+		stream := rng.GetStream()
+		ephID, err = ephID.Fill(uint(bestRound.AddressSpaceSize), stream)
+		if err != nil {
 			jww.FATAL.Panicf("Failed to obviscate the ephemeralID: %+v", err)
 		}
-		rng.Close()
-
->>>>>>> cdb1f6f9
+		stream.Close()
+
 		msg.SetEphemeralRID(ephID[:])
 
 		//set the identity fingerprint
@@ -137,8 +132,8 @@
 		}
 
 		//encrypt the message
+		stream = rng.GetStream()
 		salt := make([]byte, 32)
-		stream := rng.GetStream()
 		_, err = stream.Read(salt)
 		stream.Close()
 
@@ -172,7 +167,6 @@
 
 		jww.DEBUG.Printf("SendCMIX SendPutMessage")
 		//Send the payload
-		fmt.Println("Sending")
 		gwSlotResp, err := comms.SendPutMessage(transmitGateway, wrappedMsg)
 		//if the comm errors or the message fails to send, continue retrying.
 		//return if it sends properly
