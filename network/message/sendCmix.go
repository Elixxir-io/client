package message

import (
	"github.com/golang-collections/collections/set"
	"github.com/pkg/errors"
	jww "github.com/spf13/jwalterweatherman"
	"gitlab.com/elixxir/client/interfaces/params"
	"gitlab.com/elixxir/comms/mixmessages"
	"gitlab.com/elixxir/comms/network"
	"gitlab.com/elixxir/primitives/format"
	"gitlab.com/xx_network/comms/connect"
	"gitlab.com/xx_network/primitives/id"
	"time"
)

<<<<<<< HEAD
// Internal send e2e which bypasses the network check, for use in SendE2E and
// SendUnsafe which do their own network checks
=======
// WARNING: Potentially Unsafe
// Payloads send are not End to End encrypted, MetaData is NOT protected with
// this call, see SendE2E for End to End encryption and full privacy protection
// Internal SendCmix which bypasses the network check, will attempt to send to
// the network without checking state. It has a built in retry system which can
// be configured through the params object.
// If the message is successfully sent, the id of the round sent it is returned,
// which can be registered with the network instance to get a callback on
// its status
>>>>>>> 939b7e87
func (m *Manager) SendCMIX(msg format.Message, param params.CMIX) (id.Round, error) {

	timeStart := time.Now()
	attempted := set.New()

	for numRoundTries := uint(0); numRoundTries < param.RoundTries; numRoundTries++ {
		elapsed := time.Now().Sub(timeStart)
		if elapsed < param.Timeout {
			return 0, errors.New("Sending cmix message timed out")
		}
		remainingTime := param.Timeout - elapsed

		//find the best round to send to, excluding roudn which have been attempted
		bestRound, _ := m.Instance.GetWaitingRounds().GetUpcomingRealtime(remainingTime, attempted)

		//build the topology
		idList, err := id.NewIDListFromBytes(bestRound.Topology)
		if err == nil {
			jww.ERROR.Printf("Failed to use topology for round %v: %s", bestRound.ID, err)
			continue
		}
		topology := connect.NewCircuit(idList)

		//get they keys for the round, reject if any nodes do not have
		//keying relationships
		roundKeys, missingKeys := m.Session.Cmix().GetRoundKeys(topology)
		if len(missingKeys) > 0 {
			go handleMissingNodeKeys(m.Instance, m.nodeRegistration, missingKeys)
			continue
		}

		//get the gateway to transmit to
		firstGateway := topology.GetNodeAtIndex(0).DeepCopy()
		firstGateway.SetType(id.Gateway)
		transmitGateway, ok := m.Comms.GetHost(firstGateway)
		if !ok {
			jww.ERROR.Printf("Failed to get host for gateway %s", transmitGateway)
			continue
		}

		//encrypt the message
		salt := make([]byte, 32)
		stream := m.Rng.GetStream()
		_, err = stream.Read(salt)
		stream.Close()

		if err != nil {
			return 0, errors.WithMessage(err, "Failed to generate "+
				"salt, this should never happen")
		}

		encMsg, kmacs := roundKeys.Encrypt(msg, salt)

		//build the message payload
		msgPacket := &mixmessages.Slot{
			SenderID: m.Uid.Bytes(),
			PayloadA: encMsg.GetPayloadA(),
			PayloadB: encMsg.GetPayloadB(),
			Salt:     salt,
			KMACs:    kmacs,
		}

		//create the wrapper to the gateway
		msg := &mixmessages.GatewaySlot{
			Message: msgPacket,
			RoundID: bestRound.ID,
		}

		//Add the mac proving ownership
		msg.MAC = roundKeys.MakeClientGatewayKey(salt, network.GenerateSlotDigest(msg))

		//Send the payload
		gwSlotResp, err := m.Comms.SendPutMessage(transmitGateway, msg)
		//if the comm errors or the message fails to send, continue retrying.
		//return if it sends properly
		if err != nil {
			jww.ERROR.Printf("Failed to send message to %s: %s",
				transmitGateway, err)
		} else if gwSlotResp.Accepted {
			return id.Round(bestRound.ID), nil
		}

		//add the round on to the list of attempted so it is not tried again
		attempted.Insert(bestRound)
	}

	return 0, errors.New("failed to send the message")
}

// Signals to the node registration thread to register a node if keys are
// missing. Registration is triggered automatically when the node is first seen,
// so this should on trigger on rare events.
func handleMissingNodeKeys(instance *network.Instance,
	newNodeChan chan network.NodeGateway, nodes []*id.ID) {
	for _, n := range nodes {
		ng, err := instance.GetNodeAndGateway(n)
		if err != nil {
			jww.ERROR.Printf("Node contained in round cannot be found: %s", err)
			continue
		}
		select {
		case newNodeChan <- ng:
		default:
			jww.ERROR.Printf("Failed to send node registration for %s", n)
		}

	}
}<|MERGE_RESOLUTION|>--- conflicted
+++ resolved
@@ -13,10 +13,6 @@
 	"time"
 )
 
-<<<<<<< HEAD
-// Internal send e2e which bypasses the network check, for use in SendE2E and
-// SendUnsafe which do their own network checks
-=======
 // WARNING: Potentially Unsafe
 // Payloads send are not End to End encrypted, MetaData is NOT protected with
 // this call, see SendE2E for End to End encryption and full privacy protection
@@ -26,7 +22,6 @@
 // If the message is successfully sent, the id of the round sent it is returned,
 // which can be registered with the network instance to get a callback on
 // its status
->>>>>>> 939b7e87
 func (m *Manager) SendCMIX(msg format.Message, param params.CMIX) (id.Round, error) {
 
 	timeStart := time.Now()
