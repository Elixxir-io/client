////////////////////////////////////////////////////////////////////////////////
// Copyright © 2020 Privategrity Corporation                                   /
//                                                                             /
// All rights reserved.                                                        /
////////////////////////////////////////////////////////////////////////////////

package network

import (
	"github.com/pkg/errors"
	jww "github.com/spf13/jwalterweatherman"
	"gitlab.com/elixxir/client/context/message"
	"gitlab.com/elixxir/client/context/params"
<<<<<<< HEAD
	"gitlab.com/xx_network/primitives/id"
=======
	"gitlab.com/elixxir/comms/mixmessages"
	"gitlab.com/elixxir/comms/network"
	"gitlab.com/elixxir/crypto/csprng"
	"gitlab.com/elixxir/primitives/format"
	"gitlab.com/xx_network/comms/connect"
	"gitlab.com/xx_network/primitives/id"
	"time"
>>>>>>> 1f421cea
)

// SendE2E sends an end-to-end payload to the provided recipient with
// the provided msgType. Returns the list of rounds in which parts of
// the message were sent or an error if it fails.
func (m *Manager) SendE2E(msg message.Send, e2eP params.E2E, cmixP params.CMIX) (
	[]id.Round, error) {

	if !m.health.IsRunning() {
		return nil, errors.New("Cannot send e2e message when the " +
			"network is not healthy")
	}

	return nil, nil
}

// SendUnsafe sends an unencrypted payload to the provided recipient
// with the provided msgType. Returns the list of rounds in which parts
// of the message were sent or an error if it fails.
// NOTE: Do not use this function unless you know what you are doing.
// This function always produces an error message in client logging.
func (m *Manager) SendUnsafe(msg message.Send) ([]id.Round, error) {
	return nil, nil
}

<<<<<<< HEAD

=======
// SendCMIX sends a "raw" CMIX message payload to the provided
// recipient. Note that both SendE2E and SendUnsafe call SendCMIX.
// Returns the round ID of the round the payload was sent or an error
// if it fails.
func (m *Manager) SendCMIX(msg format.Message, param params.CMIX) (id.Round, error) {
	if !m.health.IsRunning() {
		return 0, errors.New("Cannot send cmix message when the " +
			"network is not healthy")
	}

	return m.sendCMIX(msg, param)
}

// Internal send e2e which bypasses the network check, for use in SendE2E and
// SendUnsafe which do their own network checks
func (m *Manager) sendCMIX(msg format.Message, param params.CMIX) (id.Round, error) {

	timeStart := time.Now()
	attempted := set.New()

	for numRoundTries := uint(0); numRoundTries < param.RoundTries; numRoundTries++ {
		elapsed := time.Now().Sub(timeStart)
		if elapsed < param.Timeout {
			return 0, errors.New("Sending cmix message timed out")
		}
		remainingTime := param.Timeout - elapsed

		//find the best round to send to, excluding roudn which have been attempted
		bestRound, _ := m.instance.GetWaitingRounds().GetUpcomingRealtime(remainingTime, attempted)
		//bestRound, _ := m.instance.GetWaitingRounds().GetUpcomingRealtime(remainingTime)
		topology, firstNode := buildToplogy(bestRound.Topology)

		//get they keys for the round, reject if any nodes do not have
		//keying relationships
		roundKeys, missingKeys := m.Context.Session.Cmix().GetRoundKeys(topology)
		if len(missingKeys) > 0 {
			go handleMissingNodeKeys(missingKeys)
			continue
		}

		//get the gateway to transmit to
		firstGateway := firstNode.DeepCopy()
		firstGateway.SetType(id.Gateway)
		transmitGateway, ok := m.Comms.GetHost(firstGateway)
		if !ok {
			jww.ERROR.Printf("Failed to get host for gateway %s", transmitGateway)
			continue
		}

		//cutoff

		//encrypt the message
		salt := make([]byte, 32)
		_, err := csprng.NewSystemRNG().Read(salt)
		if err != nil {
			return 0, errors.WithMessage(err, "Failed to generate "+
				"salt, this should never happen")
		}

		encMsg, kmacs := roundKeys.Encrypt(msg, salt)

		//build the message payload
		msgPacket := &mixmessages.Slot{
			SenderID: m.uid.Bytes(),
			PayloadA: encMsg.GetPayloadA(),
			PayloadB: encMsg.GetPayloadB(),
			Salt:     salt,
			KMACs:    kmacs,
		}

		//create the wrapper to the gateway
		msg := &mixmessages.GatewaySlot{
			Message: msgPacket,
			RoundID: bestRound.ID,
		}

		//Add the mac proving ownership
		msg.MAC = roundKeys.MakeClientGatewayKey(salt, network.GenerateSlotDigest(msg))

		//Send the payload
		gwSlotResp, err := m.Comms.SendPutMessage(transmitGateway, msg)
		//if the comm errors or the message fails to send, continue retrying.
		//return if it sends properly
		if err != nil {
			jww.ERROR.Printf("Failed to send message to %s: %s",
				transmitGateway, err)
		} else if gwSlotResp.Accepted {
			return id.Round(bestRound.ID), nil
		}

		//add the round on to the list of attempted so it is not tried again
		attempted.Insert(bestRound)
	}

	return 0, errors.New("failed to send the message")
}

func buildToplogy(nodes [][]byte) (*connect.Circuit, *id.ID) {
	//idList := make([]*id.ID, len(nodes))
	// for i, n := range nodes {

	// }
	return nil, nil
}

func handleMissingNodeKeys(nodes []*id.ID) {}
>>>>>>> 1f421cea
<|MERGE_RESOLUTION|>--- conflicted
+++ resolved
@@ -8,20 +8,9 @@
 
 import (
 	"github.com/pkg/errors"
-	jww "github.com/spf13/jwalterweatherman"
 	"gitlab.com/elixxir/client/context/message"
 	"gitlab.com/elixxir/client/context/params"
-<<<<<<< HEAD
 	"gitlab.com/xx_network/primitives/id"
-=======
-	"gitlab.com/elixxir/comms/mixmessages"
-	"gitlab.com/elixxir/comms/network"
-	"gitlab.com/elixxir/crypto/csprng"
-	"gitlab.com/elixxir/primitives/format"
-	"gitlab.com/xx_network/comms/connect"
-	"gitlab.com/xx_network/primitives/id"
-	"time"
->>>>>>> 1f421cea
 )
 
 // SendE2E sends an end-to-end payload to the provided recipient with
@@ -46,114 +35,3 @@
 func (m *Manager) SendUnsafe(msg message.Send) ([]id.Round, error) {
 	return nil, nil
 }
-
-<<<<<<< HEAD
-
-=======
-// SendCMIX sends a "raw" CMIX message payload to the provided
-// recipient. Note that both SendE2E and SendUnsafe call SendCMIX.
-// Returns the round ID of the round the payload was sent or an error
-// if it fails.
-func (m *Manager) SendCMIX(msg format.Message, param params.CMIX) (id.Round, error) {
-	if !m.health.IsRunning() {
-		return 0, errors.New("Cannot send cmix message when the " +
-			"network is not healthy")
-	}
-
-	return m.sendCMIX(msg, param)
-}
-
-// Internal send e2e which bypasses the network check, for use in SendE2E and
-// SendUnsafe which do their own network checks
-func (m *Manager) sendCMIX(msg format.Message, param params.CMIX) (id.Round, error) {
-
-	timeStart := time.Now()
-	attempted := set.New()
-
-	for numRoundTries := uint(0); numRoundTries < param.RoundTries; numRoundTries++ {
-		elapsed := time.Now().Sub(timeStart)
-		if elapsed < param.Timeout {
-			return 0, errors.New("Sending cmix message timed out")
-		}
-		remainingTime := param.Timeout - elapsed
-
-		//find the best round to send to, excluding roudn which have been attempted
-		bestRound, _ := m.instance.GetWaitingRounds().GetUpcomingRealtime(remainingTime, attempted)
-		//bestRound, _ := m.instance.GetWaitingRounds().GetUpcomingRealtime(remainingTime)
-		topology, firstNode := buildToplogy(bestRound.Topology)
-
-		//get they keys for the round, reject if any nodes do not have
-		//keying relationships
-		roundKeys, missingKeys := m.Context.Session.Cmix().GetRoundKeys(topology)
-		if len(missingKeys) > 0 {
-			go handleMissingNodeKeys(missingKeys)
-			continue
-		}
-
-		//get the gateway to transmit to
-		firstGateway := firstNode.DeepCopy()
-		firstGateway.SetType(id.Gateway)
-		transmitGateway, ok := m.Comms.GetHost(firstGateway)
-		if !ok {
-			jww.ERROR.Printf("Failed to get host for gateway %s", transmitGateway)
-			continue
-		}
-
-		//cutoff
-
-		//encrypt the message
-		salt := make([]byte, 32)
-		_, err := csprng.NewSystemRNG().Read(salt)
-		if err != nil {
-			return 0, errors.WithMessage(err, "Failed to generate "+
-				"salt, this should never happen")
-		}
-
-		encMsg, kmacs := roundKeys.Encrypt(msg, salt)
-
-		//build the message payload
-		msgPacket := &mixmessages.Slot{
-			SenderID: m.uid.Bytes(),
-			PayloadA: encMsg.GetPayloadA(),
-			PayloadB: encMsg.GetPayloadB(),
-			Salt:     salt,
-			KMACs:    kmacs,
-		}
-
-		//create the wrapper to the gateway
-		msg := &mixmessages.GatewaySlot{
-			Message: msgPacket,
-			RoundID: bestRound.ID,
-		}
-
-		//Add the mac proving ownership
-		msg.MAC = roundKeys.MakeClientGatewayKey(salt, network.GenerateSlotDigest(msg))
-
-		//Send the payload
-		gwSlotResp, err := m.Comms.SendPutMessage(transmitGateway, msg)
-		//if the comm errors or the message fails to send, continue retrying.
-		//return if it sends properly
-		if err != nil {
-			jww.ERROR.Printf("Failed to send message to %s: %s",
-				transmitGateway, err)
-		} else if gwSlotResp.Accepted {
-			return id.Round(bestRound.ID), nil
-		}
-
-		//add the round on to the list of attempted so it is not tried again
-		attempted.Insert(bestRound)
-	}
-
-	return 0, errors.New("failed to send the message")
-}
-
-func buildToplogy(nodes [][]byte) (*connect.Circuit, *id.ID) {
-	//idList := make([]*id.ID, len(nodes))
-	// for i, n := range nodes {
-
-	// }
-	return nil, nil
-}
-
-func handleMissingNodeKeys(nodes []*id.ID) {}
->>>>>>> 1f421cea
