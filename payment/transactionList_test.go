--- conflicted
+++ resolved
@@ -12,12 +12,8 @@
 	"gitlab.com/elixxir/client/parse"
 	"gitlab.com/elixxir/client/user"
 	"gitlab.com/elixxir/crypto/coin"
-<<<<<<< HEAD
+	"gitlab.com/elixxir/crypto/cyclic"
 	"gitlab.com/elixxir/crypto/signature"
-=======
-	"gitlab.com/elixxir/crypto/cyclic"
-	"gitlab.com/elixxir/crypto/large"
->>>>>>> 1e307dc0
 	"gitlab.com/elixxir/primitives/id"
 	"math"
 	"math/rand"
@@ -29,27 +25,20 @@
 func MockNewSession(t *testing.T) user.Session {
 	globals.LocalStorage = nil
 	globals.InitStorage(&globals.RamStorage{}, "")
-<<<<<<< HEAD
 
 	rng := rand.New(rand.NewSource(42))
 	params := signature.NewDSAParams(rng, signature.L3072N256)
 	privateKey := params.PrivateKeyGen(rng)
 	publicKey := privateKey.PublicKeyGen()
-
-	s := user.NewSession(&user.User{User: id.NewUserFromUint(1, t),
-		Nick: "test"}, "",
-		[]user.NodeKeys{}, publicKey, privateKey)
-=======
-	grp := cyclic.NewGroup(large.NewInt(0), large.NewInt(0), large.NewInt(0))
+	grp := cyclic.NewGroup(params.GetP(), params.GetG(), params.GetQ())
 	return user.NewSession(&user.User{User: id.NewUserFromUint(1, t),
 		Nick: "test"}, "",
-		[]user.NodeKeys{}, grp.NewInt(0), &grp)
+		[]user.NodeKeys{}, publicKey, privateKey, &grp)
 }
 
 // Shows that CreateTransactionList creates new storage properly
 func TestCreateTransactionList_New(t *testing.T) {
 	s := MockNewSession(t)
->>>>>>> 1e307dc0
 
 	// show that the ordered list does not exist
 	key := "TestTransactionList"
@@ -92,21 +81,7 @@
 
 // Shows that CreateTransactionList loads old transaction List properly
 func TestCreateTransactionList_Load(t *testing.T) {
-<<<<<<< HEAD
-	globals.LocalStorage = nil
-	globals.InitStorage(&globals.RamStorage{}, "")
-
-	rng := rand.New(rand.NewSource(42))
-	params := signature.NewDSAParams(rng, signature.L3072N256)
-	privateKey := params.PrivateKeyGen(rng)
-	publicKey := privateKey.PublicKeyGen()
-
-	s := user.NewSession(&user.User{User: id.NewUserFromUint(1, t),
-		Nick: "test"}, "",
-		[]user.NodeKeys{}, publicKey, privateKey)
-=======
-	s := MockNewSession(t)
->>>>>>> 1e307dc0
+	s := MockNewSession(t)
 
 	// show that the transaction list does not exist
 	key := "TestTransactionList"
@@ -146,22 +121,7 @@
 
 // Shows that TransactionList.Value returns the value of the storage correctly
 func TestTransactionList_Value(t *testing.T) {
-
-<<<<<<< HEAD
-	globals.LocalStorage = nil
-	globals.InitStorage(&globals.RamStorage{}, "")
-
-	rng1 := rand.New(rand.NewSource(42))
-	params := signature.NewDSAParams(rng1, signature.L3072N256)
-	privateKey := params.PrivateKeyGen(rng1)
-	publicKey := privateKey.PublicKeyGen()
-
-	s := user.NewSession(&user.User{User: id.NewUserFromUint(1, t),
-		Nick: "test"}, "",
-		[]user.NodeKeys{}, publicKey, privateKey)
-=======
-	s := MockNewSession(t)
->>>>>>> 1e307dc0
+	s := MockNewSession(t)
 
 	src := rand.NewSource(42)
 	rng := rand.New(src)
@@ -180,21 +140,7 @@
 
 // Shows that TransactionList.Upsert works when the list is empty
 func TestTransactionList_Upsert_Empty(t *testing.T) {
-<<<<<<< HEAD
-	globals.LocalStorage = nil
-	globals.InitStorage(&globals.RamStorage{}, "")
-
-	rng := rand.New(rand.NewSource(42))
-	params := signature.NewDSAParams(rng, signature.L3072N256)
-	privateKey := params.PrivateKeyGen(rng)
-	publicKey := privateKey.PublicKeyGen()
-
-	s := user.NewSession(&user.User{User: id.NewUserFromUint(1, t),
-		Nick: "test"}, "",
-		[]user.NodeKeys{}, publicKey, privateKey)
-=======
-	s := MockNewSession(t)
->>>>>>> 1e307dc0
+	s := MockNewSession(t)
 
 	tMap := make(map[parse.MessageHash]*Transaction)
 
@@ -217,21 +163,7 @@
 
 // Shows that TransactionList.Upsert works when the list is not empty
 func TestTransactionList_Upsert_Multi(t *testing.T) {
-<<<<<<< HEAD
-	globals.LocalStorage = nil
-	globals.InitStorage(&globals.RamStorage{}, "")
-
-	rng := rand.New(rand.NewSource(42))
-	params := signature.NewDSAParams(rng, signature.L3072N256)
-	privateKey := params.PrivateKeyGen(rng)
-	publicKey := privateKey.PublicKeyGen()
-
-	s := user.NewSession(&user.User{User: id.NewUserFromUint(1, t),
-		Nick: "test"}, "",
-		[]user.NodeKeys{}, publicKey, privateKey)
-=======
-	s := MockNewSession(t)
->>>>>>> 1e307dc0
+	s := MockNewSession(t)
 
 	t1 := Transaction{Memo: "1"}
 	t1Hash := parse.Message{
@@ -262,21 +194,7 @@
 
 // Shows that TransactionList.Upsert's results are properly saved
 func TestTransactionList_Upsert_Save(t *testing.T) {
-<<<<<<< HEAD
-	globals.LocalStorage = nil
-	globals.InitStorage(&globals.RamStorage{}, "")
-
-	rng := rand.New(rand.NewSource(42))
-	params := signature.NewDSAParams(rng, signature.L3072N256)
-	privateKey := params.PrivateKeyGen(rng)
-	publicKey := privateKey.PublicKeyGen()
-
-	s := user.NewSession(&user.User{User: id.NewUserFromUint(1, t),
-		Nick: "test"}, "",
-		[]user.NodeKeys{}, publicKey, privateKey)
-=======
-	s := MockNewSession(t)
->>>>>>> 1e307dc0
+	s := MockNewSession(t)
 
 	key := "TestTransactionList"
 
@@ -316,21 +234,7 @@
 
 // Shows that TransactionList.Get works when the list has multiple members
 func TestTransactionList_Get(t *testing.T) {
-<<<<<<< HEAD
-	globals.LocalStorage = nil
-	globals.InitStorage(&globals.RamStorage{}, "")
-
-	rng := rand.New(rand.NewSource(42))
-	params := signature.NewDSAParams(rng, signature.L3072N256)
-	privateKey := params.PrivateKeyGen(rng)
-	publicKey := privateKey.PublicKeyGen()
-
-	s := user.NewSession(&user.User{User: id.NewUserFromUint(1, t),
-		Nick: "test"}, "",
-		[]user.NodeKeys{}, publicKey, privateKey)
-=======
-	s := MockNewSession(t)
->>>>>>> 1e307dc0
+	s := MockNewSession(t)
 
 	t1 := Transaction{Memo: "1"}
 	t1Hash := parse.Message{
@@ -372,21 +276,7 @@
 
 // Shows that TransactionList.Pop works when the list is not empty
 func TestTransactionList_Pop(t *testing.T) {
-<<<<<<< HEAD
-	globals.LocalStorage = nil
-	globals.InitStorage(&globals.RamStorage{}, "")
-
-	rng := rand.New(rand.NewSource(42))
-	params := signature.NewDSAParams(rng, signature.L3072N256)
-	privateKey := params.PrivateKeyGen(rng)
-	publicKey := privateKey.PublicKeyGen()
-
-	s := user.NewSession(&user.User{User: id.NewUserFromUint(1, t),
-		Nick: "test"}, "",
-		[]user.NodeKeys{}, publicKey, privateKey)
-=======
-	s := MockNewSession(t)
->>>>>>> 1e307dc0
+	s := MockNewSession(t)
 
 	t1 := Transaction{Memo: "1"}
 	t1Hash := parse.Message{
@@ -428,21 +318,7 @@
 
 // Shows that TransactionList.Pop errors properly when the element doesn't exist
 func TestTransactionList_Pop_Invalid(t *testing.T) {
-<<<<<<< HEAD
-	globals.LocalStorage = nil
-	globals.InitStorage(&globals.RamStorage{}, "")
-
-	rng := rand.New(rand.NewSource(42))
-	params := signature.NewDSAParams(rng, signature.L3072N256)
-	privateKey := params.PrivateKeyGen(rng)
-	publicKey := privateKey.PublicKeyGen()
-
-	s := user.NewSession(&user.User{User: id.NewUserFromUint(1, t),
-		Nick: "test"}, "",
-		[]user.NodeKeys{}, publicKey, privateKey)
-=======
-	s := MockNewSession(t)
->>>>>>> 1e307dc0
+	s := MockNewSession(t)
 
 	t1 := Transaction{Memo: "1"}
 	t1Hash := parse.Message{
@@ -473,21 +349,7 @@
 
 // Shows that TransactionList.Upsert works when the list is not empty
 func TestTransactionList_Pop_Save(t *testing.T) {
-<<<<<<< HEAD
-	globals.LocalStorage = nil
-	globals.InitStorage(&globals.RamStorage{}, "")
-
-	rng := rand.New(rand.NewSource(42))
-	params := signature.NewDSAParams(rng, signature.L3072N256)
-	privateKey := params.PrivateKeyGen(rng)
-	publicKey := privateKey.PublicKeyGen()
-
-	s := user.NewSession(&user.User{User: id.NewUserFromUint(1, t),
-		Nick: "test"}, "",
-		[]user.NodeKeys{}, publicKey, privateKey)
-=======
-	s := MockNewSession(t)
->>>>>>> 1e307dc0
+	s := MockNewSession(t)
 
 	key := "TestTransactionList"
 
@@ -549,22 +411,8 @@
 
 func TestTransactionList_GetKeysByTimestampDescending(t *testing.T) {
 	// populate a transaction list with some items
-<<<<<<< HEAD
-	globals.LocalStorage = nil
-	globals.InitStorage(&globals.RamStorage{}, "")
-
-	rng := rand.New(rand.NewSource(42))
-	params := signature.NewDSAParams(rng, signature.L3072N256)
-	privateKey := params.PrivateKeyGen(rng)
-	publicKey := privateKey.PublicKeyGen()
-
-	s := user.NewSession(&user.User{User: id.NewUserFromUint(1, t),
-		Nick: "test"}, "",
-		[]user.NodeKeys{}, publicKey, privateKey)
-
-=======
-	s := MockNewSession(t)
->>>>>>> 1e307dc0
+	s := MockNewSession(t)
+
 	transactionMap := make(map[parse.MessageHash]*Transaction)
 	transactions := TransactionList{
 		transactionMap: &transactionMap,
