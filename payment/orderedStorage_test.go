////////////////////////////////////////////////////////////////////////////////
// Copyright © 2018 Privategrity Corporation                                   /
//                                                                             /
// All rights reserved.                                                        /
////////////////////////////////////////////////////////////////////////////////

package payment

import (
	"github.com/mitchellh/go-homedir"
	"gitlab.com/elixxir/client/globals"
	"gitlab.com/elixxir/client/user"
	"gitlab.com/elixxir/crypto/coin"
	"gitlab.com/elixxir/crypto/cyclic"
	"gitlab.com/elixxir/crypto/signature"
	"gitlab.com/elixxir/primitives/id"
	"math/rand"
	"os"
	"reflect"
	"testing"
)

// Shows that CreateOrderedStorage creates new storage properly
func TestCreateOrderedStorage_New(t *testing.T) {
	globals.LocalStorage = nil
	globals.InitStorage(&globals.RamStorage{}, "")
	userID := id.NewUserFromUint(1, t)
<<<<<<< HEAD

	rng := rand.New(rand.NewSource(42))
	params := signature.NewDSAParams(rng, signature.L3072N256)
	privateKey := params.PrivateKeyGen(rng)
	publicKey := privateKey.PublicKeyGen()
	grp := cyclic.NewGroup(params.GetP(), params.GetG(), params.GetQ())
	s := user.NewSession(&user.User{userID, "test"}, "", []user.NodeKeys{},
		publicKey, privateKey, &grp)
=======
	grp := cyclic.NewGroup(large.NewInt(100000000), large.NewInt(0), large.NewInt(0))
	s := user.NewSession(&user.User{userID, "test"}, "", []user.NodeKeys{},
		grp.NewInt(1), grp)
>>>>>>> 77f8112b

	// show that the ordered list does not exist
	key := "TestOrderedList"

	_, err := s.QueryMap(key)

	if err != user.ErrQuery {
		if err == nil {
			t.Errorf("CreateOrderedStorage: Ordered storage returned when it should not exist")
		} else {
			t.Errorf("CreateOrderedStorage: Ordered storage returned incorrect error when it should not exist: %s", err.Error())
		}
	}

	// create the ordered storage
	ocs, err := CreateOrderedStorage(key, s)

	if err != nil {
		t.Errorf("CreateOrderedStorage: error returned on valid ordered storage creation: %s", err.Error())
	}

	if ocs.session != s {
		t.Errorf("CreateOrderedStorage: does not point to session correctly")
	}

	if ocs.value != 0 {
		t.Errorf("CreateOrderedStorage: inital value incorrect: Expected: %v, Recieved: %v", 0, ocs.value)
	}

	if !reflect.DeepEqual([]coin.Sleeve{}, *ocs.list) {
		t.Errorf("CreateOrderedStorage: new ordered storage does not contain an empty list: %v", *ocs.list)
	}
	_, err = s.QueryMap(key)

	if err != nil {
		t.Errorf("CreateOrderedStorage: Ordered storage not created in storage")
	}
}

// Shows that CreateOrderedStorage loads old storage properly
func TestCreateOrderedStorage_Load(t *testing.T) {
	globals.LocalStorage = nil
	globals.InitStorage(&globals.RamStorage{}, "")
	userID := id.NewUserFromUint(1, t)
<<<<<<< HEAD

	rng := rand.New(rand.NewSource(42))
	params := signature.NewDSAParams(rng, signature.L3072N256)
	privateKey := params.PrivateKeyGen(rng)
	publicKey := privateKey.PublicKeyGen()
	grp := cyclic.NewGroup(params.GetP(), params.GetG(), params.GetQ())
	s := user.NewSession(&user.User{userID, "test"}, "", []user.NodeKeys{},
		publicKey, privateKey, &grp)
=======
	primeString := "FFFFFFFFFFFFFFFFC90FDAA22168C234C4C6628B80DC1CD1" +
		"29024E088A67CC74020BBEA63B139B22514A08798E3404DD" +
		"EF9519B3CD3A431B302B0A6DF25F14374FE1356D6D51C245" +
		"E485B576625E7EC6F44C42E9A637ED6B0BFF5CB6F406B7ED" +
		"EE386BFB5A899FA5AE9F24117C4B1FE649286651ECE45B3D" +
		"C2007CB8A163BF0598DA48361C55D39A69163FA8FD24CF5F" +
		"83655D23DCA3AD961C62F356208552BB9ED529077096966D" +
		"670C354E4ABC9804F1746C08CA18217C32905E462E36CE3B" +
		"E39E772C180E86039B2783A2EC07A28FB5C55DF06F4C52C9" +
		"DE2BCBF6955817183995497CEA956AE515D2261898FA0510" +
		"15728E5A8AACAA68FFFFFFFFFFFFFFFF"
	p := large.NewInt(1)
	p.SetString(primeString, 16)
	g := large.NewInt(2)
	q := large.NewInt(3)
	grp := cyclic.NewGroup(p, g, q)
	s := user.NewSession(&user.User{userID, "test"}, "", []user.NodeKeys{},
		grp.NewInt(1), grp)
>>>>>>> 77f8112b

	// show that the ordered list does not exist
	key := "TestOrderedList"

	ocs, err := CreateOrderedStorage(key, s)

	if err != nil {
		t.Errorf("CreateOrderedStorage: error returned on valid ordered storage creation: %s", err.Error())
	}

	if ocs.session != s {
		t.Errorf("CreateOrderedStorage: does not point to session correctly")
	}

	if ocs.value != 0 {
		t.Errorf("CreateOrderedStorage: inital value incorrect: Expected: %v, Recieved: %v", 0, ocs.value)
	}

	ns, err := coin.NewSleeve(10)

	if err != nil {
		t.Errorf("CreateOrderedStorage: sleeve creation failed: %s", err.Error())
	}

	*ocs.list = append(*ocs.list, ns)

	s.StoreSession()

	ocs2, err := CreateOrderedStorage(key, s)

	if err != nil {
		t.Errorf("CreateOrderedStorage: error returned on valid ordered storage creation: %s", err.Error())
	}

	if !reflect.DeepEqual(ocs.list, ocs2.list) {
		t.Errorf("CreateOrderedStorage: new ordered storage does not contain data from old ordered storage: "+
			"old: %v, new: %v", *ocs.list, *ocs2.list)
	}
}

// Shows that OrderedCoinStorage.Value returns the value of the storage correctly
func TestOrderedCoinStorage_Value(t *testing.T) {

	globals.LocalStorage = nil
	globals.InitStorage(&globals.RamStorage{}, "")
<<<<<<< HEAD
=======
	primeString := "FFFFFFFFFFFFFFFFC90FDAA22168C234C4C6628B80DC1CD1" +
		"29024E088A67CC74020BBEA63B139B22514A08798E3404DD" +
		"EF9519B3CD3A431B302B0A6DF25F14374FE1356D6D51C245" +
		"E485B576625E7EC6F44C42E9A637ED6B0BFF5CB6F406B7ED" +
		"EE386BFB5A899FA5AE9F24117C4B1FE649286651ECE45B3D" +
		"C2007CB8A163BF0598DA48361C55D39A69163FA8FD24CF5F" +
		"83655D23DCA3AD961C62F356208552BB9ED529077096966D" +
		"670C354E4ABC9804F1746C08CA18217C32905E462E36CE3B" +
		"E39E772C180E86039B2783A2EC07A28FB5C55DF06F4C52C9" +
		"DE2BCBF6955817183995497CEA956AE515D2261898FA0510" +
		"15728E5A8AACAA68FFFFFFFFFFFFFFFF"
	p := large.NewInt(1)
	p.SetString(primeString, 16)
	g := large.NewInt(2)
	q := large.NewInt(3)
	grp := cyclic.NewGroup(p, g, q)
>>>>>>> 77f8112b
	userID := id.NewUserFromUint(1, t)

	rng1 := rand.New(rand.NewSource(42))
	params := signature.NewDSAParams(rng1, signature.L3072N256)
	privateKey := params.PrivateKeyGen(rng1)
	publicKey := privateKey.PublicKeyGen()
	grp := cyclic.NewGroup(params.GetP(), params.GetG(), params.GetQ())
	s := user.NewSession(&user.User{userID, "test"}, "", []user.NodeKeys{},
<<<<<<< HEAD
		publicKey, privateKey, &grp)
=======
		grp.NewInt(1), grp)
>>>>>>> 77f8112b

	src := rand.NewSource(42)
	rng := rand.New(src)

	for i := 0; i < 100; i++ {
		value := rng.Uint64() % uint64(coin.MaxValueDenominationRegister)

		ocs := &OrderedCoinStorage{nil, value, s}

		if ocs.Value() != value {
			t.Errorf("OrderedCoinStorage.Value: Returned incorrect value: "+
				"Expected: %v, recieved: %v", value, ocs.value)
		}

	}
}

// Shows that OrderedCoinStorage.Add works when the list is empty
func TestOrderedCoinStorage_Add_Empty(t *testing.T) {
	globals.LocalStorage = nil
	globals.InitStorage(&globals.RamStorage{}, "")
<<<<<<< HEAD
=======
	primeString := "FFFFFFFFFFFFFFFFC90FDAA22168C234C4C6628B80DC1CD1" +
		"29024E088A67CC74020BBEA63B139B22514A08798E3404DD" +
		"EF9519B3CD3A431B302B0A6DF25F14374FE1356D6D51C245" +
		"E485B576625E7EC6F44C42E9A637ED6B0BFF5CB6F406B7ED" +
		"EE386BFB5A899FA5AE9F24117C4B1FE649286651ECE45B3D" +
		"C2007CB8A163BF0598DA48361C55D39A69163FA8FD24CF5F" +
		"83655D23DCA3AD961C62F356208552BB9ED529077096966D" +
		"670C354E4ABC9804F1746C08CA18217C32905E462E36CE3B" +
		"E39E772C180E86039B2783A2EC07A28FB5C55DF06F4C52C9" +
		"DE2BCBF6955817183995497CEA956AE515D2261898FA0510" +
		"15728E5A8AACAA68FFFFFFFFFFFFFFFF"
	p := large.NewInt(1)
	p.SetString(primeString, 16)
	g := large.NewInt(2)
	q := large.NewInt(3)
	grp := cyclic.NewGroup(p, g, q)
>>>>>>> 77f8112b
	userID := id.NewUserFromUint(1, t)

	rng := rand.New(rand.NewSource(42))
	params := signature.NewDSAParams(rng, signature.L3072N256)
	privateKey := params.PrivateKeyGen(rng)
	publicKey := privateKey.PublicKeyGen()
	grp := cyclic.NewGroup(params.GetP(), params.GetG(), params.GetQ())
	s := user.NewSession(&user.User{userID, "test"}, "", []user.NodeKeys{},
<<<<<<< HEAD
		publicKey, privateKey, &grp)
=======
		grp.NewInt(1), grp)
>>>>>>> 77f8112b

	cs, err := coin.NewSleeve(69)

	if err != nil {
		t.Errorf("OrderedCoinStorage.Add: sleeve creation failed: %s", err.Error())
	}

	ocs := OrderedCoinStorage{&[]coin.Sleeve{}, 0, s}

	ocs.Add(cs)

	if !reflect.DeepEqual(cs, (*ocs.list)[0]) {
		t.Errorf("OrderedCoinStorage.Add: coin sleeve not added to list: %s", err.Error())
	}
}

// Shows that OrderedCoinStorage.Add works when the list isn't empty and properly orders the list
func TestOrderedCoinStorage_Add_Multi(t *testing.T) {
	globals.LocalStorage = nil
	globals.InitStorage(&globals.RamStorage{}, "")
<<<<<<< HEAD
	userID := id.NewUserFromUint(1, t)
=======
	primeString := "FFFFFFFFFFFFFFFFC90FDAA22168C234C4C6628B80DC1CD1" +
		"29024E088A67CC74020BBEA63B139B22514A08798E3404DD" +
		"EF9519B3CD3A431B302B0A6DF25F14374FE1356D6D51C245" +
		"E485B576625E7EC6F44C42E9A637ED6B0BFF5CB6F406B7ED" +
		"EE386BFB5A899FA5AE9F24117C4B1FE649286651ECE45B3D" +
		"C2007CB8A163BF0598DA48361C55D39A69163FA8FD24CF5F" +
		"83655D23DCA3AD961C62F356208552BB9ED529077096966D" +
		"670C354E4ABC9804F1746C08CA18217C32905E462E36CE3B" +
		"E39E772C180E86039B2783A2EC07A28FB5C55DF06F4C52C9" +
		"DE2BCBF6955817183995497CEA956AE515D2261898FA0510" +
		"15728E5A8AACAA68FFFFFFFFFFFFFFFF"
	p := large.NewInt(1)
	p.SetString(primeString, 16)
	g := large.NewInt(2)
	q := large.NewInt(3)
	grp := cyclic.NewGroup(p, g, q)
	userID := id.NewUserFromUint(1, t)
	s := user.NewSession(&user.User{userID, "test"}, "", []user.NodeKeys{},
		grp.NewInt(1), grp)
>>>>>>> 77f8112b

	rng := rand.New(rand.NewSource(42))
	params := signature.NewDSAParams(rng, signature.L3072N256)
	privateKey := params.PrivateKeyGen(rng)
	publicKey := privateKey.PublicKeyGen()
	grp := cyclic.NewGroup(params.GetP(), params.GetG(), params.GetQ())
	s := user.NewSession(&user.User{userID, "test"}, "", []user.NodeKeys{},
		publicKey, privateKey, &grp)
	ocs := OrderedCoinStorage{&[]coin.Sleeve{}, 0, s}

	unorderdValues := []uint64{100, 13, 44}
	orderdValues := []uint64{13, 44, 100}

	for _, v := range unorderdValues {

		cs, err := coin.NewSleeve(v)

		if err != nil {
			t.Errorf("OrderedCoinStorage.Add: sleeve creation failed: %s", err.Error())
		}

		ocs.Add(cs)

	}

	if len(*ocs.list) != len(unorderdValues) {
		t.Errorf("OrderedCoinStorage.Add: List does not have the correct number of values after multipled adds: "+
			"Expected: %v, Recieved: %v, list: %v", len(unorderdValues), len(*ocs.list), *ocs.list)
	}

	valid := true

	for i := 0; i < len(orderdValues); i++ {
		if (*ocs.list)[i].Value() != orderdValues[i] {
			valid = false
		}
	}

	if !valid {
		t.Errorf("OrderedCoinStorage.Add: List not ordered ocrrectly after mutliple adds:"+
			"Expected: %v, Recieved: %v", orderdValues, *ocs.list)
	}
}

// Shows that added sleeves can be loaded after a save
func TestOrderedCoinStorage_Add_Save(t *testing.T) {

	globals.LocalStorage = nil
	globals.InitStorage(&globals.RamStorage{}, "")
<<<<<<< HEAD
=======
	primeString := "FFFFFFFFFFFFFFFFC90FDAA22168C234C4C6628B80DC1CD1" +
		"29024E088A67CC74020BBEA63B139B22514A08798E3404DD" +
		"EF9519B3CD3A431B302B0A6DF25F14374FE1356D6D51C245" +
		"E485B576625E7EC6F44C42E9A637ED6B0BFF5CB6F406B7ED" +
		"EE386BFB5A899FA5AE9F24117C4B1FE649286651ECE45B3D" +
		"C2007CB8A163BF0598DA48361C55D39A69163FA8FD24CF5F" +
		"83655D23DCA3AD961C62F356208552BB9ED529077096966D" +
		"670C354E4ABC9804F1746C08CA18217C32905E462E36CE3B" +
		"E39E772C180E86039B2783A2EC07A28FB5C55DF06F4C52C9" +
		"DE2BCBF6955817183995497CEA956AE515D2261898FA0510" +
		"15728E5A8AACAA68FFFFFFFFFFFFFFFF"
	p := large.NewInt(1)
	p.SetString(primeString, 16)
	g := large.NewInt(2)
	q := large.NewInt(3)
	grp := cyclic.NewGroup(p, g, q)
>>>>>>> 77f8112b
	userID := id.NewUserFromUint(1, t)

	rng := rand.New(rand.NewSource(42))
	params := signature.NewDSAParams(rng, signature.L3072N256)
	privateKey := params.PrivateKeyGen(rng)
	publicKey := privateKey.PublicKeyGen()
	grp := cyclic.NewGroup(params.GetP(), params.GetG(), params.GetQ())
	s := user.NewSession(&user.User{userID, "test"}, "", []user.NodeKeys{},
<<<<<<< HEAD
		publicKey, privateKey, &grp)
=======
		grp.NewInt(1), grp)
>>>>>>> 77f8112b

	// show that the ordered list does not exist
	key := "TestOrderedList"

	ocs, err := CreateOrderedStorage(key, s)

	if err != nil {
		t.Errorf("OrderedCoinStorage.Add: error returned on valid ordered storage creation: %s", err.Error())
	}

	cs, err := coin.NewSleeve(69)

	if err != nil {
		t.Errorf("OrderedCoinStorage.Add: sleeve creation failed: %s", err.Error())
	}

	ocs.Add(cs)

	s.StoreSession()

	ocs2, err := CreateOrderedStorage(key, s)

	if err != nil {
		t.Errorf("OrderedCoinStorage.Add: error returned on valid ordered storage creation: %s", err.Error())
	}

	if !reflect.DeepEqual(ocs.list, ocs2.list) {
		t.Errorf("OrderedCoinStorage.Add: new ordered storage does not contain data from old ordered storage: "+
			"old: %v, new: %v", *ocs.list, *ocs2.list)
	}
}

// Shows that a single sleeve can be gotten from ordered coin storage
func TestOrderedCoinStorage_Get(t *testing.T) {
	globals.LocalStorage = nil
	globals.InitStorage(&globals.RamStorage{}, "")
<<<<<<< HEAD
=======
	primeString := "FFFFFFFFFFFFFFFFC90FDAA22168C234C4C6628B80DC1CD1" +
		"29024E088A67CC74020BBEA63B139B22514A08798E3404DD" +
		"EF9519B3CD3A431B302B0A6DF25F14374FE1356D6D51C245" +
		"E485B576625E7EC6F44C42E9A637ED6B0BFF5CB6F406B7ED" +
		"EE386BFB5A899FA5AE9F24117C4B1FE649286651ECE45B3D" +
		"C2007CB8A163BF0598DA48361C55D39A69163FA8FD24CF5F" +
		"83655D23DCA3AD961C62F356208552BB9ED529077096966D" +
		"670C354E4ABC9804F1746C08CA18217C32905E462E36CE3B" +
		"E39E772C180E86039B2783A2EC07A28FB5C55DF06F4C52C9" +
		"DE2BCBF6955817183995497CEA956AE515D2261898FA0510" +
		"15728E5A8AACAA68FFFFFFFFFFFFFFFF"
	p := large.NewInt(1)
	p.SetString(primeString, 16)
	g := large.NewInt(2)
	q := large.NewInt(3)
	grp := cyclic.NewGroup(p, g, q)
>>>>>>> 77f8112b
	uid := id.NewUserFromUint(1, t)

	rng := rand.New(rand.NewSource(42))
	params := signature.NewDSAParams(rng, signature.L3072N256)
	privateKey := params.PrivateKeyGen(rng)
	publicKey := privateKey.PublicKeyGen()
	grp := cyclic.NewGroup(params.GetP(), params.GetG(), params.GetQ())
	s := user.NewSession(&user.User{uid, "test"}, "", []user.NodeKeys{},
<<<<<<< HEAD
		publicKey, privateKey, &grp)
=======
		grp.NewInt(1), grp)
>>>>>>> 77f8112b

	key := "TestOrderedList"

	ocs, err := CreateOrderedStorage(key, s)

	if err != nil {
		t.Errorf("OrderedCoinStorage.Get: ordered storage creation failed: %s", err.Error())
	}

	cs, err := coin.NewSleeve(69)

	if err != nil {
		t.Errorf("OrderedCoinStorage.Get: sleeve creation failed: %s", err.Error())
	}

	ocs.Add(cs)

	csr, b := ocs.Get(0)

	if !b {
		t.Errorf("OrderedCoinStorage.Get: could not find valid coin")
	}

	if !reflect.DeepEqual(cs, csr) {
		t.Errorf("OrderedCoinStorage.Get: gotten coin not the same as created coin: "+
			"Created: %v, Got: %v", cs, csr)
	}

	if len(*ocs.list) != 1 {
		t.Errorf("OrderedCoinStorage.Get: gotten coin not present in list")
	}
}

// Shows that a single sleeve can be popped from ordered coin storage
func TestOrderedCoinStorage_Pop(t *testing.T) {
	globals.LocalStorage = nil
	globals.InitStorage(&globals.RamStorage{}, "")
<<<<<<< HEAD
=======
	primeString := "FFFFFFFFFFFFFFFFC90FDAA22168C234C4C6628B80DC1CD1" +
		"29024E088A67CC74020BBEA63B139B22514A08798E3404DD" +
		"EF9519B3CD3A431B302B0A6DF25F14374FE1356D6D51C245" +
		"E485B576625E7EC6F44C42E9A637ED6B0BFF5CB6F406B7ED" +
		"EE386BFB5A899FA5AE9F24117C4B1FE649286651ECE45B3D" +
		"C2007CB8A163BF0598DA48361C55D39A69163FA8FD24CF5F" +
		"83655D23DCA3AD961C62F356208552BB9ED529077096966D" +
		"670C354E4ABC9804F1746C08CA18217C32905E462E36CE3B" +
		"E39E772C180E86039B2783A2EC07A28FB5C55DF06F4C52C9" +
		"DE2BCBF6955817183995497CEA956AE515D2261898FA0510" +
		"15728E5A8AACAA68FFFFFFFFFFFFFFFF"
	p := large.NewInt(1)
	p.SetString(primeString, 16)
	g := large.NewInt(2)
	q := large.NewInt(3)
	grp := cyclic.NewGroup(p, g, q)
>>>>>>> 77f8112b
	uid := id.NewUserFromUint(1, t)

	rng := rand.New(rand.NewSource(42))
	params := signature.NewDSAParams(rng, signature.L3072N256)
	privateKey := params.PrivateKeyGen(rng)
	publicKey := privateKey.PublicKeyGen()
	grp := cyclic.NewGroup(params.GetP(), params.GetG(), params.GetQ())
	s := user.NewSession(&user.User{uid, "test"}, "", []user.NodeKeys{},
<<<<<<< HEAD
		publicKey, privateKey, &grp)
=======
		grp.NewInt(1), grp)
>>>>>>> 77f8112b

	key := "TestOrderedList"

	ocs, err := CreateOrderedStorage(key, s)

	if err != nil {
		t.Errorf("OrderedCoinStorage.Pop: ordered storage creation failed: %s", err.Error())
	}

	cs, err := coin.NewSleeve(69)

	if err != nil {
		t.Errorf("OrderedCoinStorage.Pop: sleeve creation failed: %s", err.Error())
	}

	ocs.Add(cs)

	csr, b := ocs.Pop(0)

	if !b {
		t.Errorf("OrderedCoinStorage.Pop: could not find valid coin")
	}

	if !reflect.DeepEqual(cs, csr) {
		t.Errorf("OrderedCoinStorage.Pop: popped coin not the same as created coin: "+
			"Created: %v, Popped: %v", cs, csr)
	}

	if len(*ocs.list) != 0 {
		t.Errorf("OrderedCoinStorage.Pop: popped coin not removed from list")
	}
}

// Shows that when a sleeve is popped from ordered coin storage the result can be saved properly
func TestOrderedCoinStorage_Pop_Save(t *testing.T) {
	globals.LocalStorage = nil
	globals.InitStorage(&globals.RamStorage{}, "")
<<<<<<< HEAD
=======
	primeString := "FFFFFFFFFFFFFFFFC90FDAA22168C234C4C6628B80DC1CD1" +
		"29024E088A67CC74020BBEA63B139B22514A08798E3404DD" +
		"EF9519B3CD3A431B302B0A6DF25F14374FE1356D6D51C245" +
		"E485B576625E7EC6F44C42E9A637ED6B0BFF5CB6F406B7ED" +
		"EE386BFB5A899FA5AE9F24117C4B1FE649286651ECE45B3D" +
		"C2007CB8A163BF0598DA48361C55D39A69163FA8FD24CF5F" +
		"83655D23DCA3AD961C62F356208552BB9ED529077096966D" +
		"670C354E4ABC9804F1746C08CA18217C32905E462E36CE3B" +
		"E39E772C180E86039B2783A2EC07A28FB5C55DF06F4C52C9" +
		"DE2BCBF6955817183995497CEA956AE515D2261898FA0510" +
		"15728E5A8AACAA68FFFFFFFFFFFFFFFF"
	p := large.NewInt(1)
	p.SetString(primeString, 16)
	g := large.NewInt(2)
	q := large.NewInt(3)
	grp := cyclic.NewGroup(p, g, q)
>>>>>>> 77f8112b
	uid := id.NewUserFromUint(1, t)

	rng := rand.New(rand.NewSource(42))
	params := signature.NewDSAParams(rng, signature.L3072N256)
	privateKey := params.PrivateKeyGen(rng)
	publicKey := privateKey.PublicKeyGen()
	grp := cyclic.NewGroup(params.GetP(), params.GetG(), params.GetQ())
	s := user.NewSession(&user.User{uid, "test"}, "", []user.NodeKeys{},
<<<<<<< HEAD
		publicKey, privateKey, &grp)
=======
		grp.NewInt(1), grp)
>>>>>>> 77f8112b

	key := "TestOrderedList"

	ocs, err := CreateOrderedStorage(key, s)

	if err != nil {
		t.Errorf("OrderedCoinStorage.Pop: ordered storage creation failed: %s", err.Error())
	}

	cs, err := coin.NewSleeve(69)

	if err != nil {
		t.Errorf("OrderedCoinStorage.Pop: sleeve creation failed: %s", err.Error())
	}

	ocs.Add(cs)

	if len(*ocs.list) == 0 {
		t.Errorf("OrderedCoinStorage.Pop: added coin not present in list")
	}

	s.StoreSession()

	ocs2, err := CreateOrderedStorage(key, s)

	if err != nil {
		t.Errorf("OrderedCoinStorage.Pop: ordered storage creation failed: %s", err.Error())
	}

	csr, b := ocs2.Pop(0)

	if !b {
		t.Errorf("OrderedCoinStorage.Pop: could not find valid coin")
	}

	if !reflect.DeepEqual(cs, csr) {
		t.Errorf("OrderedCoinStorage.Pop: popped coin not the same as created coin: "+
			"Created: %v, Popped: %v", cs, csr)
	}

	if len(*ocs2.list) != 0 {
		t.Errorf("OrderedCoinStorage.Pop: popped coin not removed from list")
	}

	ocs3, err := CreateOrderedStorage(key, s)

	if len(*ocs3.list) != 0 {
		t.Errorf("OrderedCoinStorage.Pop: popped coin not removed from saved list")
	}
}

// Test that fund responds correct with insufficient funds
func TestOrderedCoinStorage_Fund_Insufficient(t *testing.T) {
	globals.LocalStorage = nil
	globals.InitStorage(&globals.RamStorage{}, "")
<<<<<<< HEAD
=======
	primeString := "FFFFFFFFFFFFFFFFC90FDAA22168C234C4C6628B80DC1CD1" +
		"29024E088A67CC74020BBEA63B139B22514A08798E3404DD" +
		"EF9519B3CD3A431B302B0A6DF25F14374FE1356D6D51C245" +
		"E485B576625E7EC6F44C42E9A637ED6B0BFF5CB6F406B7ED" +
		"EE386BFB5A899FA5AE9F24117C4B1FE649286651ECE45B3D" +
		"C2007CB8A163BF0598DA48361C55D39A69163FA8FD24CF5F" +
		"83655D23DCA3AD961C62F356208552BB9ED529077096966D" +
		"670C354E4ABC9804F1746C08CA18217C32905E462E36CE3B" +
		"E39E772C180E86039B2783A2EC07A28FB5C55DF06F4C52C9" +
		"DE2BCBF6955817183995497CEA956AE515D2261898FA0510" +
		"15728E5A8AACAA68FFFFFFFFFFFFFFFF"
	p := large.NewInt(1)
	p.SetString(primeString, 16)
	g := large.NewInt(2)
	q := large.NewInt(3)
	grp := cyclic.NewGroup(p, g, q)
>>>>>>> 77f8112b
	uid := id.NewUserFromUint(1, t)

	rng := rand.New(rand.NewSource(42))
	params := signature.NewDSAParams(rng, signature.L3072N256)
	privateKey := params.PrivateKeyGen(rng)
	publicKey := privateKey.PublicKeyGen()
	grp := cyclic.NewGroup(params.GetP(), params.GetG(), params.GetQ())
	s := user.NewSession(&user.User{uid, "test"}, "", []user.NodeKeys{},
<<<<<<< HEAD
		publicKey, privateKey, &grp)
=======
		grp.NewInt(1), grp)
>>>>>>> 77f8112b

	key := "TestOrderedList"

	ocs, err := CreateOrderedStorage(key, s)

	if err != nil {
		t.Errorf("OrderedCoinStorage.Fund: ordered storage creation failed: %s", err.Error())
	}

	cs, err := coin.NewSleeve(69)

	if err != nil {
		t.Errorf("OrderedCoinStorage.Fund: sleeve creation failed: %s", err.Error())
	}

	ocs.Add(cs)

	dst, chng, err := ocs.Fund(100, 1)

	if err != ErrInsufficientFunds {
		if err == nil {
			t.Errorf("OrderedCoinStorage.Fund: Did not report insufficent funds when there are insufficent funds")
		} else {
			t.Errorf("OrderedCoinStorage.Fund: Reported a diferent error than insufficent funds when there are"+
				"insufficent funds: %s", err.Error())
		}
	} else {
		if len(dst) != 0 {
			t.Errorf("OrderedCoinStorage.Fund: returned a list of coins when funds are insufficent: %v", dst)
		}
		if !chng.IsNil() {
			t.Errorf("OrderedCoinStorage.Fund: returned change when funds are insufficent: %v", chng)
		}
	}
}

// Tests that a single coin equal to the correct value returns properly
func TestOrderedCoinStorage_Fund_Single_Exact(t *testing.T) {
	globals.LocalStorage = nil
	globals.InitStorage(&globals.RamStorage{}, "")
<<<<<<< HEAD
=======
	primeString := "FFFFFFFFFFFFFFFFC90FDAA22168C234C4C6628B80DC1CD1" +
		"29024E088A67CC74020BBEA63B139B22514A08798E3404DD" +
		"EF9519B3CD3A431B302B0A6DF25F14374FE1356D6D51C245" +
		"E485B576625E7EC6F44C42E9A637ED6B0BFF5CB6F406B7ED" +
		"EE386BFB5A899FA5AE9F24117C4B1FE649286651ECE45B3D" +
		"C2007CB8A163BF0598DA48361C55D39A69163FA8FD24CF5F" +
		"83655D23DCA3AD961C62F356208552BB9ED529077096966D" +
		"670C354E4ABC9804F1746C08CA18217C32905E462E36CE3B" +
		"E39E772C180E86039B2783A2EC07A28FB5C55DF06F4C52C9" +
		"DE2BCBF6955817183995497CEA956AE515D2261898FA0510" +
		"15728E5A8AACAA68FFFFFFFFFFFFFFFF"
	p := large.NewInt(1)
	p.SetString(primeString, 16)
	g := large.NewInt(2)
	q := large.NewInt(3)
	grp := cyclic.NewGroup(p, g, q)
>>>>>>> 77f8112b
	uid := id.NewUserFromUint(1, t)

	rng := rand.New(rand.NewSource(42))
	params := signature.NewDSAParams(rng, signature.L3072N256)
	privateKey := params.PrivateKeyGen(rng)
	publicKey := privateKey.PublicKeyGen()
	grp := cyclic.NewGroup(params.GetP(), params.GetG(), params.GetQ())
	s := user.NewSession(&user.User{uid, "test"}, "", []user.NodeKeys{},
<<<<<<< HEAD
		publicKey, privateKey, &grp)
=======
		grp.NewInt(1), grp)
>>>>>>> 77f8112b

	key := "TestOrderedList"

	ocs, err := CreateOrderedStorage(key, s)

	if err != nil {
		t.Errorf("OrderedCoinStorage.Fund: ordered storage creation failed: %s", err.Error())
	}

	cs, err := coin.NewSleeve(69)

	if err != nil {
		t.Errorf("OrderedCoinStorage.Fund: sleeve creation failed: %s", err.Error())
	}

	ocs.Add(cs)

	dst, chng, err := ocs.Fund(69, 1)

	if err != nil {
		t.Errorf("OrderedCoinStorage.Fund: error returned on valid fund: %s", err.Error())
	}

	if len(dst) != 1 {
		t.Errorf("OrderedCoinStorage.Fund: incorrect number fo coins returned to destroy: %v", dst)
	}

	if !chng.IsNil() {
		t.Errorf("OrderedCoinStorage.Fund: change returned on exact transaction: %v", chng)
	}

	if !reflect.DeepEqual(dst[0], cs) {
		t.Errorf("OrderedCoinStorage.Fund: single exact change coin not returned proeprly: "+
			"Expecterd: %v, Recieved: %v", cs, dst[0])
	}
}

// Tests that a multiple coins equal to the correct value returns properly
func TestOrderedCoinStorage_Fund_Multi_Exact(t *testing.T) {
	globals.LocalStorage = nil
	globals.InitStorage(&globals.RamStorage{}, "")
<<<<<<< HEAD
=======
	primeString := "FFFFFFFFFFFFFFFFC90FDAA22168C234C4C6628B80DC1CD1" +
		"29024E088A67CC74020BBEA63B139B22514A08798E3404DD" +
		"EF9519B3CD3A431B302B0A6DF25F14374FE1356D6D51C245" +
		"E485B576625E7EC6F44C42E9A637ED6B0BFF5CB6F406B7ED" +
		"EE386BFB5A899FA5AE9F24117C4B1FE649286651ECE45B3D" +
		"C2007CB8A163BF0598DA48361C55D39A69163FA8FD24CF5F" +
		"83655D23DCA3AD961C62F356208552BB9ED529077096966D" +
		"670C354E4ABC9804F1746C08CA18217C32905E462E36CE3B" +
		"E39E772C180E86039B2783A2EC07A28FB5C55DF06F4C52C9" +
		"DE2BCBF6955817183995497CEA956AE515D2261898FA0510" +
		"15728E5A8AACAA68FFFFFFFFFFFFFFFF"
	p := large.NewInt(1)
	p.SetString(primeString, 16)
	g := large.NewInt(2)
	q := large.NewInt(3)
	grp := cyclic.NewGroup(p, g, q)
>>>>>>> 77f8112b
	uid := id.NewUserFromUint(1, t)

	rng := rand.New(rand.NewSource(42))
	params := signature.NewDSAParams(rng, signature.L3072N256)
	privateKey := params.PrivateKeyGen(rng)
	publicKey := privateKey.PublicKeyGen()
	grp := cyclic.NewGroup(params.GetP(), params.GetG(), params.GetQ())
	s := user.NewSession(&user.User{uid, "test"}, "", []user.NodeKeys{},
<<<<<<< HEAD
		publicKey, privateKey, &grp)
=======
		grp.NewInt(1), grp)
>>>>>>> 77f8112b

	key := "TestOrderedList"

	ocs, err := CreateOrderedStorage(key, s)

	if err != nil {
		t.Errorf("OrderedCoinStorage.Fund: ordered storage creation failed: %s", err.Error())
	}

	cs, err := coin.NewSleeve(69)

	if err != nil {
		t.Errorf("OrderedCoinStorage.Fund: sleeve creation failed: %s", err.Error())
	}

	ocs.Add(cs)

	cs2, err := coin.NewSleeve(42)

	if err != nil {
		t.Errorf("OrderedCoinStorage.Fund: sleeve creation failed: %s", err.Error())
	}

	ocs.Add(cs2)

	dst, chng, err := ocs.Fund(111, 2)

	if err != nil {
		t.Errorf("OrderedCoinStorage.Fund: error returned on valid fund: %s", err.Error())
	}

	if len(dst) != 2 {
		t.Errorf("OrderedCoinStorage.Fund: incorrect number of coins returned to destroy: %v", dst)
	}

	if !chng.IsNil() {
		t.Errorf("OrderedCoinStorage.Fund: change returned on exact transaction: %v", chng)
	}

	if len(*ocs.list) != 0 {
		t.Errorf("OrderedCoinStorage.Fund: coins not removed from ordered list: %v", *ocs.list)
	}

	if !reflect.DeepEqual(dst, []coin.Sleeve{cs2, cs}) {
		t.Errorf("OrderedCoinStorage.Fund: exact change coins not returned proeprly: "+
			"Expecterd: %v, Recieved: %v", []coin.Sleeve{cs2, cs}, dst)
	}
}

// Tests that a multiple coins equal to the correct value returns properly when there are other coins
func TestOrderedCoinStorage_Fund_Multi_Exact_Split(t *testing.T) {
	globals.LocalStorage = nil
	globals.InitStorage(&globals.RamStorage{}, "")
<<<<<<< HEAD
=======
	primeString := "FFFFFFFFFFFFFFFFC90FDAA22168C234C4C6628B80DC1CD1" +
		"29024E088A67CC74020BBEA63B139B22514A08798E3404DD" +
		"EF9519B3CD3A431B302B0A6DF25F14374FE1356D6D51C245" +
		"E485B576625E7EC6F44C42E9A637ED6B0BFF5CB6F406B7ED" +
		"EE386BFB5A899FA5AE9F24117C4B1FE649286651ECE45B3D" +
		"C2007CB8A163BF0598DA48361C55D39A69163FA8FD24CF5F" +
		"83655D23DCA3AD961C62F356208552BB9ED529077096966D" +
		"670C354E4ABC9804F1746C08CA18217C32905E462E36CE3B" +
		"E39E772C180E86039B2783A2EC07A28FB5C55DF06F4C52C9" +
		"DE2BCBF6955817183995497CEA956AE515D2261898FA0510" +
		"15728E5A8AACAA68FFFFFFFFFFFFFFFF"
	p := large.NewInt(1)
	p.SetString(primeString, 16)
	g := large.NewInt(2)
	q := large.NewInt(3)
	grp := cyclic.NewGroup(p, g, q)
>>>>>>> 77f8112b
	uid := id.NewUserFromUint(1, t)

	rng := rand.New(rand.NewSource(42))
	params := signature.NewDSAParams(rng, signature.L3072N256)
	privateKey := params.PrivateKeyGen(rng)
	publicKey := privateKey.PublicKeyGen()
	grp := cyclic.NewGroup(params.GetP(), params.GetG(), params.GetQ())
	s := user.NewSession(&user.User{uid, "test"}, "", []user.NodeKeys{},
<<<<<<< HEAD
		publicKey, privateKey, &grp)
=======
		grp.NewInt(1), grp)
>>>>>>> 77f8112b

	key := "TestOrderedList"

	ocs, err := CreateOrderedStorage(key, s)

	if err != nil {
		t.Errorf("OrderedCoinStorage.Fund: ordered storage creation failed: %s", err.Error())
	}

	valueList := []uint64{42, 69, 16}
	var coinList []coin.Sleeve

	for _, v := range valueList {
		cs, err := coin.NewSleeve(v)
		coinList = append(coinList, cs)

		if err != nil {
			t.Errorf("OrderedCoinStorage.Fund: sleeve creation failed: %s", err.Error())
		}

		ocs.Add(cs)
	}

	expected := coinList[:2]

	dst, chng, err := ocs.Fund(111, 2)

	if err != nil {
		t.Errorf("OrderedCoinStorage.Fund: error returned on valid fund: %s", err.Error())
	}

	if len(dst) != 2 {
		t.Errorf("OrderedCoinStorage.Fund: incorrect number of coins returned to destroy: %v", dst)
	}

	if !chng.IsNil() {
		t.Errorf("OrderedCoinStorage.Fund: change returned on exact transaction: %v", chng)
	}

	if len(*ocs.list) != 1 {
		t.Errorf("OrderedCoinStorage.Fund: coins not removed from ordered list: %v", *ocs.list)
	}

	if !reflect.DeepEqual(dst, expected) {
		t.Errorf("OrderedCoinStorage.Fund: exact change coins not returned proeprly: "+
			"Expecterd: %v, Recieved: %v", expected, dst)
	}
}

// Tests that fund returns an error when the value cannot be created in the given number of coins
func TestOrderedCoinStorage_Fund_Organization(t *testing.T) {
	globals.LocalStorage = nil
	globals.InitStorage(&globals.RamStorage{}, "")
<<<<<<< HEAD
=======
	primeString := "FFFFFFFFFFFFFFFFC90FDAA22168C234C4C6628B80DC1CD1" +
		"29024E088A67CC74020BBEA63B139B22514A08798E3404DD" +
		"EF9519B3CD3A431B302B0A6DF25F14374FE1356D6D51C245" +
		"E485B576625E7EC6F44C42E9A637ED6B0BFF5CB6F406B7ED" +
		"EE386BFB5A899FA5AE9F24117C4B1FE649286651ECE45B3D" +
		"C2007CB8A163BF0598DA48361C55D39A69163FA8FD24CF5F" +
		"83655D23DCA3AD961C62F356208552BB9ED529077096966D" +
		"670C354E4ABC9804F1746C08CA18217C32905E462E36CE3B" +
		"E39E772C180E86039B2783A2EC07A28FB5C55DF06F4C52C9" +
		"DE2BCBF6955817183995497CEA956AE515D2261898FA0510" +
		"15728E5A8AACAA68FFFFFFFFFFFFFFFF"
	p := large.NewInt(1)
	p.SetString(primeString, 16)
	g := large.NewInt(2)
	q := large.NewInt(3)
	grp := cyclic.NewGroup(p, g, q)
>>>>>>> 77f8112b
	uid := id.NewUserFromUint(1, t)

	rng := rand.New(rand.NewSource(42))
	params := signature.NewDSAParams(rng, signature.L3072N256)
	privateKey := params.PrivateKeyGen(rng)
	publicKey := privateKey.PublicKeyGen()
	grp := cyclic.NewGroup(params.GetP(), params.GetG(), params.GetQ())
	s := user.NewSession(&user.User{uid, "test"}, "", []user.NodeKeys{},
<<<<<<< HEAD
		publicKey, privateKey, &grp)
=======
		grp.NewInt(1), grp)
>>>>>>> 77f8112b

	key := "TestOrderedList"

	ocs, err := CreateOrderedStorage(key, s)

	if err != nil {
		t.Errorf("OrderedCoinStorage.Fund: ordered storage creation failed: %s", err.Error())
	}

	valueList := []uint64{42, 69, 16}
	var coinList []coin.Sleeve

	for _, v := range valueList {
		cs, err := coin.NewSleeve(v)
		coinList = append(coinList, cs)

		if err != nil {
			t.Errorf("OrderedCoinStorage.Fund: sleeve creation failed: %s", err.Error())
		}

		ocs.Add(cs)
	}

	_, _, err = ocs.Fund(111, 1)

	if err != ErrInvalidOrganizationOfFunds {
		if err == nil {
			t.Errorf("OrderedCoinStorage.Fund: no error returned on invalid fund orgonization")
		} else {
			t.Errorf("OrderedCoinStorage.Fund: incorrect error returned on invalid fund orgonization: %s", err.Error())
		}
	}
}

// Tests that a multiple coins equal greater than the expected value returns properly when there are other coins
func TestOrderedCoinStorage_Fund_Multi_Exact_Split_Change(t *testing.T) {
	globals.LocalStorage = nil
	globals.InitStorage(&globals.RamStorage{}, "")
<<<<<<< HEAD
=======
	primeString := "FFFFFFFFFFFFFFFFC90FDAA22168C234C4C6628B80DC1CD1" +
		"29024E088A67CC74020BBEA63B139B22514A08798E3404DD" +
		"EF9519B3CD3A431B302B0A6DF25F14374FE1356D6D51C245" +
		"E485B576625E7EC6F44C42E9A637ED6B0BFF5CB6F406B7ED" +
		"EE386BFB5A899FA5AE9F24117C4B1FE649286651ECE45B3D" +
		"C2007CB8A163BF0598DA48361C55D39A69163FA8FD24CF5F" +
		"83655D23DCA3AD961C62F356208552BB9ED529077096966D" +
		"670C354E4ABC9804F1746C08CA18217C32905E462E36CE3B" +
		"E39E772C180E86039B2783A2EC07A28FB5C55DF06F4C52C9" +
		"DE2BCBF6955817183995497CEA956AE515D2261898FA0510" +
		"15728E5A8AACAA68FFFFFFFFFFFFFFFF"
	p := large.NewInt(1)
	p.SetString(primeString, 16)
	g := large.NewInt(2)
	q := large.NewInt(3)
	grp := cyclic.NewGroup(p, g, q)
>>>>>>> 77f8112b
	uid := id.NewUserFromUint(1, t)

	rng := rand.New(rand.NewSource(42))
	params := signature.NewDSAParams(rng, signature.L3072N256)
	privateKey := params.PrivateKeyGen(rng)
	publicKey := privateKey.PublicKeyGen()
	grp := cyclic.NewGroup(params.GetP(), params.GetG(), params.GetQ())
	s := user.NewSession(&user.User{uid, "test"}, "", []user.NodeKeys{},
<<<<<<< HEAD
		publicKey, privateKey, &grp)
=======
		grp.NewInt(1), grp)
>>>>>>> 77f8112b

	key := "TestOrderedList"

	ocs, err := CreateOrderedStorage(key, s)

	if err != nil {
		t.Errorf("OrderedCoinStorage.Fund: ordered storage creation failed: %s", err.Error())
	}

	valueList := []uint64{42, 69, 16}
	var coinList []coin.Sleeve

	for _, v := range valueList {
		cs, err := coin.NewSleeve(v)
		coinList = append(coinList, cs)

		if err != nil {
			t.Errorf("OrderedCoinStorage.Fund: sleeve creation failed: %s", err.Error())
		}

		ocs.Add(cs)
	}

	expected := coinList[:2]

	dst, chng, err := ocs.Fund(105, 2)

	if err != nil {
		t.Errorf("OrderedCoinStorage.Fund: error returned on valid fund: %s", err.Error())
	}

	if len(dst) != 2 {
		t.Errorf("OrderedCoinStorage.Fund: incorrect number of coins returned to destroy: %v", dst)
	}

	if chng.IsNil() {
		t.Errorf("OrderedCoinStorage.Fund: change not returned on inexact transaction: %v", chng)
	}

	if chng.Value() != 6 {
		t.Errorf("OrderedCoinStorage.Fund: change not equal to what it should be: Expected: %v; Recieved: %v",
			6, chng.Value())
	}

	if !reflect.DeepEqual(dst, expected) {
		t.Errorf("OrderedCoinStorage.Fund: exact change coins not returned proeprly: "+
			"Expecterd: %v, Recieved: %v", expected, dst)
	}
}

// Shows that Ordered Storage reloads from a stored map properly
func TestOrderedStorage_FileLoading(t *testing.T) {
	globals.LocalStorage = nil

	storagePath, err := homedir.Expand("~/.elixxir")
	filename := "/orderedstoragetest.session"
	os.MkdirAll(storagePath, 0775)
	if err != nil {
		t.Error(err.Error())
	}
	globals.InitStorage(&globals.DefaultStorage{}, storagePath+filename)
<<<<<<< HEAD
=======
	primeString := "FFFFFFFFFFFFFFFFC90FDAA22168C234C4C6628B80DC1CD1" +
		"29024E088A67CC74020BBEA63B139B22514A08798E3404DD" +
		"EF9519B3CD3A431B302B0A6DF25F14374FE1356D6D51C245" +
		"E485B576625E7EC6F44C42E9A637ED6B0BFF5CB6F406B7ED" +
		"EE386BFB5A899FA5AE9F24117C4B1FE649286651ECE45B3D" +
		"C2007CB8A163BF0598DA48361C55D39A69163FA8FD24CF5F" +
		"83655D23DCA3AD961C62F356208552BB9ED529077096966D" +
		"670C354E4ABC9804F1746C08CA18217C32905E462E36CE3B" +
		"E39E772C180E86039B2783A2EC07A28FB5C55DF06F4C52C9" +
		"DE2BCBF6955817183995497CEA956AE515D2261898FA0510" +
		"15728E5A8AACAA68FFFFFFFFFFFFFFFF"
	p := large.NewInt(1)
	p.SetString(primeString, 16)
	g := large.NewInt(2)
	q := large.NewInt(3)
	grp := cyclic.NewGroup(p, g, q)
>>>>>>> 77f8112b
	uid := id.NewUserFromUint(1, t)

	rng := rand.New(rand.NewSource(42))
	params := signature.NewDSAParams(rng, signature.L3072N256)
	privateKey := params.PrivateKeyGen(rng)
	publicKey := privateKey.PublicKeyGen()
	grp := cyclic.NewGroup(params.GetP(), params.GetG(), params.GetQ())
	s := user.NewSession(&user.User{uid, "test"}, "", []user.NodeKeys{},
<<<<<<< HEAD
		publicKey, privateKey, &grp)
=======
		grp.NewInt(1), grp)
>>>>>>> 77f8112b

	// show that the ordered list does not exist
	key := "TestOrderedList"

	ocs, err := CreateOrderedStorage(key, s)

	if err != nil {
		t.Errorf("CreateOrderedStorage: error returned on valid ordered storage creation: %s", err.Error())
	}

	if ocs.session != s {
		t.Errorf("CreateOrderedStorage: does not point to session correctly")
	}

	if ocs.value != 0 {
		t.Errorf("CreateOrderedStorage: inital value incorrect: Expected: %v, Recieved: %v", 0, ocs.value)
	}

	ns, err := coin.NewSleeve(10)

	if err != nil {
		t.Errorf("CreateOrderedStorage: sleeve creation failed: %s", err.Error())
	}

	*ocs.list = append(*ocs.list, ns)

	s.StoreSession()

	s2, err := user.LoadSession(uid)

	if err != nil {
		t.Errorf("session load error: %s", err.Error())
	}

	ocs2, err := CreateOrderedStorage(key, s2)

	if err != nil {
		t.Errorf("CreateOrderedStorage: error returned on valid ordered storage creation: %s", err.Error())
	}

	if ocs2.session != s2 {
		t.Errorf("CreateOrderedStorage: does not point to session correctly")
	}

	if ocs2.value != 10 {
		t.Errorf("CreateOrderedStorage: inital value incorrect: Expected: %v, Recieved: %v", 0, ocs2.value)
	}

	ns2, err := coin.NewSleeve(10)

	if err != nil {
		t.Errorf("CreateOrderedStorage: sleeve creation failed: %s", err.Error())
	}

	*ocs2.list = append(*ocs2.list, ns2)

	s2.StoreSession()

	s3, err := user.LoadSession(uid)

	if err != nil {
		t.Errorf("session load error: %s", err.Error())
	}

	ocs3, err := CreateOrderedStorage(key, s3)

	if err != nil {
		t.Errorf("CreateOrderedStorage: error returned on valid ordered storage creation: %s", err.Error())
	}

	if ocs3.session != s3 {
		t.Errorf("CreateOrderedStorage: does not point to session correctly")
	}

	if ocs3.value != 20 {
		t.Errorf("CreateOrderedStorage: inital value incorrect: Expected: %v, Recieved: %v", 0, ocs3.value)
	}

	ns3, err := coin.NewSleeve(10)

	if err != nil {
		t.Errorf("CreateOrderedStorage: sleeve creation failed: %s", err.Error())
	}

	*ocs3.list = append(*ocs3.list, ns3)

	s3.StoreSession()
	os.Remove(storagePath + filename)
}<|MERGE_RESOLUTION|>--- conflicted
+++ resolved
@@ -1,5 +1,5 @@
 ////////////////////////////////////////////////////////////////////////////////
-// Copyright © 2018 Privategrity Corporation                                   /
+// Copyright © 2019 Privategrity Corporation                                   /
 //                                                                             /
 // All rights reserved.                                                        /
 ////////////////////////////////////////////////////////////////////////////////
@@ -25,7 +25,6 @@
 	globals.LocalStorage = nil
 	globals.InitStorage(&globals.RamStorage{}, "")
 	userID := id.NewUserFromUint(1, t)
-<<<<<<< HEAD
 
 	rng := rand.New(rand.NewSource(42))
 	params := signature.NewDSAParams(rng, signature.L3072N256)
@@ -33,12 +32,7 @@
 	publicKey := privateKey.PublicKeyGen()
 	grp := cyclic.NewGroup(params.GetP(), params.GetG(), params.GetQ())
 	s := user.NewSession(&user.User{userID, "test"}, "", []user.NodeKeys{},
-		publicKey, privateKey, &grp)
-=======
-	grp := cyclic.NewGroup(large.NewInt(100000000), large.NewInt(0), large.NewInt(0))
-	s := user.NewSession(&user.User{userID, "test"}, "", []user.NodeKeys{},
-		grp.NewInt(1), grp)
->>>>>>> 77f8112b
+		publicKey, privateKey, grp)
 
 	// show that the ordered list does not exist
 	key := "TestOrderedList"
@@ -83,7 +77,6 @@
 	globals.LocalStorage = nil
 	globals.InitStorage(&globals.RamStorage{}, "")
 	userID := id.NewUserFromUint(1, t)
-<<<<<<< HEAD
 
 	rng := rand.New(rand.NewSource(42))
 	params := signature.NewDSAParams(rng, signature.L3072N256)
@@ -91,27 +84,7 @@
 	publicKey := privateKey.PublicKeyGen()
 	grp := cyclic.NewGroup(params.GetP(), params.GetG(), params.GetQ())
 	s := user.NewSession(&user.User{userID, "test"}, "", []user.NodeKeys{},
-		publicKey, privateKey, &grp)
-=======
-	primeString := "FFFFFFFFFFFFFFFFC90FDAA22168C234C4C6628B80DC1CD1" +
-		"29024E088A67CC74020BBEA63B139B22514A08798E3404DD" +
-		"EF9519B3CD3A431B302B0A6DF25F14374FE1356D6D51C245" +
-		"E485B576625E7EC6F44C42E9A637ED6B0BFF5CB6F406B7ED" +
-		"EE386BFB5A899FA5AE9F24117C4B1FE649286651ECE45B3D" +
-		"C2007CB8A163BF0598DA48361C55D39A69163FA8FD24CF5F" +
-		"83655D23DCA3AD961C62F356208552BB9ED529077096966D" +
-		"670C354E4ABC9804F1746C08CA18217C32905E462E36CE3B" +
-		"E39E772C180E86039B2783A2EC07A28FB5C55DF06F4C52C9" +
-		"DE2BCBF6955817183995497CEA956AE515D2261898FA0510" +
-		"15728E5A8AACAA68FFFFFFFFFFFFFFFF"
-	p := large.NewInt(1)
-	p.SetString(primeString, 16)
-	g := large.NewInt(2)
-	q := large.NewInt(3)
-	grp := cyclic.NewGroup(p, g, q)
-	s := user.NewSession(&user.User{userID, "test"}, "", []user.NodeKeys{},
-		grp.NewInt(1), grp)
->>>>>>> 77f8112b
+		publicKey, privateKey, grp)
 
 	// show that the ordered list does not exist
 	key := "TestOrderedList"
@@ -157,25 +130,6 @@
 
 	globals.LocalStorage = nil
 	globals.InitStorage(&globals.RamStorage{}, "")
-<<<<<<< HEAD
-=======
-	primeString := "FFFFFFFFFFFFFFFFC90FDAA22168C234C4C6628B80DC1CD1" +
-		"29024E088A67CC74020BBEA63B139B22514A08798E3404DD" +
-		"EF9519B3CD3A431B302B0A6DF25F14374FE1356D6D51C245" +
-		"E485B576625E7EC6F44C42E9A637ED6B0BFF5CB6F406B7ED" +
-		"EE386BFB5A899FA5AE9F24117C4B1FE649286651ECE45B3D" +
-		"C2007CB8A163BF0598DA48361C55D39A69163FA8FD24CF5F" +
-		"83655D23DCA3AD961C62F356208552BB9ED529077096966D" +
-		"670C354E4ABC9804F1746C08CA18217C32905E462E36CE3B" +
-		"E39E772C180E86039B2783A2EC07A28FB5C55DF06F4C52C9" +
-		"DE2BCBF6955817183995497CEA956AE515D2261898FA0510" +
-		"15728E5A8AACAA68FFFFFFFFFFFFFFFF"
-	p := large.NewInt(1)
-	p.SetString(primeString, 16)
-	g := large.NewInt(2)
-	q := large.NewInt(3)
-	grp := cyclic.NewGroup(p, g, q)
->>>>>>> 77f8112b
 	userID := id.NewUserFromUint(1, t)
 
 	rng1 := rand.New(rand.NewSource(42))
@@ -184,11 +138,7 @@
 	publicKey := privateKey.PublicKeyGen()
 	grp := cyclic.NewGroup(params.GetP(), params.GetG(), params.GetQ())
 	s := user.NewSession(&user.User{userID, "test"}, "", []user.NodeKeys{},
-<<<<<<< HEAD
-		publicKey, privateKey, &grp)
-=======
-		grp.NewInt(1), grp)
->>>>>>> 77f8112b
+		publicKey, privateKey, grp)
 
 	src := rand.NewSource(42)
 	rng := rand.New(src)
@@ -210,25 +160,6 @@
 func TestOrderedCoinStorage_Add_Empty(t *testing.T) {
 	globals.LocalStorage = nil
 	globals.InitStorage(&globals.RamStorage{}, "")
-<<<<<<< HEAD
-=======
-	primeString := "FFFFFFFFFFFFFFFFC90FDAA22168C234C4C6628B80DC1CD1" +
-		"29024E088A67CC74020BBEA63B139B22514A08798E3404DD" +
-		"EF9519B3CD3A431B302B0A6DF25F14374FE1356D6D51C245" +
-		"E485B576625E7EC6F44C42E9A637ED6B0BFF5CB6F406B7ED" +
-		"EE386BFB5A899FA5AE9F24117C4B1FE649286651ECE45B3D" +
-		"C2007CB8A163BF0598DA48361C55D39A69163FA8FD24CF5F" +
-		"83655D23DCA3AD961C62F356208552BB9ED529077096966D" +
-		"670C354E4ABC9804F1746C08CA18217C32905E462E36CE3B" +
-		"E39E772C180E86039B2783A2EC07A28FB5C55DF06F4C52C9" +
-		"DE2BCBF6955817183995497CEA956AE515D2261898FA0510" +
-		"15728E5A8AACAA68FFFFFFFFFFFFFFFF"
-	p := large.NewInt(1)
-	p.SetString(primeString, 16)
-	g := large.NewInt(2)
-	q := large.NewInt(3)
-	grp := cyclic.NewGroup(p, g, q)
->>>>>>> 77f8112b
 	userID := id.NewUserFromUint(1, t)
 
 	rng := rand.New(rand.NewSource(42))
@@ -237,11 +168,7 @@
 	publicKey := privateKey.PublicKeyGen()
 	grp := cyclic.NewGroup(params.GetP(), params.GetG(), params.GetQ())
 	s := user.NewSession(&user.User{userID, "test"}, "", []user.NodeKeys{},
-<<<<<<< HEAD
-		publicKey, privateKey, &grp)
-=======
-		grp.NewInt(1), grp)
->>>>>>> 77f8112b
+		publicKey, privateKey, grp)
 
 	cs, err := coin.NewSleeve(69)
 
@@ -262,37 +189,15 @@
 func TestOrderedCoinStorage_Add_Multi(t *testing.T) {
 	globals.LocalStorage = nil
 	globals.InitStorage(&globals.RamStorage{}, "")
-<<<<<<< HEAD
 	userID := id.NewUserFromUint(1, t)
-=======
-	primeString := "FFFFFFFFFFFFFFFFC90FDAA22168C234C4C6628B80DC1CD1" +
-		"29024E088A67CC74020BBEA63B139B22514A08798E3404DD" +
-		"EF9519B3CD3A431B302B0A6DF25F14374FE1356D6D51C245" +
-		"E485B576625E7EC6F44C42E9A637ED6B0BFF5CB6F406B7ED" +
-		"EE386BFB5A899FA5AE9F24117C4B1FE649286651ECE45B3D" +
-		"C2007CB8A163BF0598DA48361C55D39A69163FA8FD24CF5F" +
-		"83655D23DCA3AD961C62F356208552BB9ED529077096966D" +
-		"670C354E4ABC9804F1746C08CA18217C32905E462E36CE3B" +
-		"E39E772C180E86039B2783A2EC07A28FB5C55DF06F4C52C9" +
-		"DE2BCBF6955817183995497CEA956AE515D2261898FA0510" +
-		"15728E5A8AACAA68FFFFFFFFFFFFFFFF"
-	p := large.NewInt(1)
-	p.SetString(primeString, 16)
-	g := large.NewInt(2)
-	q := large.NewInt(3)
-	grp := cyclic.NewGroup(p, g, q)
-	userID := id.NewUserFromUint(1, t)
+
+	rng := rand.New(rand.NewSource(42))
+	params := signature.NewDSAParams(rng, signature.L3072N256)
+	privateKey := params.PrivateKeyGen(rng)
+	publicKey := privateKey.PublicKeyGen()
+	grp := cyclic.NewGroup(params.GetP(), params.GetG(), params.GetQ())
 	s := user.NewSession(&user.User{userID, "test"}, "", []user.NodeKeys{},
-		grp.NewInt(1), grp)
->>>>>>> 77f8112b
-
-	rng := rand.New(rand.NewSource(42))
-	params := signature.NewDSAParams(rng, signature.L3072N256)
-	privateKey := params.PrivateKeyGen(rng)
-	publicKey := privateKey.PublicKeyGen()
-	grp := cyclic.NewGroup(params.GetP(), params.GetG(), params.GetQ())
-	s := user.NewSession(&user.User{userID, "test"}, "", []user.NodeKeys{},
-		publicKey, privateKey, &grp)
+		publicKey, privateKey, grp)
 	ocs := OrderedCoinStorage{&[]coin.Sleeve{}, 0, s}
 
 	unorderdValues := []uint64{100, 13, 44}
@@ -334,25 +239,6 @@
 
 	globals.LocalStorage = nil
 	globals.InitStorage(&globals.RamStorage{}, "")
-<<<<<<< HEAD
-=======
-	primeString := "FFFFFFFFFFFFFFFFC90FDAA22168C234C4C6628B80DC1CD1" +
-		"29024E088A67CC74020BBEA63B139B22514A08798E3404DD" +
-		"EF9519B3CD3A431B302B0A6DF25F14374FE1356D6D51C245" +
-		"E485B576625E7EC6F44C42E9A637ED6B0BFF5CB6F406B7ED" +
-		"EE386BFB5A899FA5AE9F24117C4B1FE649286651ECE45B3D" +
-		"C2007CB8A163BF0598DA48361C55D39A69163FA8FD24CF5F" +
-		"83655D23DCA3AD961C62F356208552BB9ED529077096966D" +
-		"670C354E4ABC9804F1746C08CA18217C32905E462E36CE3B" +
-		"E39E772C180E86039B2783A2EC07A28FB5C55DF06F4C52C9" +
-		"DE2BCBF6955817183995497CEA956AE515D2261898FA0510" +
-		"15728E5A8AACAA68FFFFFFFFFFFFFFFF"
-	p := large.NewInt(1)
-	p.SetString(primeString, 16)
-	g := large.NewInt(2)
-	q := large.NewInt(3)
-	grp := cyclic.NewGroup(p, g, q)
->>>>>>> 77f8112b
 	userID := id.NewUserFromUint(1, t)
 
 	rng := rand.New(rand.NewSource(42))
@@ -361,11 +247,7 @@
 	publicKey := privateKey.PublicKeyGen()
 	grp := cyclic.NewGroup(params.GetP(), params.GetG(), params.GetQ())
 	s := user.NewSession(&user.User{userID, "test"}, "", []user.NodeKeys{},
-<<<<<<< HEAD
-		publicKey, privateKey, &grp)
-=======
-		grp.NewInt(1), grp)
->>>>>>> 77f8112b
+		publicKey, privateKey, grp)
 
 	// show that the ordered list does not exist
 	key := "TestOrderedList"
@@ -402,38 +284,15 @@
 func TestOrderedCoinStorage_Get(t *testing.T) {
 	globals.LocalStorage = nil
 	globals.InitStorage(&globals.RamStorage{}, "")
-<<<<<<< HEAD
-=======
-	primeString := "FFFFFFFFFFFFFFFFC90FDAA22168C234C4C6628B80DC1CD1" +
-		"29024E088A67CC74020BBEA63B139B22514A08798E3404DD" +
-		"EF9519B3CD3A431B302B0A6DF25F14374FE1356D6D51C245" +
-		"E485B576625E7EC6F44C42E9A637ED6B0BFF5CB6F406B7ED" +
-		"EE386BFB5A899FA5AE9F24117C4B1FE649286651ECE45B3D" +
-		"C2007CB8A163BF0598DA48361C55D39A69163FA8FD24CF5F" +
-		"83655D23DCA3AD961C62F356208552BB9ED529077096966D" +
-		"670C354E4ABC9804F1746C08CA18217C32905E462E36CE3B" +
-		"E39E772C180E86039B2783A2EC07A28FB5C55DF06F4C52C9" +
-		"DE2BCBF6955817183995497CEA956AE515D2261898FA0510" +
-		"15728E5A8AACAA68FFFFFFFFFFFFFFFF"
-	p := large.NewInt(1)
-	p.SetString(primeString, 16)
-	g := large.NewInt(2)
-	q := large.NewInt(3)
-	grp := cyclic.NewGroup(p, g, q)
->>>>>>> 77f8112b
-	uid := id.NewUserFromUint(1, t)
-
-	rng := rand.New(rand.NewSource(42))
-	params := signature.NewDSAParams(rng, signature.L3072N256)
-	privateKey := params.PrivateKeyGen(rng)
-	publicKey := privateKey.PublicKeyGen()
-	grp := cyclic.NewGroup(params.GetP(), params.GetG(), params.GetQ())
-	s := user.NewSession(&user.User{uid, "test"}, "", []user.NodeKeys{},
-<<<<<<< HEAD
-		publicKey, privateKey, &grp)
-=======
-		grp.NewInt(1), grp)
->>>>>>> 77f8112b
+	uid := id.NewUserFromUint(1, t)
+
+	rng := rand.New(rand.NewSource(42))
+	params := signature.NewDSAParams(rng, signature.L3072N256)
+	privateKey := params.PrivateKeyGen(rng)
+	publicKey := privateKey.PublicKeyGen()
+	grp := cyclic.NewGroup(params.GetP(), params.GetG(), params.GetQ())
+	s := user.NewSession(&user.User{uid, "test"}, "", []user.NodeKeys{},
+		publicKey, privateKey, grp)
 
 	key := "TestOrderedList"
 
@@ -471,38 +330,15 @@
 func TestOrderedCoinStorage_Pop(t *testing.T) {
 	globals.LocalStorage = nil
 	globals.InitStorage(&globals.RamStorage{}, "")
-<<<<<<< HEAD
-=======
-	primeString := "FFFFFFFFFFFFFFFFC90FDAA22168C234C4C6628B80DC1CD1" +
-		"29024E088A67CC74020BBEA63B139B22514A08798E3404DD" +
-		"EF9519B3CD3A431B302B0A6DF25F14374FE1356D6D51C245" +
-		"E485B576625E7EC6F44C42E9A637ED6B0BFF5CB6F406B7ED" +
-		"EE386BFB5A899FA5AE9F24117C4B1FE649286651ECE45B3D" +
-		"C2007CB8A163BF0598DA48361C55D39A69163FA8FD24CF5F" +
-		"83655D23DCA3AD961C62F356208552BB9ED529077096966D" +
-		"670C354E4ABC9804F1746C08CA18217C32905E462E36CE3B" +
-		"E39E772C180E86039B2783A2EC07A28FB5C55DF06F4C52C9" +
-		"DE2BCBF6955817183995497CEA956AE515D2261898FA0510" +
-		"15728E5A8AACAA68FFFFFFFFFFFFFFFF"
-	p := large.NewInt(1)
-	p.SetString(primeString, 16)
-	g := large.NewInt(2)
-	q := large.NewInt(3)
-	grp := cyclic.NewGroup(p, g, q)
->>>>>>> 77f8112b
-	uid := id.NewUserFromUint(1, t)
-
-	rng := rand.New(rand.NewSource(42))
-	params := signature.NewDSAParams(rng, signature.L3072N256)
-	privateKey := params.PrivateKeyGen(rng)
-	publicKey := privateKey.PublicKeyGen()
-	grp := cyclic.NewGroup(params.GetP(), params.GetG(), params.GetQ())
-	s := user.NewSession(&user.User{uid, "test"}, "", []user.NodeKeys{},
-<<<<<<< HEAD
-		publicKey, privateKey, &grp)
-=======
-		grp.NewInt(1), grp)
->>>>>>> 77f8112b
+	uid := id.NewUserFromUint(1, t)
+
+	rng := rand.New(rand.NewSource(42))
+	params := signature.NewDSAParams(rng, signature.L3072N256)
+	privateKey := params.PrivateKeyGen(rng)
+	publicKey := privateKey.PublicKeyGen()
+	grp := cyclic.NewGroup(params.GetP(), params.GetG(), params.GetQ())
+	s := user.NewSession(&user.User{uid, "test"}, "", []user.NodeKeys{},
+		publicKey, privateKey, grp)
 
 	key := "TestOrderedList"
 
@@ -540,38 +376,15 @@
 func TestOrderedCoinStorage_Pop_Save(t *testing.T) {
 	globals.LocalStorage = nil
 	globals.InitStorage(&globals.RamStorage{}, "")
-<<<<<<< HEAD
-=======
-	primeString := "FFFFFFFFFFFFFFFFC90FDAA22168C234C4C6628B80DC1CD1" +
-		"29024E088A67CC74020BBEA63B139B22514A08798E3404DD" +
-		"EF9519B3CD3A431B302B0A6DF25F14374FE1356D6D51C245" +
-		"E485B576625E7EC6F44C42E9A637ED6B0BFF5CB6F406B7ED" +
-		"EE386BFB5A899FA5AE9F24117C4B1FE649286651ECE45B3D" +
-		"C2007CB8A163BF0598DA48361C55D39A69163FA8FD24CF5F" +
-		"83655D23DCA3AD961C62F356208552BB9ED529077096966D" +
-		"670C354E4ABC9804F1746C08CA18217C32905E462E36CE3B" +
-		"E39E772C180E86039B2783A2EC07A28FB5C55DF06F4C52C9" +
-		"DE2BCBF6955817183995497CEA956AE515D2261898FA0510" +
-		"15728E5A8AACAA68FFFFFFFFFFFFFFFF"
-	p := large.NewInt(1)
-	p.SetString(primeString, 16)
-	g := large.NewInt(2)
-	q := large.NewInt(3)
-	grp := cyclic.NewGroup(p, g, q)
->>>>>>> 77f8112b
-	uid := id.NewUserFromUint(1, t)
-
-	rng := rand.New(rand.NewSource(42))
-	params := signature.NewDSAParams(rng, signature.L3072N256)
-	privateKey := params.PrivateKeyGen(rng)
-	publicKey := privateKey.PublicKeyGen()
-	grp := cyclic.NewGroup(params.GetP(), params.GetG(), params.GetQ())
-	s := user.NewSession(&user.User{uid, "test"}, "", []user.NodeKeys{},
-<<<<<<< HEAD
-		publicKey, privateKey, &grp)
-=======
-		grp.NewInt(1), grp)
->>>>>>> 77f8112b
+	uid := id.NewUserFromUint(1, t)
+
+	rng := rand.New(rand.NewSource(42))
+	params := signature.NewDSAParams(rng, signature.L3072N256)
+	privateKey := params.PrivateKeyGen(rng)
+	publicKey := privateKey.PublicKeyGen()
+	grp := cyclic.NewGroup(params.GetP(), params.GetG(), params.GetQ())
+	s := user.NewSession(&user.User{uid, "test"}, "", []user.NodeKeys{},
+		publicKey, privateKey, grp)
 
 	key := "TestOrderedList"
 
@@ -627,38 +440,15 @@
 func TestOrderedCoinStorage_Fund_Insufficient(t *testing.T) {
 	globals.LocalStorage = nil
 	globals.InitStorage(&globals.RamStorage{}, "")
-<<<<<<< HEAD
-=======
-	primeString := "FFFFFFFFFFFFFFFFC90FDAA22168C234C4C6628B80DC1CD1" +
-		"29024E088A67CC74020BBEA63B139B22514A08798E3404DD" +
-		"EF9519B3CD3A431B302B0A6DF25F14374FE1356D6D51C245" +
-		"E485B576625E7EC6F44C42E9A637ED6B0BFF5CB6F406B7ED" +
-		"EE386BFB5A899FA5AE9F24117C4B1FE649286651ECE45B3D" +
-		"C2007CB8A163BF0598DA48361C55D39A69163FA8FD24CF5F" +
-		"83655D23DCA3AD961C62F356208552BB9ED529077096966D" +
-		"670C354E4ABC9804F1746C08CA18217C32905E462E36CE3B" +
-		"E39E772C180E86039B2783A2EC07A28FB5C55DF06F4C52C9" +
-		"DE2BCBF6955817183995497CEA956AE515D2261898FA0510" +
-		"15728E5A8AACAA68FFFFFFFFFFFFFFFF"
-	p := large.NewInt(1)
-	p.SetString(primeString, 16)
-	g := large.NewInt(2)
-	q := large.NewInt(3)
-	grp := cyclic.NewGroup(p, g, q)
->>>>>>> 77f8112b
-	uid := id.NewUserFromUint(1, t)
-
-	rng := rand.New(rand.NewSource(42))
-	params := signature.NewDSAParams(rng, signature.L3072N256)
-	privateKey := params.PrivateKeyGen(rng)
-	publicKey := privateKey.PublicKeyGen()
-	grp := cyclic.NewGroup(params.GetP(), params.GetG(), params.GetQ())
-	s := user.NewSession(&user.User{uid, "test"}, "", []user.NodeKeys{},
-<<<<<<< HEAD
-		publicKey, privateKey, &grp)
-=======
-		grp.NewInt(1), grp)
->>>>>>> 77f8112b
+	uid := id.NewUserFromUint(1, t)
+
+	rng := rand.New(rand.NewSource(42))
+	params := signature.NewDSAParams(rng, signature.L3072N256)
+	privateKey := params.PrivateKeyGen(rng)
+	publicKey := privateKey.PublicKeyGen()
+	grp := cyclic.NewGroup(params.GetP(), params.GetG(), params.GetQ())
+	s := user.NewSession(&user.User{uid, "test"}, "", []user.NodeKeys{},
+		publicKey, privateKey, grp)
 
 	key := "TestOrderedList"
 
@@ -699,38 +489,15 @@
 func TestOrderedCoinStorage_Fund_Single_Exact(t *testing.T) {
 	globals.LocalStorage = nil
 	globals.InitStorage(&globals.RamStorage{}, "")
-<<<<<<< HEAD
-=======
-	primeString := "FFFFFFFFFFFFFFFFC90FDAA22168C234C4C6628B80DC1CD1" +
-		"29024E088A67CC74020BBEA63B139B22514A08798E3404DD" +
-		"EF9519B3CD3A431B302B0A6DF25F14374FE1356D6D51C245" +
-		"E485B576625E7EC6F44C42E9A637ED6B0BFF5CB6F406B7ED" +
-		"EE386BFB5A899FA5AE9F24117C4B1FE649286651ECE45B3D" +
-		"C2007CB8A163BF0598DA48361C55D39A69163FA8FD24CF5F" +
-		"83655D23DCA3AD961C62F356208552BB9ED529077096966D" +
-		"670C354E4ABC9804F1746C08CA18217C32905E462E36CE3B" +
-		"E39E772C180E86039B2783A2EC07A28FB5C55DF06F4C52C9" +
-		"DE2BCBF6955817183995497CEA956AE515D2261898FA0510" +
-		"15728E5A8AACAA68FFFFFFFFFFFFFFFF"
-	p := large.NewInt(1)
-	p.SetString(primeString, 16)
-	g := large.NewInt(2)
-	q := large.NewInt(3)
-	grp := cyclic.NewGroup(p, g, q)
->>>>>>> 77f8112b
-	uid := id.NewUserFromUint(1, t)
-
-	rng := rand.New(rand.NewSource(42))
-	params := signature.NewDSAParams(rng, signature.L3072N256)
-	privateKey := params.PrivateKeyGen(rng)
-	publicKey := privateKey.PublicKeyGen()
-	grp := cyclic.NewGroup(params.GetP(), params.GetG(), params.GetQ())
-	s := user.NewSession(&user.User{uid, "test"}, "", []user.NodeKeys{},
-<<<<<<< HEAD
-		publicKey, privateKey, &grp)
-=======
-		grp.NewInt(1), grp)
->>>>>>> 77f8112b
+	uid := id.NewUserFromUint(1, t)
+
+	rng := rand.New(rand.NewSource(42))
+	params := signature.NewDSAParams(rng, signature.L3072N256)
+	privateKey := params.PrivateKeyGen(rng)
+	publicKey := privateKey.PublicKeyGen()
+	grp := cyclic.NewGroup(params.GetP(), params.GetG(), params.GetQ())
+	s := user.NewSession(&user.User{uid, "test"}, "", []user.NodeKeys{},
+		publicKey, privateKey, grp)
 
 	key := "TestOrderedList"
 
@@ -772,38 +539,15 @@
 func TestOrderedCoinStorage_Fund_Multi_Exact(t *testing.T) {
 	globals.LocalStorage = nil
 	globals.InitStorage(&globals.RamStorage{}, "")
-<<<<<<< HEAD
-=======
-	primeString := "FFFFFFFFFFFFFFFFC90FDAA22168C234C4C6628B80DC1CD1" +
-		"29024E088A67CC74020BBEA63B139B22514A08798E3404DD" +
-		"EF9519B3CD3A431B302B0A6DF25F14374FE1356D6D51C245" +
-		"E485B576625E7EC6F44C42E9A637ED6B0BFF5CB6F406B7ED" +
-		"EE386BFB5A899FA5AE9F24117C4B1FE649286651ECE45B3D" +
-		"C2007CB8A163BF0598DA48361C55D39A69163FA8FD24CF5F" +
-		"83655D23DCA3AD961C62F356208552BB9ED529077096966D" +
-		"670C354E4ABC9804F1746C08CA18217C32905E462E36CE3B" +
-		"E39E772C180E86039B2783A2EC07A28FB5C55DF06F4C52C9" +
-		"DE2BCBF6955817183995497CEA956AE515D2261898FA0510" +
-		"15728E5A8AACAA68FFFFFFFFFFFFFFFF"
-	p := large.NewInt(1)
-	p.SetString(primeString, 16)
-	g := large.NewInt(2)
-	q := large.NewInt(3)
-	grp := cyclic.NewGroup(p, g, q)
->>>>>>> 77f8112b
-	uid := id.NewUserFromUint(1, t)
-
-	rng := rand.New(rand.NewSource(42))
-	params := signature.NewDSAParams(rng, signature.L3072N256)
-	privateKey := params.PrivateKeyGen(rng)
-	publicKey := privateKey.PublicKeyGen()
-	grp := cyclic.NewGroup(params.GetP(), params.GetG(), params.GetQ())
-	s := user.NewSession(&user.User{uid, "test"}, "", []user.NodeKeys{},
-<<<<<<< HEAD
-		publicKey, privateKey, &grp)
-=======
-		grp.NewInt(1), grp)
->>>>>>> 77f8112b
+	uid := id.NewUserFromUint(1, t)
+
+	rng := rand.New(rand.NewSource(42))
+	params := signature.NewDSAParams(rng, signature.L3072N256)
+	privateKey := params.PrivateKeyGen(rng)
+	publicKey := privateKey.PublicKeyGen()
+	grp := cyclic.NewGroup(params.GetP(), params.GetG(), params.GetQ())
+	s := user.NewSession(&user.User{uid, "test"}, "", []user.NodeKeys{},
+		publicKey, privateKey, grp)
 
 	key := "TestOrderedList"
 
@@ -857,38 +601,15 @@
 func TestOrderedCoinStorage_Fund_Multi_Exact_Split(t *testing.T) {
 	globals.LocalStorage = nil
 	globals.InitStorage(&globals.RamStorage{}, "")
-<<<<<<< HEAD
-=======
-	primeString := "FFFFFFFFFFFFFFFFC90FDAA22168C234C4C6628B80DC1CD1" +
-		"29024E088A67CC74020BBEA63B139B22514A08798E3404DD" +
-		"EF9519B3CD3A431B302B0A6DF25F14374FE1356D6D51C245" +
-		"E485B576625E7EC6F44C42E9A637ED6B0BFF5CB6F406B7ED" +
-		"EE386BFB5A899FA5AE9F24117C4B1FE649286651ECE45B3D" +
-		"C2007CB8A163BF0598DA48361C55D39A69163FA8FD24CF5F" +
-		"83655D23DCA3AD961C62F356208552BB9ED529077096966D" +
-		"670C354E4ABC9804F1746C08CA18217C32905E462E36CE3B" +
-		"E39E772C180E86039B2783A2EC07A28FB5C55DF06F4C52C9" +
-		"DE2BCBF6955817183995497CEA956AE515D2261898FA0510" +
-		"15728E5A8AACAA68FFFFFFFFFFFFFFFF"
-	p := large.NewInt(1)
-	p.SetString(primeString, 16)
-	g := large.NewInt(2)
-	q := large.NewInt(3)
-	grp := cyclic.NewGroup(p, g, q)
->>>>>>> 77f8112b
-	uid := id.NewUserFromUint(1, t)
-
-	rng := rand.New(rand.NewSource(42))
-	params := signature.NewDSAParams(rng, signature.L3072N256)
-	privateKey := params.PrivateKeyGen(rng)
-	publicKey := privateKey.PublicKeyGen()
-	grp := cyclic.NewGroup(params.GetP(), params.GetG(), params.GetQ())
-	s := user.NewSession(&user.User{uid, "test"}, "", []user.NodeKeys{},
-<<<<<<< HEAD
-		publicKey, privateKey, &grp)
-=======
-		grp.NewInt(1), grp)
->>>>>>> 77f8112b
+	uid := id.NewUserFromUint(1, t)
+
+	rng := rand.New(rand.NewSource(42))
+	params := signature.NewDSAParams(rng, signature.L3072N256)
+	privateKey := params.PrivateKeyGen(rng)
+	publicKey := privateKey.PublicKeyGen()
+	grp := cyclic.NewGroup(params.GetP(), params.GetG(), params.GetQ())
+	s := user.NewSession(&user.User{uid, "test"}, "", []user.NodeKeys{},
+		publicKey, privateKey, grp)
 
 	key := "TestOrderedList"
 
@@ -942,38 +663,15 @@
 func TestOrderedCoinStorage_Fund_Organization(t *testing.T) {
 	globals.LocalStorage = nil
 	globals.InitStorage(&globals.RamStorage{}, "")
-<<<<<<< HEAD
-=======
-	primeString := "FFFFFFFFFFFFFFFFC90FDAA22168C234C4C6628B80DC1CD1" +
-		"29024E088A67CC74020BBEA63B139B22514A08798E3404DD" +
-		"EF9519B3CD3A431B302B0A6DF25F14374FE1356D6D51C245" +
-		"E485B576625E7EC6F44C42E9A637ED6B0BFF5CB6F406B7ED" +
-		"EE386BFB5A899FA5AE9F24117C4B1FE649286651ECE45B3D" +
-		"C2007CB8A163BF0598DA48361C55D39A69163FA8FD24CF5F" +
-		"83655D23DCA3AD961C62F356208552BB9ED529077096966D" +
-		"670C354E4ABC9804F1746C08CA18217C32905E462E36CE3B" +
-		"E39E772C180E86039B2783A2EC07A28FB5C55DF06F4C52C9" +
-		"DE2BCBF6955817183995497CEA956AE515D2261898FA0510" +
-		"15728E5A8AACAA68FFFFFFFFFFFFFFFF"
-	p := large.NewInt(1)
-	p.SetString(primeString, 16)
-	g := large.NewInt(2)
-	q := large.NewInt(3)
-	grp := cyclic.NewGroup(p, g, q)
->>>>>>> 77f8112b
-	uid := id.NewUserFromUint(1, t)
-
-	rng := rand.New(rand.NewSource(42))
-	params := signature.NewDSAParams(rng, signature.L3072N256)
-	privateKey := params.PrivateKeyGen(rng)
-	publicKey := privateKey.PublicKeyGen()
-	grp := cyclic.NewGroup(params.GetP(), params.GetG(), params.GetQ())
-	s := user.NewSession(&user.User{uid, "test"}, "", []user.NodeKeys{},
-<<<<<<< HEAD
-		publicKey, privateKey, &grp)
-=======
-		grp.NewInt(1), grp)
->>>>>>> 77f8112b
+	uid := id.NewUserFromUint(1, t)
+
+	rng := rand.New(rand.NewSource(42))
+	params := signature.NewDSAParams(rng, signature.L3072N256)
+	privateKey := params.PrivateKeyGen(rng)
+	publicKey := privateKey.PublicKeyGen()
+	grp := cyclic.NewGroup(params.GetP(), params.GetG(), params.GetQ())
+	s := user.NewSession(&user.User{uid, "test"}, "", []user.NodeKeys{},
+		publicKey, privateKey, grp)
 
 	key := "TestOrderedList"
 
@@ -1012,38 +710,15 @@
 func TestOrderedCoinStorage_Fund_Multi_Exact_Split_Change(t *testing.T) {
 	globals.LocalStorage = nil
 	globals.InitStorage(&globals.RamStorage{}, "")
-<<<<<<< HEAD
-=======
-	primeString := "FFFFFFFFFFFFFFFFC90FDAA22168C234C4C6628B80DC1CD1" +
-		"29024E088A67CC74020BBEA63B139B22514A08798E3404DD" +
-		"EF9519B3CD3A431B302B0A6DF25F14374FE1356D6D51C245" +
-		"E485B576625E7EC6F44C42E9A637ED6B0BFF5CB6F406B7ED" +
-		"EE386BFB5A899FA5AE9F24117C4B1FE649286651ECE45B3D" +
-		"C2007CB8A163BF0598DA48361C55D39A69163FA8FD24CF5F" +
-		"83655D23DCA3AD961C62F356208552BB9ED529077096966D" +
-		"670C354E4ABC9804F1746C08CA18217C32905E462E36CE3B" +
-		"E39E772C180E86039B2783A2EC07A28FB5C55DF06F4C52C9" +
-		"DE2BCBF6955817183995497CEA956AE515D2261898FA0510" +
-		"15728E5A8AACAA68FFFFFFFFFFFFFFFF"
-	p := large.NewInt(1)
-	p.SetString(primeString, 16)
-	g := large.NewInt(2)
-	q := large.NewInt(3)
-	grp := cyclic.NewGroup(p, g, q)
->>>>>>> 77f8112b
-	uid := id.NewUserFromUint(1, t)
-
-	rng := rand.New(rand.NewSource(42))
-	params := signature.NewDSAParams(rng, signature.L3072N256)
-	privateKey := params.PrivateKeyGen(rng)
-	publicKey := privateKey.PublicKeyGen()
-	grp := cyclic.NewGroup(params.GetP(), params.GetG(), params.GetQ())
-	s := user.NewSession(&user.User{uid, "test"}, "", []user.NodeKeys{},
-<<<<<<< HEAD
-		publicKey, privateKey, &grp)
-=======
-		grp.NewInt(1), grp)
->>>>>>> 77f8112b
+	uid := id.NewUserFromUint(1, t)
+
+	rng := rand.New(rand.NewSource(42))
+	params := signature.NewDSAParams(rng, signature.L3072N256)
+	privateKey := params.PrivateKeyGen(rng)
+	publicKey := privateKey.PublicKeyGen()
+	grp := cyclic.NewGroup(params.GetP(), params.GetG(), params.GetQ())
+	s := user.NewSession(&user.User{uid, "test"}, "", []user.NodeKeys{},
+		publicKey, privateKey, grp)
 
 	key := "TestOrderedList"
 
@@ -1105,38 +780,15 @@
 		t.Error(err.Error())
 	}
 	globals.InitStorage(&globals.DefaultStorage{}, storagePath+filename)
-<<<<<<< HEAD
-=======
-	primeString := "FFFFFFFFFFFFFFFFC90FDAA22168C234C4C6628B80DC1CD1" +
-		"29024E088A67CC74020BBEA63B139B22514A08798E3404DD" +
-		"EF9519B3CD3A431B302B0A6DF25F14374FE1356D6D51C245" +
-		"E485B576625E7EC6F44C42E9A637ED6B0BFF5CB6F406B7ED" +
-		"EE386BFB5A899FA5AE9F24117C4B1FE649286651ECE45B3D" +
-		"C2007CB8A163BF0598DA48361C55D39A69163FA8FD24CF5F" +
-		"83655D23DCA3AD961C62F356208552BB9ED529077096966D" +
-		"670C354E4ABC9804F1746C08CA18217C32905E462E36CE3B" +
-		"E39E772C180E86039B2783A2EC07A28FB5C55DF06F4C52C9" +
-		"DE2BCBF6955817183995497CEA956AE515D2261898FA0510" +
-		"15728E5A8AACAA68FFFFFFFFFFFFFFFF"
-	p := large.NewInt(1)
-	p.SetString(primeString, 16)
-	g := large.NewInt(2)
-	q := large.NewInt(3)
-	grp := cyclic.NewGroup(p, g, q)
->>>>>>> 77f8112b
-	uid := id.NewUserFromUint(1, t)
-
-	rng := rand.New(rand.NewSource(42))
-	params := signature.NewDSAParams(rng, signature.L3072N256)
-	privateKey := params.PrivateKeyGen(rng)
-	publicKey := privateKey.PublicKeyGen()
-	grp := cyclic.NewGroup(params.GetP(), params.GetG(), params.GetQ())
-	s := user.NewSession(&user.User{uid, "test"}, "", []user.NodeKeys{},
-<<<<<<< HEAD
-		publicKey, privateKey, &grp)
-=======
-		grp.NewInt(1), grp)
->>>>>>> 77f8112b
+	uid := id.NewUserFromUint(1, t)
+
+	rng := rand.New(rand.NewSource(42))
+	params := signature.NewDSAParams(rng, signature.L3072N256)
+	privateKey := params.PrivateKeyGen(rng)
+	publicKey := privateKey.PublicKeyGen()
+	grp := cyclic.NewGroup(params.GetP(), params.GetG(), params.GetQ())
+	s := user.NewSession(&user.User{uid, "test"}, "", []user.NodeKeys{},
+		publicKey, privateKey, grp)
 
 	// show that the ordered list does not exist
 	key := "TestOrderedList"
