////////////////////////////////////////////////////////////////////////////////
// Copyright © 2018 Privategrity Corporation                                   /
//                                                                             /
// All rights reserved.                                                        /
////////////////////////////////////////////////////////////////////////////////

package payment

import (
	"errors"
	"github.com/golang/protobuf/proto"
	jww "github.com/spf13/jwalterweatherman"
	"gitlab.com/privategrity/client/parse"
	"gitlab.com/privategrity/client/switchboard"
	"gitlab.com/privategrity/client/user"
	"gitlab.com/privategrity/crypto/coin"
	"gitlab.com/privategrity/crypto/format"
	"time"
	"gitlab.com/privategrity/client/io"
)

const CoinStorageTag = "CoinStorage"
const OutboundRequestsTag = "OutboundRequests"
const InboundRequestsTag = "InboundRequests"
const PendingTransactionsTag = "PendingTransactions"
const InboundPaymentsTag = "InboundPayments"
const OutboundPaymentsTag = "OutboundPayments"

type Wallet struct {
	// Stores the user's compound coins
	coinStorage *OrderedCoinStorage
	// Invoices this user made to another user
	outboundRequests *TransactionList
	// Invoices this user got from another user
	inboundRequests *TransactionList
	// Transactions that are in processing on the payment bot
	pendingTransactions *TransactionList
	// Completed payments to the user
	inboundPayments *TransactionList
	// Completed payments from the user
	outboundPayments *TransactionList

	session user.Session
}

func CreateWallet(s user.Session, doMint bool) (*Wallet, error) {

	cs, err := CreateOrderedStorage(CoinStorageTag, s)

	if err != nil {
		return nil, err
	}

	if doMint {
		mintedCoins := coin.MintUser(uint64(s.GetCurrentUser().UserID))
		for i := range mintedCoins {
			cs.add(mintedCoins[i])
		}
	}

	obr, err := CreateTransactionList(OutboundRequestsTag, s)

	if err != nil {
		return nil, err
	}

	ibr, err := CreateTransactionList(InboundRequestsTag, s)

	if err != nil {
		return nil, err
	}

	pt, err := CreateTransactionList(PendingTransactionsTag, s)

	if err != nil {
		return nil, err
	}

	ip, err := CreateTransactionList(InboundPaymentsTag, s)

	if err != nil {
		return nil, err
	}

	op, err := CreateTransactionList(OutboundPaymentsTag, s)

	if err != nil {
		return nil, err
	}

	w := &Wallet{
		coinStorage:         cs,
		outboundRequests:    obr,
		inboundRequests:     ibr,
		pendingTransactions: pt,
		inboundPayments:     ip,
		outboundPayments:    op,
		session:             s}

	w.RegisterListeners()

	return w, nil
}

// You need to call this method after creating the wallet to have the wallet
// behave correctly when receiving messages
// TODO: Should this take the listeners as parameters?
func (w *Wallet) RegisterListeners() {
	switchboard.Listeners.Register(user.ID(0), parse.Type_PAYMENT_INVOICE, &InvoiceListener{
		wallet: w,
	})
	switchboard.Listeners.Register(getPaymentBotID(), parse.Type_PAYMENT_RESPONSE, &ResponseListener{
		wallet: w,
	})
}

// Creates an invoice, which you can add to the wallet and create a message of
func createInvoice(payer user.ID, payee user.ID, value uint64,
	memo string) (*Transaction, error) {
	newCoin, err := coin.NewSleeve(value)

	if err != nil {
		return nil, err
	}

	// TODO Are the payer and payee in the correct fields?
	return &Transaction{
		Create:    newCoin,
		Sender:    payer,
		Recipient: payee,
		Value:     value,
		Memo:      memo,
		Timestamp: time.Now(),
	}, nil
}

// Registers an invoice with the session and wallet
func (w *Wallet) registerInvoice(id parse.MessageHash,
	invoice *Transaction) error {
	w.outboundRequests.Upsert(id, invoice)
	return w.session.StoreSession()
}

// Creates, formats, and registers an invoice in the outgoing requests
// Assumes that the payee is the current user in the session
func (w *Wallet) Invoice(payer user.ID, value uint64,
	memo string) (*parse.Message, error) {
	transaction, err := createInvoice(payer, w.session.GetCurrentUser().UserID,
		value, memo)
	if err != nil {
		return nil, err
	}
	msg := transaction.FormatPaymentInvoice()
	w.registerInvoice(msg.Hash(), transaction)
	return msg, nil
}

type InvoiceListener struct {
	wallet *Wallet
}

func (il *InvoiceListener) Hear(msg *parse.Message, isHeardElsewhere bool) {
	var invoice parse.PaymentInvoice

	// Test for incorrect message type, just in case
	if msg.Type != parse.Type_PAYMENT_INVOICE {
		jww.WARN.Printf("InvoiceListener: Got an invoice with the incorrect"+
			" type: %v",
			msg.Type.String())
		return
	}

	// Don't humor people who send malformed messages
	if err := proto.Unmarshal(msg.Body, &invoice); err != nil {
		jww.WARN.Printf("InvoiceListener: Got error unmarshaling inbound"+
			" invoice: %v", err.Error())
		return
	}

	if uint64(len(invoice.CreatedCoin)) != coin.BaseFrameLen {
		jww.WARN.Printf("InvoiceListener: Created coin has incorrect length"+
			" %v and is likely invalid", len(invoice.CreatedCoin))
		return
	}

	if !coin.IsCompound(invoice.CreatedCoin) {
		jww.WARN.Printf("InvoiceListener: Got an invoice with an incorrect" +
			" coin type")
		return
	}

	// Convert the message to a compound
	var compound coin.Compound
	copy(compound[:], invoice.CreatedCoin)

	transaction := &Transaction{
		Create:    coin.ConstructSleeve(nil, &compound),
		Sender:    msg.Receiver,
		Recipient: msg.Sender,
		Memo:      invoice.Memo,
		Timestamp: time.Unix(invoice.Time, 0),
		Value:     compound.Value(),
	}

	// Actually add the request to the list of inbound requests
	il.wallet.inboundRequests.Upsert(msg.Hash(), transaction)
	// and save it
	il.wallet.session.StoreSession()

	// Build the message to send the necessary information to the UI It's a
	// list of fixed-length transaction IDs that the UI can use to get the
	// transactions in the list in time order.  This way, if the UI needs ten
	// photos, it doesn't need to get and deserialize a hundred complete
	// invoices all in one protobuf.  It can just get the transaction
	// information that it needs.
	keyList := il.wallet.inboundRequests.GetKeysByTimestampDescending()
	switchboard.Listeners.Speak(&parse.Message{
		TypedBody: parse.TypedBody{
			Type: parse.Type_PAYMENT_INVOICE_UI,
			Body: keyList,
		},
		Sender:   getPaymentBotID(),
		Receiver: 0,
		Nonce:    nil,
	})
}

func getPaymentBotID() user.ID {
	return 17
}

func buildPaymentPayload(request, change coin.Sleeve,
	funds []coin.Sleeve) []byte {
	// The order of these doesn't matter because the coin's header determines
	// whether you are funding or destroying the coin on the payment bot.
	payload := make([]byte, 0, format.DATA_LEN)
	// So, I'll just use an arbitrary order. The invoiced coin can go first.
	payload = append(payload, request.Compound()[:]...)
	// Then, the change, if there is any
	if change != NilSleeve {
		payload = append(payload, change.Compound()[:]...)
	}
	// The funding coins can go next
	for i := range funds {
		payload = append(payload, funds[i].Seed()[:]...)
	}

	return payload
}

func (w *Wallet) Pay(requestID parse.MessageHash) (*parse.Message, error) {
	transaction, ok := w.inboundRequests.Pop(requestID)
	if !ok {
		return nil, errors.New("that request wasn't in the list of inbound" +
			" requests")
	}
	msg, err := w.pay(transaction)
	if err != nil {
		// Roll back the popping
		w.inboundRequests.Upsert(requestID, transaction)
		return nil, err
	}
	errStore := w.session.StoreSession()
	if errStore != nil {
		// Roll back the popping
		w.inboundRequests.Upsert(requestID, transaction)
		return nil, err
	}
	return msg, nil
}

// Create a payment message and register the outgoing payment on pending
// transactions
// TODO As written, the caller is responsible for popping the inbound request
func (w *Wallet) pay(inboundRequest *Transaction) (*parse.Message, error) {
	// Fund from ordered coin storage
	// TODO calculate max coins programmatically? depends on wallet state
	// because change may or may not be present
	funds, change, err := w.coinStorage.Fund(inboundRequest.Value, 4)
	if err != nil {
		return nil, err
	}

	paymentMessage := buildPaymentPayload(inboundRequest.Create, change, funds)

	if uint64(len(parse.Type_PAYMENT_TRANSACTION.Bytes())) + uint64(len(
		paymentMessage)) > format.DATA_LEN {
		// The message is too long to fit in a single payment message
		panic("Payment message doesn't fit in a single message")
	}

	msg := parse.Message{
		TypedBody: parse.TypedBody{
			Type: parse.Type_PAYMENT_TRANSACTION,
			Body: paymentMessage,
		},
		Sender:   w.session.GetCurrentUser().UserID,
		Receiver: getPaymentBotID(),
		// TODO panic on blank nonce
		Nonce: nil,
	}

	// Register the transaction on the list of outbound transactions
	pendingTransaction := Transaction{
		Create:    inboundRequest.Create,
		Destroy:   funds,
		Change:    change,
		Sender:    inboundRequest.Sender,
		Recipient: inboundRequest.Recipient,
		Memo:      inboundRequest.Memo,
		Timestamp: inboundRequest.Timestamp,
		Value:     inboundRequest.Value,
	}

	w.pendingTransactions.Upsert(msg.Hash(), &pendingTransaction)

	// Return the result.
	return &msg, nil
}

type ResponseListener struct {
	wallet *Wallet
}

func (l *ResponseListener) Hear(msg *parse.Message,
	isHeardElsewhere bool) {
	var response parse.PaymentResponse
	err := proto.Unmarshal(msg.Body, &response)
	if err != nil {
		jww.WARN.Printf("Heard an invalid response from the payment bot. "+
			"Error: %v", err.Error())
	}

	var invoiceID parse.MessageHash
	copy(invoiceID[:], response.ID)

	if !response.Success {
		transaction, ok := l.wallet.pendingTransactions.Pop(invoiceID)
		if !ok {
			jww.WARN.Printf("Couldn't find the transaction with that invoice"+
				" ID: %q", invoiceID)
		} else {
			// Move the coins from pending transactions back to the wallet
			// for now.
			// This may not always be correct - for example, if the coins
			// aren't on the payment bot they might need to be removed from
			// user's wallet so they don't get nothing but declined
			// transactions in the event of corruption.
			for i := range transaction.Destroy {
				l.wallet.coinStorage.Add(transaction.Destroy[i])
			}
		}
	} else {
		// Does it make sense to have the payment bot send the value of the
		// transaction as a response for some quick and dirty verification?

		// Transaction was successful, so remove pending from the wallet
		transaction, ok := l.wallet.pendingTransactions.Pop(invoiceID)
		if !ok {
			jww.WARN.Printf("ResponseListener: Couldn't find the"+
				" transaction with that invoice ID: %q",
				invoiceID)
		} else {
			if transaction.Change != NilSleeve {
				l.wallet.coinStorage.Add(transaction.Change)
			}
			// Send receipt: Need ID of original invoice corresponding to this
			// transaction. That's something that the invoicing client should
			// be able to keep track of.
			l.wallet.outboundPayments.Upsert(invoiceID, transaction)
			receipt := l.formatReceipt(invoiceID, transaction)
			io.Messaging.SendMessage(transaction.Recipient, receipt.GetPayload())
		}
	}
	jww.DEBUG.Printf("Payment response: %v", response.Response)
}

func (l *ResponseListener) formatReceipt(invoiceID parse.MessageHash,
	transaction *Transaction) *parse.Message {
	return &parse.Message{
		TypedBody: parse.TypedBody{
			Type: parse.Type_PAYMENT_RECEIPT,
			Body: invoiceID[:],
		},
		Sender:   l.wallet.session.GetCurrentUser().UserID,
		Receiver: transaction.Recipient,
		Nonce:    nil,
	}
}

type ReceiptListener struct {
	wallet *Wallet
}

func (rl *ReceiptListener) Hear(msg *parse.Message, isHeardElsewhere bool) {
	var invoiceID parse.MessageHash
	copy(invoiceID[:], msg.Body)
	transaction, ok := rl.wallet.outboundRequests.Pop(invoiceID)
	if !ok {
		jww.WARN.Printf("ReceiptListener: Heard an invalid receipt from %v"+
			": %q", msg.Sender, invoiceID)
	} else {
		// Mark the transaction in the log of completed transactions
		rl.wallet.inboundPayments.Upsert(invoiceID, transaction)
		// Add the user's new coins to coin storage
		rl.wallet.coinStorage.Add(transaction.Create)
		// Let the payment receipt UI listeners know that a payment's come in
		switchboard.Listeners.Speak(&parse.Message{
			TypedBody: parse.TypedBody{
				Type: parse.Type_PAYMENT_RECEIPT_UI,
				Body: invoiceID[:],
			},
			Sender:   msg.Sender,
			Receiver: 0,
			Nonce:    nil,
		})
	}
}

func (w *Wallet) GetAvailableFunds() uint64 {
	return w.coinStorage.Value()
}

// Returns a copy of the transaction to keep UIs from changing transaction
func (w *Wallet) GetInboundRequest(id parse.MessageHash) (Transaction, bool) {
	transaction, ok := w.inboundRequests.Get(id)
	// Need to check ok to avoid dereferencing nil transaction
	if !ok {
		return Transaction{}, ok
	} else {
		return *transaction, ok
	}
}

func (w *Wallet) GetOutboundRequest(id parse.MessageHash) (Transaction, bool) {
	transaction, ok := w.outboundRequests.Get(id)
	if !ok {
		return Transaction{}, ok
	} else {
		return *transaction, ok
	}
}

func (w *Wallet) GetPendingTransaction(id parse.MessageHash) (Transaction, bool) {
	transaction, ok := w.pendingTransactions.Get(id)
<<<<<<< HEAD
	if !ok {
		return Transaction{}, ok
	} else {
		return *transaction, ok
	}
}

func (w *Wallet) GetOutboundPayment(id parse.MessageHash) (Transaction, bool) {
	transaction, ok := w.outboundPayments.Get(id)
	if !ok {
		return Transaction{}, ok
	} else {
		return *transaction, ok
	}
}

func (w *Wallet) GetInboundPayment(id parse.MessageHash) (Transaction, bool) {
	transaction, ok := w.inboundPayments.Get(id)
	if !ok {
		return Transaction{}, ok
	} else {
		return *transaction, ok
	}
}

// Used for adding testing funds to the wallet
func (w *Wallet) Add(funds []coin.Sleeve) {
	for i := range funds {
		w.coinStorage.Add(funds[i])
	}
=======
	return *transaction, ok
>>>>>>> 51bca00e
}<|MERGE_RESOLUTION|>--- conflicted
+++ resolved
@@ -443,7 +443,6 @@
 
 func (w *Wallet) GetPendingTransaction(id parse.MessageHash) (Transaction, bool) {
 	transaction, ok := w.pendingTransactions.Get(id)
-<<<<<<< HEAD
 	if !ok {
 		return Transaction{}, ok
 	} else {
@@ -467,14 +466,4 @@
 	} else {
 		return *transaction, ok
 	}
-}
-
-// Used for adding testing funds to the wallet
-func (w *Wallet) Add(funds []coin.Sleeve) {
-	for i := range funds {
-		w.coinStorage.Add(funds[i])
-	}
-=======
-	return *transaction, ok
->>>>>>> 51bca00e
 }