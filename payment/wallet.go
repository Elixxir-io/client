--- conflicted
+++ resolved
@@ -7,7 +7,13 @@
 package payment
 
 import (
+	"github.com/golang/protobuf/proto"
+	jww "github.com/spf13/jwalterweatherman"
+	"gitlab.com/privategrity/client/parse"
 	"gitlab.com/privategrity/client/user"
+	"gitlab.com/privategrity/crypto/coin"
+	"time"
+	"gitlab.com/privategrity/client/api"
 )
 
 const CoinStorageTag = "CoinStorage"
@@ -51,10 +57,9 @@
 	}
 
 	w := &Wallet{coinStorage: cs, outboundRequests: obr,
-		inboundRequests: ibr, pendingTransactions: pt}
+	inboundRequests: ibr, pendingTransactions: pt}
 
 	return w, nil
-<<<<<<< HEAD
 }
 
 // You need to call this method after creating the wallet to have the wallet
@@ -94,7 +99,7 @@
 // Registers an invoice with the session and walalet
 func (w *Wallet) registerInvoice(id parse.MessageHash,
 	invoice *Transaction) error {
-	w.outboundRequests.Add(id, invoice)
+	w.outboundRequests.Upsert(id, invoice)
 	return w.session.StoreSession()
 }
 
@@ -160,9 +165,7 @@
 	}
 
 	// Actually add the request to the list of inbound requests
-	il.wallet.inboundRequests.Add(msg.Hash(), transaction)
+	il.wallet.inboundRequests.Upsert(msg.Hash(), transaction)
 	// and save it
 	il.wallet.session.StoreSession()
-=======
->>>>>>> 5e3cbb6e
 }