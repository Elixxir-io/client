--- conflicted
+++ resolved
@@ -24,13 +24,7 @@
 
 var NilSleeve = coin.Sleeve{}
 
-<<<<<<< HEAD
-func CreateOrderedStorage(tag string, session *user.Session) (*OrderedCoinStorage, error) {
-=======
 func CreateOrderedStorage(tag string, session user.Session) (*OrderedCoinStorage, error) {
-	gob.Register(OrderedCoinStorage{})
-
->>>>>>> 8bf7afcb
 	var osclPtr *[]coin.Sleeve
 
 	oscli, err := session.QueryMap(tag)
@@ -40,11 +34,7 @@
 		osclPtr = &osl
 
 		if err == user.ErrQuery {
-<<<<<<< HEAD
-			err = (*session).UpsertMap(tag, osclPtr)
-=======
 			err = session.UpsertMap(tag, &osclPtr)
->>>>>>> 8bf7afcb
 		}
 		if err != nil {
 			return nil, err
