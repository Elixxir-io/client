--- conflicted
+++ resolved
@@ -13,7 +13,7 @@
 )
 
 type TransactionList struct {
-	transactionMap map[parse.MessageHash]*Transaction
+	transactionMap *map[parse.MessageHash]*Transaction
 	value          uint64
 
 	session user.Session
@@ -28,33 +28,33 @@
 // If one isn't, then a new one is created
 func CreateTransactionList(tag string, session user.Session) (*TransactionList, error) {
 	gob.Register(TransactionList{})
-	gob.Register(make(map[parse.MessageHash]*Transaction))
 
-	var tlm map[parse.MessageHash]*Transaction
+	var tlmPtr *map[parse.MessageHash]*Transaction
 
 	tli, err := session.QueryMap(tag)
 
 	if err != nil {
 		//If there is an err make the object
-		tlm = make(map[parse.MessageHash]*Transaction)
+		tlMap := make(map[parse.MessageHash]*Transaction)
+		tlmPtr = &tlMap
 
 		if err == user.ErrQuery {
-			err = session.UpsertMap(tag, tlm)
+			err = session.UpsertMap(tag, tlmPtr)
 		}
 		if err != nil {
 			return nil, err
 		}
 	} else {
-		tlm = tli.(map[parse.MessageHash]*Transaction)
+		tlmPtr = tli.(*map[parse.MessageHash]*Transaction)
 	}
 
 	value := uint64(0)
 
-	for _, t := range tlm {
+	for _, t := range *tlmPtr {
 		value += t.Value
 	}
 
-	return &TransactionList{transactionMap: tlm, value: value, session: session}, nil
+	return &TransactionList{transactionMap: tlmPtr, value: value, session: session}, nil
 }
 
 // Returns the value of all transactions in the list
@@ -65,29 +65,18 @@
 	return v
 }
 
-<<<<<<< HEAD
-func (tl *TransactionList) add(mh parse.MessageHash, t *Transaction) {
-	tl.transactionMap[mh] = t
-	tl.value += t.Value
-}
-
-func (tl *TransactionList) Add(mh parse.MessageHash, t *Transaction) {
-	tl.session.LockStorage()
-	tl.add(mh, t)
-	tl.session.UnlockStorage()
-=======
 // Adds or updates a transaction to the list with a key of the given hash
 func (tl *TransactionList) Upsert(mh parse.MessageHash, t *Transaction) {
-	(tl.session).LockStorage()
+	tl.session.LockStorage()
 	tl.upsert(mh, t)
-	(tl.session).UnlockStorage()
+	tl.session.UnlockStorage()
 }
 
 // Gets a transaction from the list with a key of the given hash
 func (tl *TransactionList) Get(mh parse.MessageHash) (*Transaction, bool) {
-	(tl.session).LockStorage()
+	tl.session.LockStorage()
 	t, b := tl.get(mh)
-	(tl.session).UnlockStorage()
+	tl.session.UnlockStorage()
 	return t, b
 }
 
@@ -104,25 +93,17 @@
 func (tl *TransactionList) upsert(mh parse.MessageHash, t *Transaction) {
 	(*tl.transactionMap)[mh] = t
 	tl.value += t.Value
->>>>>>> 5e3cbb6e
 }
 
 func (tl *TransactionList) get(mh parse.MessageHash) (*Transaction, bool) {
-	t, b := tl.transactionMap[mh]
+	t, b := (*tl.transactionMap)[mh]
 	return t, b
 }
 
-<<<<<<< HEAD
-func (tl *TransactionList) Get(mh parse.MessageHash) (*Transaction, bool) {
-	tl.session.LockStorage()
-	t, b := tl.get(mh)
-	tl.session.UnlockStorage()
-=======
 func (tl *TransactionList) pop(mh parse.MessageHash) (*Transaction, bool) {
 	t, b := tl.get(mh)
 	if b {
 		delete(*tl.transactionMap, mh)
 	}
->>>>>>> 5e3cbb6e
 	return t, b
 }