////////////////////////////////////////////////////////////////////////////////
// Copyright © 2018 Privategrity Corporation                                   /
//                                                                             /
// All rights reserved.                                                        /
////////////////////////////////////////////////////////////////////////////////

package payment

import (
	"bytes"
	"fmt"
	"github.com/golang/protobuf/proto"
	"gitlab.com/elixxir/client/cmixproto"
	"gitlab.com/elixxir/client/globals"
	"gitlab.com/elixxir/client/io"
	"gitlab.com/elixxir/client/parse"
	"gitlab.com/elixxir/client/user"
	"gitlab.com/elixxir/crypto/coin"
	"gitlab.com/elixxir/crypto/cyclic"
	"gitlab.com/elixxir/crypto/large"
<<<<<<< HEAD
	"gitlab.com/elixxir/crypto/signature"
	"gitlab.com/elixxir/primitives/format"
	"gitlab.com/elixxir/primitives/id"
	"gitlab.com/elixxir/primitives/switchboard"
	"math/rand"
=======
	"gitlab.com/elixxir/primitives/format"
	"gitlab.com/elixxir/primitives/id"
	"gitlab.com/elixxir/primitives/switchboard"
>>>>>>> 77f8112b
	"reflect"
	"testing"
	"time"
)

// Tests whether invoice transactions get stored in the session correctly
func TestWallet_registerInvoice(t *testing.T) {
	payee := id.NewUserFromUint(1, t)
	payer := id.NewUserFromUint(2, t)
	memo := "for serious cryptography"
	value := uint64(85)

	globals.LocalStorage = nil

	rng := rand.New(rand.NewSource(42))
	params := signature.NewDSAParams(rng, signature.L3072N256)
	privateKey := params.PrivateKeyGen(rng)
	publicKey := privateKey.PublicKeyGen()

	globals.InitStorage(&globals.RamStorage{}, "")
<<<<<<< HEAD
	grp := cyclic.NewGroup(params.GetP(), params.GetG(), params.GetQ())
	s := user.NewSession(&user.User{User: payee, Nick: "Taxman McGee"}, "",
		[]user.NodeKeys{}, publicKey, privateKey, &grp)
=======
	grp := cyclic.NewGroup(large.NewInt(10000), large.NewInt(0), large.NewInt(0))
	s := user.NewSession(&user.User{User: payee, Nick: "Taxman McGee"}, "",
		[]user.NodeKeys{}, grp.NewInt(1), grp)
>>>>>>> 77f8112b

	or, err := createTransactionList(OutboundRequestsTag, s)
	if err != nil {
		t.Error(err.Error())
	}

	w := Wallet{
		coinStorage:         nil,
		outboundRequests:    or,
		inboundRequests:     nil,
		pendingTransactions: nil,
		session:             s,
	}

	sleeve, err := coin.NewSleeve(value)
	if err != nil {
		t.Error(err.Error())
	}
	hash := parse.MessageHash{1, 2, 3, 4, 5}
	expected := Transaction{
		Create:    sleeve,
		Sender:    payer,
		Recipient: payee,
		Memo:      memo,
		Timestamp: time.Now(),
		Value:     value,
		OriginID:  hash,
	}

	w.registerInvoice(&expected)

	sessionReqs, err := s.QueryMap(OutboundRequestsTag)
	if err != nil {
		t.Error(err.Error())
	}

	actualReqs := sessionReqs.(*map[parse.MessageHash]*Transaction)
	if len(*actualReqs) != 1 {
		t.Error("Transaction map stored in outbound transactions contained" +
			" other transactions than expected")
	}
	actualReq := (*actualReqs)[hash]
	if !reflect.DeepEqual(actualReq, &expected) {
		t.Error("Register invoice didn't match the invoice in the session")
	}
}

// Shows that CreateWallet creates new wallet properly
func TestCreateWallet(t *testing.T) {
	globals.LocalStorage = nil
	globals.InitStorage(&globals.RamStorage{}, "")
<<<<<<< HEAD

	rng := rand.New(rand.NewSource(42))
	params := signature.NewDSAParams(rng, signature.L3072N256)
	privateKey := params.PrivateKeyGen(rng)
	publicKey := privateKey.PublicKeyGen()
	grp := cyclic.NewGroup(params.GetP(), params.GetG(), params.GetQ())
	s := user.NewSession(&user.User{User: id.NewUserFromUint(1, t),
		Nick: "test"}, "", []user.NodeKeys{}, publicKey, privateKey, &grp)
=======
	grp := cyclic.NewGroup(large.NewInt(1000000), large.NewInt(0), large.NewInt(0))
	s := user.NewSession(&user.User{User: id.NewUserFromUint(1, t),
		Nick: "test"}, "", []user.NodeKeys{}, grp.NewInt(1), grp)
>>>>>>> 77f8112b

	_, err := CreateWallet(s, false)

	if err != nil {
		t.Errorf("CreateWallet: error returned on valid wallet creation: %s", err.Error())
	}

	//Test that Coin storage was added to the storage map properly
	_, err = s.QueryMap(CoinStorageTag)

	if err != nil {
		t.Errorf("CreateWallet: CoinStorage not created: %s", err.Error())
	}

	//Test that Outbound Request List was added to the storage map properly
	_, err = s.QueryMap(OutboundRequestsTag)

	if err != nil {
		t.Errorf("CreateWallet: Outbound Request List not created: %s", err.Error())
	}

	//Test that Inbound Request was added to the storage map properly
	_, err = s.QueryMap(InboundRequestsTag)

	if err != nil {
		t.Errorf("CreateWallet: Inbound Request List not created: %s", err.Error())
	}

	//Test that Pending Transaction List Request was added to the storage map properly
	_, err = s.QueryMap(PendingTransactionsTag)

	if err != nil {
		t.Errorf("CreateWallet: Pending Transaction List not created: %s", err.Error())
	}

}

// Tests Invoice's message creation, and smoke tests the message's storage in
// the wallet's session
func TestWallet_Invoice(t *testing.T) {
	payee := id.NewUserFromUint(1, t)
	payer := id.NewUserFromUint(2, t)
	memo := "please gib"
	value := int64(50)
	invoiceTime := time.Now()

	// Set up the wallet and its storage
	globals.LocalStorage = nil
	globals.InitStorage(&globals.RamStorage{}, "")
<<<<<<< HEAD

	rng := rand.New(rand.NewSource(42))
	params := signature.NewDSAParams(rng, signature.L3072N256)
	privateKey := params.PrivateKeyGen(rng)
	publicKey := privateKey.PublicKeyGen()
	grp := cyclic.NewGroup(params.GetP(), params.GetG(), params.GetQ())
	s := user.NewSession(&user.User{User: payee, Nick: "Taxman McGee"}, "",
		[]user.NodeKeys{}, publicKey, privateKey, &grp)
=======
	primeString := "FFFFFFFFFFFFFFFFC90FDAA22168C234C4C6628B80DC1CD1" +
		"29024E088A67CC74020BBEA63B139B22514A08798E3404DD" +
		"EF9519B3CD3A431B302B0A6DF25F14374FE1356D6D51C245" +
		"E485B576625E7EC6F44C42E9A637ED6B0BFF5CB6F406B7ED" +
		"EE386BFB5A899FA5AE9F24117C4B1FE649286651ECE45B3D" +
		"C2007CB8A163BF0598DA48361C55D39A69163FA8FD24CF5F" +
		"83655D23DCA3AD961C62F356208552BB9ED529077096966D" +
		"670C354E4ABC9804F1746C08CA18217C32905E462E36CE3B" +
		"E39E772C180E86039B2783A2EC07A28FB5C55DF06F4C52C9" +
		"DE2BCBF6955817183995497CEA956AE515D2261898FA0510" +
		"15728E5A8AACAA68FFFFFFFFFFFFFFFF"
	p := large.NewInt(1)
	p.SetString(primeString, 16)
	g := large.NewInt(2)
	q := large.NewInt(3)
	grp := cyclic.NewGroup(p, g, q)
	s := user.NewSession(&user.User{User: payee, Nick: "Taxman McGee"}, "",
		[]user.NodeKeys{}, grp.NewInt(1), grp)
>>>>>>> 77f8112b

	or, err := createTransactionList(OutboundRequestsTag, s)
	if err != nil {
		t.Error(err.Error())
	}

	// Nil fields are there to make sure fields that shouldn't get touched
	// don't get touched
	w := Wallet{
		outboundRequests: or,
		session:          s,
	}

	msg, err := w.Invoice(payer, value, memo)
	if err != nil {
		t.Error(err.Error())
	}

	//Validate message
	if msg.Sender != payee {
		t.Errorf("Invoice sender didn't match. Got: %v, expected %v",
			msg.Sender, payee)
	}
	if msg.Receiver != payer {
		t.Errorf("Invoice receiver didn't match. Got: %v, expected %v",
			msg.Receiver, payer)
	}
	if msg.MessageType != int32(cmixproto.Type_PAYMENT_INVOICE) {
		t.Errorf("Invoice type didn't match. Got: %v, expected %v",
			cmixproto.Type(msg.MessageType).String(),
			cmixproto.Type_PAYMENT_INVOICE.String())
	}
	// Parse the body and make sure the fields are correct
	invoiceMsg := cmixproto.PaymentInvoice{}
	err = proto.Unmarshal(msg.Body, &invoiceMsg)
	if err != nil {
		t.Error(err.Error())
	}
	request, ok := or.Get(msg.Hash())
	if !ok {
		t.Error("Couldn't get outbound request out of the wallet's list")
	}
	compound := request.Create.Compound()
	t.Logf("Added compound: %q", compound)
	if !bytes.Equal(invoiceMsg.CreatedCoin, compound[:]) {
		t.Error("Created coin in invoice message and outbound request's" +
			" compound differed")
	}
	//make sure that we're within one second to avoid random,
	//infrequent failures
	if time.Now().Unix()-invoiceMsg.Time > 1 {
		t.Errorf("Invoice message time wasn't in acceptable bounds. Now: %v, "+
			"message time %v", invoiceTime.Unix(), invoiceMsg.Time)
	}
	if invoiceMsg.Memo != memo {
		t.Errorf("Invoice message memo didn't match input memo. Got: %v, "+
			"expected %v", invoiceMsg.Memo, memo)
	}
	//FIXME make sure nonce is populated

	// Make sure there's exactly one entry in the session
	sessionReqs, err := s.QueryMap(OutboundRequestsTag)
	if err != nil {
		t.Error(err.Error())
	}

	actualReqs := sessionReqs.(*map[parse.MessageHash]*Transaction)
	if len(*actualReqs) != 1 {
		t.Error("Transaction map stored in outbound transactions contained" +
			" other transactions than expected")
	}
}

// Make sure the session stays untouched when passing malformed inputs to the
// invoice listener
func TestInvoiceListener_Hear_Errors(t *testing.T) {
	var s MockSession
	w := Wallet{
		session: &s,
	}

	invoiceListener := InvoiceListener{
		wallet: &w,
	}

	// Test 1: incorrect message type
	invoiceListener.Hear(&parse.Message{
		TypedBody: parse.TypedBody{
			MessageType: int32(cmixproto.Type_NO_TYPE),
			Body:        nil,
		}}, false)

	if s {
		t.Error("Invoice listener heard a message with the wrong type")
	}

	// Test 2: malformed proto buffer
	invoiceListener.Hear(&parse.Message{
		TypedBody: parse.TypedBody{
			MessageType: int32(cmixproto.Type_PAYMENT_INVOICE),
			Body:        []byte("fun fact: clownfish aren't actually very funny"),
		},
		Sender:   id.ZeroID,
		Receiver: id.ZeroID,
		Nonce:    nil,
	}, false)

	if s {
		t.Error("Invoice listener heard a message with the right type, " +
			"but it wasn't actually an invoice")
	}

	// Test 3: good proto buffer, coin has wrong length
	invoice := cmixproto.PaymentInvoice{
		Time:        0,
		CreatedCoin: []byte{0xaa},
		Memo:        "",
	}
	wireRep, err := proto.Marshal(&invoice)
	if err != nil {
		t.Error(err.Error())
	}

	invoiceListener.Hear(&parse.Message{
		TypedBody: parse.TypedBody{
			MessageType: int32(cmixproto.Type_PAYMENT_INVOICE),
			Body:        wireRep,
		},
	}, false)

	if s {
		t.Error("Invoice listener heard a message with short coin")
	}

	// Test 4: good proto buffer, coin has right length but wrong type
	erroneousCompound := [coin.BaseFrameLen]byte{0x04}
	invoice.CreatedCoin = erroneousCompound[:]
	wireRep, err = proto.Marshal(&invoice)
	if err != nil {
		t.Error(err.Error())
	}

	invoiceListener.Hear(&parse.Message{
		TypedBody: parse.TypedBody{
			MessageType: int32(cmixproto.Type_PAYMENT_INVOICE),
			Body:        wireRep,
		},
	}, false)

	if s {
		t.Error("Invoice listener heard a message with a coin of wrong type")
	}
}

// the mock session is lava and if you touch it it's instant death
type MockSession bool

func (ms *MockSession) GetSessionData() ([]byte, error) {
	*ms = true
	return nil, nil
}

func (ms *MockSession) GetCurrentUser() (currentUser *user.User) {
	*ms = true
	return nil
}

func (ms *MockSession) GetGWAddress() string {
	*ms = true
	return ""
}

func (ms *MockSession) SetGWAddress(addr string) {
	*ms = true
}

func (ms *MockSession) GetKeys() []user.NodeKeys {
	*ms = true
	return nil
}

func (ms *MockSession) GetPrivateKey() *signature.DSAPrivateKey {
	*ms = true
	return nil
}

func (ms *MockSession) GetPublicKey() *signature.DSAPublicKey {
	*ms = true
	return nil
}

func (ms *MockSession) GetGroup() *cyclic.Group {
	*ms = true
	return nil
}

func (ms *MockSession) StoreSession() error {
	*ms = true
	return nil
}

func (ms *MockSession) Immolate() error {
	*ms = true
	return nil
}

func (ms *MockSession) UpsertMap(key string, element interface{}) error {
	*ms = true
	return nil
}

func (ms *MockSession) QueryMap(key string) (interface{}, error) {
	*ms = true
	return nil, nil
}

func (ms *MockSession) DeleteMap(key string) error {
	*ms = true
	return nil
}

func (ms *MockSession) LockStorage() {
	*ms = true
}

func (ms *MockSession) UnlockStorage() {
	*ms = true
}
func (ms *MockSession) GetLastMessageID() string {
	*ms = true
	return ""
}

func (ms *MockSession) SetLastMessageID(id string) {
	*ms = true
}

func TestInvoiceListener_Hear(t *testing.T) {
	payee := id.NewUserFromUint(1, t)
	payer := id.NewUserFromUint(2, t)
	value := uint64(50)
	memo := "please gib"
	// Set up the wallet and its storage
	globals.LocalStorage = nil
	globals.InitStorage(&globals.RamStorage{}, "")
<<<<<<< HEAD
	grp := cyclic.NewGroup(large.NewInt(107), large.NewInt(2), large.NewInt(5))
	s := user.NewSession(&user.User{User: payer, Nick: "CEO MF DOOM"}, "",
		[]user.NodeKeys{}, nil, nil, &grp)
=======
	primeString := "FFFFFFFFFFFFFFFFC90FDAA22168C234C4C6628B80DC1CD1" +
		"29024E088A67CC74020BBEA63B139B22514A08798E3404DD" +
		"EF9519B3CD3A431B302B0A6DF25F14374FE1356D6D51C245" +
		"E485B576625E7EC6F44C42E9A637ED6B0BFF5CB6F406B7ED" +
		"EE386BFB5A899FA5AE9F24117C4B1FE649286651ECE45B3D" +
		"C2007CB8A163BF0598DA48361C55D39A69163FA8FD24CF5F" +
		"83655D23DCA3AD961C62F356208552BB9ED529077096966D" +
		"670C354E4ABC9804F1746C08CA18217C32905E462E36CE3B" +
		"E39E772C180E86039B2783A2EC07A28FB5C55DF06F4C52C9" +
		"DE2BCBF6955817183995497CEA956AE515D2261898FA0510" +
		"15728E5A8AACAA68FFFFFFFFFFFFFFFF"
	p := large.NewInt(1)
	p.SetString(primeString, 16)
	g := large.NewInt(2)
	q := large.NewInt(3)
	grp := cyclic.NewGroup(p, g, q)
	s := user.NewSession(&user.User{User: payer, Nick: "CEO MF DOOM"}, "",
		[]user.NodeKeys{}, grp.NewInt(1), grp)
>>>>>>> 77f8112b

	ir, err := createTransactionList(InboundRequestsTag, s)
	if err != nil {
		t.Error(err.Error())
	}

	// Nil fields are there to make sure fields that shouldn't get touched
	// don't get touched
	w := Wallet{
		inboundRequests: ir,
		session:         s,
		switchboard:     switchboard.NewSwitchboard(),
	}

	invoiceListener := InvoiceListener{wallet: &w}

	invoiceTransaction, err := createInvoice(payer, payee, value, memo)
	msg := invoiceTransaction.FormatPaymentInvoice()
	hash := msg.Hash()

	invoiceListener.Hear(msg, false)

	req, ok := ir.Get(hash)
	if !ok {
		t.Error("Couldn't get invoice message from inbound requests structure")
	}
	// Memo, payer, payee, value should all be equal
	if req.Memo != memo {
		t.Errorf("Memo didn't match. Got: %v, expected %v", req.Memo, memo)
	}
	if req.Sender != payer {
		t.Errorf("Payer didn't match. Got: %v, expected %v", req.Sender, payer)
	}
	if req.Recipient != payee {
		t.Errorf("Payee didn't match. Got: %v, expected %v", req.Recipient,
			payee)
	}
	if req.Value != value {
		t.Errorf("Value didn't match. Got: %v, expected %v", req.Value, value)
	}
	// The coin itself is a special case. You shouldn't send a coin's seed
	// over the network, except to the payment bot when you're proving that you
	// own a coin
	// So, the resulting coin's seed should be nil and its compound should be
	// the same
	if req.Create.Seed() != nil {
		t.Error("Created coin's seed wasn't nil on the message's recipient")
	}
	if *req.Create.Compound() != *invoiceTransaction.Create.Compound() {
		t.Error("Created coin's compounds weren't equal")
	}

	// Need to unmarshal the message to get the expected timestamp out of it
	var paymentInvoice cmixproto.PaymentInvoice
	proto.Unmarshal(msg.Body, &paymentInvoice)
	// The timestamp on the network message is only precise up to a second,
	// so we have to compare the timestamp on the outgoing network message
	// to the timestamp on the incoming network message rather than to the
	// timestamp on the transaction.
	if req.Timestamp.Unix() != paymentInvoice.Time {
		t.Errorf("Timestamp differed from expected. Got %v, expected %v",
			req.Timestamp.Unix(), paymentInvoice.Time)
	}

	// Now, verify that the session contains the same request
	incomingRequests, err := s.QueryMap(InboundRequestsTag)
	if err != nil {
		t.Error(err.Error())
	}
	actualRequests := incomingRequests.(*map[parse.MessageHash]*Transaction)
	if !reflect.DeepEqual((*actualRequests)[hash], req) {
		t.Error("Request in incoming requests map didn't match received" +
			" request")
	}
}

func TestWallet_Invoice_Error(t *testing.T) {
	payee := id.NewUserFromUint(1, t)
	payer := id.NewUserFromUint(2, t)
	memo := "please gib"
	// A value of zero should cause an error
	value := int64(0)

	// Set up the wallet and its storage
	globals.LocalStorage = nil
	globals.InitStorage(&globals.RamStorage{}, "")
<<<<<<< HEAD
	grp := cyclic.NewGroup(large.NewInt(107), large.NewInt(2), large.NewInt(5))
	s := user.NewSession(&user.User{User: payee, Nick: "Taxman McGee"}, "",
		[]user.NodeKeys{}, nil, nil, &grp)
=======
	primeString := "FFFFFFFFFFFFFFFFC90FDAA22168C234C4C6628B80DC1CD1" +
		"29024E088A67CC74020BBEA63B139B22514A08798E3404DD" +
		"EF9519B3CD3A431B302B0A6DF25F14374FE1356D6D51C245" +
		"E485B576625E7EC6F44C42E9A637ED6B0BFF5CB6F406B7ED" +
		"EE386BFB5A899FA5AE9F24117C4B1FE649286651ECE45B3D" +
		"C2007CB8A163BF0598DA48361C55D39A69163FA8FD24CF5F" +
		"83655D23DCA3AD961C62F356208552BB9ED529077096966D" +
		"670C354E4ABC9804F1746C08CA18217C32905E462E36CE3B" +
		"E39E772C180E86039B2783A2EC07A28FB5C55DF06F4C52C9" +
		"DE2BCBF6955817183995497CEA956AE515D2261898FA0510" +
		"15728E5A8AACAA68FFFFFFFFFFFFFFFF"
	p := large.NewInt(1)
	p.SetString(primeString, 16)
	g := large.NewInt(2)
	q := large.NewInt(3)
	grp := cyclic.NewGroup(p, g, q)
	s := user.NewSession(&user.User{User: payee, Nick: "Taxman McGee"}, "",
		[]user.NodeKeys{}, grp.NewInt(1), grp)
>>>>>>> 77f8112b

	or, err := createTransactionList(OutboundRequestsTag, s)
	if err != nil {
		t.Error(err.Error())
	}

	// Nil fields are there to make sure fields that shouldn't get touched
	// don't get touched
	w := Wallet{
		outboundRequests: or,
		session:          s,
	}

	_, err = w.Invoice(payer, value, memo)
	if err == nil {
		t.Error("Didn't get an error for a worthless invoice")
	}

	// A value greater than the greatest possible value should cause an error
	value = int64(coin.MaxValueDenominationRegister) + 1

	_, err = w.Invoice(payer, value, memo)
	if err == nil {
		t.Error("Didn't get an error for an invoice that's too large")
	}
}

type MockMessaging struct{}

func (m *MockMessaging) SendMessage(recipientID *id.User,
	message []byte) error {
	return nil
}

func (m *MockMessaging) MessageReceiver(delay time.Duration, quit chan bool) {}

func TestResponseListener_Hear(t *testing.T) {
	payer := id.NewUserFromUint(5, t)
	payee := id.NewUserFromUint(12, t)

	globals.LocalStorage = nil
	globals.InitStorage(&globals.RamStorage{}, "")
<<<<<<< HEAD
	grp := cyclic.NewGroup(large.NewInt(107), large.NewInt(2), large.NewInt(5))
	s := user.NewSession(&user.User{User: payer, Nick: "Darth Icky"}, "",
		[]user.NodeKeys{}, nil, nil, &grp)
=======
	grp := cyclic.NewGroup(large.NewInt(1000000), large.NewInt(0), large.NewInt(0))
	s := user.NewSession(&user.User{User: payer, Nick: "Darth Icky"}, "",
		[]user.NodeKeys{}, grp.NewInt(1), grp)
>>>>>>> 77f8112b

	walletAmount := uint64(8970)
	paymentAmount := uint64(962)
	changeAmount := walletAmount - paymentAmount

	storage, err := CreateOrderedStorage(CoinStorageTag, s)
	if err != nil {
		t.Error(err.Error())
	}
	walletSleeve, err := coin.NewSleeve(walletAmount)
	if err != nil {
		t.Error(err.Error())
	}

	// We don't add the coin to the storage to concisely emulate the Pay()
	// method, which would remove the coin that we had added, and which should
	// always get called before getting a response from the payment bot.

	changeSleeve, err := coin.NewSleeve(changeAmount)
	if err != nil {
		t.Error(err.Error())
	}

	paymentSleeve, err := coin.NewSleeve(paymentAmount)
	if err != nil {
		t.Error(err.Error())
	}

	pt, err := createTransactionList(PendingTransactionsTag, s)
	if err != nil {
		t.Error(err.Error())
	}

	// the contents of the sleeve don't actually matter as long as we say the
	// transaction succeeded. so we can just use the same sleeve for creation
	// and destruction

	// create the pending wallet transaction
	transaction := Transaction{
		Create:    paymentSleeve,
		Destroy:   []coin.Sleeve{walletSleeve},
		Change:    changeSleeve,
		Sender:    payer,
		Recipient: payee,
		Memo:      "for midichlorians and midichlorian paraphernalia",
		Timestamp: time.Now(),
		Value:     paymentAmount,
	}
	// for the purposes of this test the hash could be anything,
	// as long it's the same for the key to the map and in the return message
	var hash parse.MessageHash
	copy(hash[:], []byte("even though this hash may seem unlikely to the"+
		" casual observer, it is in fact a valid, real, and correct message hash"))
	pt.upsert(hash, &transaction)

	op, err := createTransactionList(OutboundPaymentsTag, s)

	// Create wallet that has the compound coins in it to do a payment
	// Unaffected lists are unpopulated
	w := Wallet{
		coinStorage:               storage,
		pendingTransactions:       pt,
		completedOutboundPayments: op,
		session:                   s,
		switchboard:               switchboard.NewSwitchboard(),
	}

	response := cmixproto.PaymentResponse{
		Success:  true,
		Response: "200 OK",
		ID:       hash[:],
	}
	// marshal response into a parse message
	wire, err := proto.Marshal(&response)

	listener := ResponseListener{wallet: &w}

	// The payment response listener sends a receipt to the invoice originator.
	// To prevent actually hitting the network in this test, replace the
	// messaging with a mock that doesn't send anything
	io.Messaging = &MockMessaging{}

	listener.Hear(&parse.Message{
		TypedBody: parse.TypedBody{
			MessageType: int32(cmixproto.Type_PAYMENT_RESPONSE),
			Body:        wire,
		},
		Sender:   payer,
		Receiver: payee,
		Nonce:    nil,
	}, false)

	// In the success case, the transaction is no longer pending because it
	// succeeded.
	if len(*w.pendingTransactions.transactionMap) != 0 {
		t.Error("There should be zero transactions pending in the map" +
			" after receiving a successful payment response.")
	}
	if w.pendingTransactions.Value() != 0 {
		t.Errorf("Pending transactions' total value should be zero after"+
			" receiving the payment response. It was %v",
			w.pendingTransactions.Value())
	}
	// After a successful transaction,
	// the coin storage should have the change in it
	if w.coinStorage.Value() != changeAmount {
		t.Errorf("Wallet didn't have value equal to the value of the change. "+
			"Got %v, expected %v", w.coinStorage.Value(), changeAmount)
	}

	// After a successful transaction, we should have the transaction's value
	// recorded in the outbound payments list for posterity.
	if w.completedOutboundPayments.Value() != paymentAmount {
		t.Errorf("Outbound payments didn't have the value expected. Got: %v, "+
			"expected %v", w.completedOutboundPayments.Value(), paymentAmount)
	}
}

func TestResponseListener_Hear_Failure(t *testing.T) {
	payer := id.NewUserFromUint(5, t)
	payee := id.NewUserFromUint(12, t)

	globals.LocalStorage = nil
	globals.InitStorage(&globals.RamStorage{}, "")
<<<<<<< HEAD
	grp := cyclic.NewGroup(large.NewInt(107), large.NewInt(2), large.NewInt(5))
	s := user.NewSession(&user.User{User: payer, Nick: "Darth Icky"}, "",
		[]user.NodeKeys{}, nil, nil, &grp)
=======
	grp := cyclic.NewGroup(large.NewInt(1000000), large.NewInt(0), large.NewInt(0))
	s := user.NewSession(&user.User{User: payer, Nick: "Darth Icky"}, "",
		[]user.NodeKeys{}, grp.NewInt(1), grp)
>>>>>>> 77f8112b

	walletAmount := uint64(8970)
	paymentAmount := uint64(962)
	changeAmount := walletAmount - paymentAmount

	storage, err := CreateOrderedStorage(CoinStorageTag, s)
	if err != nil {
		t.Error(err.Error())
	}
	walletSleeve, err := coin.NewSleeve(walletAmount)
	if err != nil {
		t.Error(err.Error())
	}

	// We don't add the coin to the storage to concisely emulate the Pay()
	// method, which would remove the coin that we had added, and which should
	// always get called before getting a response from the payment bot.

	changeSleeve, err := coin.NewSleeve(changeAmount)
	if err != nil {
		t.Error(err.Error())
	}

	paymentSleeve, err := coin.NewSleeve(paymentAmount)
	if err != nil {
		t.Error(err.Error())
	}

	pt, err := createTransactionList(PendingTransactionsTag, s)
	if err != nil {
		t.Error(err.Error())
	}

	// the contents of the sleeve don't actually matter as long as we say the
	// transaction succeeded. so we can just use the same sleeve for creation
	// and destruction

	// create the pending wallet transaction
	transaction := Transaction{
		Create:    paymentSleeve,
		Destroy:   []coin.Sleeve{walletSleeve},
		Change:    changeSleeve,
		Sender:    payer,
		Recipient: payee,
		Memo:      "for midichlorians and midichlorian paraphernalia",
		Timestamp: time.Now(),
		Value:     paymentAmount,
	}
	// for the purposes of this test the hash could be anything,
	// as long it's the same for the key to the map and in the return message
	var hash parse.MessageHash
	copy(hash[:], []byte("even though this hash may seem unlikely to the"+
		" casual observer, it is in fact a valid, real, and correct message hash"))
	pt.upsert(hash, &transaction)

	// Create wallet that has the compound coins in it to do a payment
	// Unaffected lists are unpopulated
	w := Wallet{
		coinStorage:         storage,
		pendingTransactions: pt,
		session:             s,
		switchboard:         switchboard.NewSwitchboard(),
	}

	response := cmixproto.PaymentResponse{
		Success: false,
		// The payment bot doesn't actually respond with a 404.
		// Also, if you've read this far, you have my deepest admiration.
		Response: "404 Not Found",
		ID:       hash[:],
	}
	// marshal response into a parse message
	wire, err := proto.Marshal(&response)

	listener := ResponseListener{wallet: &w}
	listener.Hear(&parse.Message{
		TypedBody: parse.TypedBody{
			MessageType: int32(cmixproto.Type_PAYMENT_RESPONSE),
			Body:        wire,
		},
		Sender:   payer,
		Receiver: payee,
		Nonce:    nil,
	}, false)

	// In the failure case, the transaction is no longer pending because it's
	// declined. The payee must invoice again if they want to retry the payment.
	if len(*w.pendingTransactions.transactionMap) != 0 {
		t.Error("There should be zero transactions pending in the map" +
			" after receiving a payment response.")
	}
	if w.pendingTransactions.Value() != 0 {
		t.Errorf("Pending transactions' total value should be zero after"+
			" receiving the payment response. It was %v",
			w.pendingTransactions.Value())
	}
	// The wallet should be restored to its original value after the
	// failed transaction
	if w.coinStorage.Value() != walletAmount {
		t.Errorf("Wallet didn't have value equal to the value of the change. "+
			"Got %v, expected %v", w.coinStorage.Value(), walletAmount)
	}
}

func TestWallet_Pay_NoChange(t *testing.T) {
	payer := id.NewUserFromUint(5, t)
	payee := id.NewUserFromUint(12, t)

	globals.LocalStorage = nil
	globals.InitStorage(&globals.RamStorage{}, "")
<<<<<<< HEAD
	grp := cyclic.NewGroup(large.NewInt(107), large.NewInt(2), large.NewInt(5))
	s := user.NewSession(&user.User{User: payer, Nick: "Darth Icky"}, "",
		[]user.NodeKeys{}, nil, nil, &grp)
=======
	grp := cyclic.NewGroup(large.NewInt(190000000), large.NewInt(0), large.NewInt(0))
	s := user.NewSession(&user.User{User: payer, Nick: "Darth Icky"}, "",
		[]user.NodeKeys{}, grp.NewInt(1), grp)
>>>>>>> 77f8112b

	paymentAmount := uint64(5008)
	walletAmount := uint64(5008)

	storage, err := CreateOrderedStorage(CoinStorageTag, s)
	if err != nil {
		t.Error(err.Error())
	}
	sleeve, err := coin.NewSleeve(walletAmount)
	if err != nil {
		t.Error(err.Error())
	}
	storage.Add(sleeve)

	pt, err := createTransactionList(PendingTransactionsTag, s)
	if err != nil {
		t.Error(err.Error())
	}

	// Create wallet that has the compound coins in it to do a payment
	// Unaffected lists are unpopulated
	w := Wallet{
		coinStorage:         storage,
		pendingTransactions: pt,
		session:             s,
	}

	inboundTransaction, err := createInvoice(payer, payee, paymentAmount,
		"podracer maintenance")
	if err != nil {
		t.Error(err.Error())
	}

	msg, err := w.pay(inboundTransaction)
	if err != nil {
		t.Error(err.Error())
	}

	// verify message contents
	if !bytes.Contains(msg.Body, sleeve.Seed()[:]) {
		t.Error("Message body didn't contain the payment's source")
	}
	if !bytes.Contains(msg.Body, inboundTransaction.Create.Compound()[:]) {
		t.Error("Message body didn't contain the payment's destination")
	}
	if !(uint64(len(msg.Body)) == 2*coin.BaseFrameLen) {
		t.Error("Message body should have exactly two coins in it, " +
			"but it doesn't")
	}

	// verify wallet contents
	transaction, ok := w.pendingTransactions.Get(msg.Hash())
	if !ok {
		t.Error("Couldn't find the transaction in the map")
	} else {
		if transaction.Create != inboundTransaction.Create {
			t.Error("The transactions are creating different coins")
		}
		if transaction.Value != inboundTransaction.Value {
			t.Error("The transactions have different values")
		}
		if transaction.Sender != inboundTransaction.Sender {
			t.Error("The transactions have a different sender")
		}
		if transaction.Recipient != inboundTransaction.Recipient {
			t.Error("The transactions have a different recipient")
		}
		if transaction.Timestamp != inboundTransaction.Timestamp {
			t.Error("The transactions have a different timestamp")
		}
		if transaction.Memo != inboundTransaction.Memo {
			t.Error("The transactions have a different memo")
		}
		if transaction.Change != NilSleeve {
			t.Error("There shouldn't have been change for this transaction")
		}
		if !reflect.DeepEqual(transaction.Destroy[0], sleeve) {
			t.Error("The destroyed coin and the coin we forged to test the" +
				" transaction weren't identical")
		}
	}

	// TODO verify session contents? or do the wallet tests cover that enough?
}

func TestWallet_Pay_YesChange(t *testing.T) {
	payer := id.NewUserFromUint(5, t)
	payee := id.NewUserFromUint(12, t)

	globals.LocalStorage = nil
	globals.InitStorage(&globals.RamStorage{}, "")
<<<<<<< HEAD
	grp := cyclic.NewGroup(large.NewInt(107), large.NewInt(2), large.NewInt(5))
	s := user.NewSession(&user.User{User: payer, Nick: "Darth Icky"}, "",
		[]user.NodeKeys{}, nil, nil, &grp)
=======
	grp := cyclic.NewGroup(large.NewInt(1000000000), large.NewInt(0), large.NewInt(0))
	s := user.NewSession(&user.User{User: payer, Nick: "Darth Icky"}, "",
		[]user.NodeKeys{}, grp.NewInt(1), grp)
>>>>>>> 77f8112b

	paymentAmount := uint64(2611)
	walletAmount := uint64(5008)

	storage, err := CreateOrderedStorage(CoinStorageTag, s)
	if err != nil {
		t.Error(err.Error())
	}
	sleeve, err := coin.NewSleeve(walletAmount)
	if err != nil {
		t.Error(err.Error())
	}
	storage.Add(sleeve)

	pt, err := createTransactionList(PendingTransactionsTag, s)
	if err != nil {
		t.Error(err.Error())
	}

	// Create wallet that has the compound coins in it to do a payment
	// Unaffected lists are unpopulated
	w := Wallet{
		coinStorage:         storage,
		pendingTransactions: pt,
		session:             s,
	}

	inboundTransaction, err := createInvoice(payer, payee, paymentAmount,
		"podracer maintenance")
	if err != nil {
		t.Error(err.Error())
	}

	msg, err := w.pay(inboundTransaction)
	if err != nil {
		t.Error(err.Error())
	}

	// verify message contents
	if !bytes.Contains(msg.Body, sleeve.Seed()[:]) {
		t.Error("Message body didn't contain the payment's source")
	}
	if !bytes.Contains(msg.Body, inboundTransaction.Create.Compound()[:]) {
		t.Error("Message body didn't contain the payment's destination")
	}
	// look for the change and make sure it's reasonable
	for i := uint64(0); i < uint64(len(msg.Body)); i += coin.BaseFrameLen {
		thisCoin := msg.Body[i : i+coin.BaseFrameLen]
		if coin.IsCompound(msg.Body[i : i+coin.BaseFrameLen]) {
			if !bytes.Equal(inboundTransaction.Create.Compound()[:], thisCoin) {
				// we've found the change
				// make a compound with it and see if the value is correct
				var compound coin.Compound
				copy(compound[:], thisCoin)
				if compound.Value() != walletAmount-paymentAmount {
					t.Error("Change in the message didn't have the right value")
				}
			}
		}
	}

	if !(uint64(len(msg.Body)) == 3*coin.BaseFrameLen) {
		t.Error("Message body should have exactly three coins in it, " +
			"but it doesn't")
	}

	// verify wallet contents
	transaction, ok := w.pendingTransactions.Get(msg.Hash())
	if !ok {
		t.Error("Couldn't find the transaction in the map")
	} else {
		if transaction.Create != inboundTransaction.Create {
			t.Error("The transactions are creating different coins")
		}
		if transaction.Value != inboundTransaction.Value {
			t.Error("The transactions have different values")
		}
		if transaction.Sender != inboundTransaction.Sender {
			t.Error("The transactions have a different sender")
		}
		if transaction.Recipient != inboundTransaction.Recipient {
			t.Error("The transactions have a different recipient")
		}
		if transaction.Timestamp != inboundTransaction.Timestamp {
			t.Error("The transactions have a different timestamp")
		}
		if transaction.Memo != inboundTransaction.Memo {
			t.Error("The transactions have a different memo")
		}
		if transaction.Change.Value() != walletAmount-paymentAmount {
			t.Error("Incorrect amount of change for this transaction")
		}
		if !reflect.DeepEqual(transaction.Destroy[0], sleeve) {
			t.Error("The destroyed coin and the coin we forged to test the" +
				" transaction weren't identical")
		}
	}

	// TODO verify session contents
}

type ReceiptUIListener struct {
	hasHeard       bool
	gotTransaction bool
	w              *Wallet
}

func (rl *ReceiptUIListener) Hear(msg switchboard.Item, isHeardElsewhere bool) {
	m := msg.(*parse.Message)
	rl.hasHeard = true
	var invoiceID parse.MessageHash
	copy(invoiceID[:], m.Body)
	_, rl.gotTransaction = rl.w.GetCompletedInboundPayments().Get(invoiceID)
	fmt.Printf("Heard receipt in the UI. Receipt sender: %q, invoice id %q\n",
		*m.Sender, m.Body)
}

// Tests the side effects of getting a receipt for a transaction that you
// sent out an invoice for
func TestReceiptListener_Hear(t *testing.T) {
	payer := id.NewUserFromUint(5, t)
	payee := id.NewUserFromUint(12, t)

	globals.LocalStorage = nil
	globals.InitStorage(&globals.RamStorage{}, "")
<<<<<<< HEAD
	grp := cyclic.NewGroup(large.NewInt(107), large.NewInt(2), large.NewInt(5))
	s := user.NewSession(&user.User{User: payer, Nick: "Darth Icky"}, "",
		[]user.NodeKeys{}, nil, nil, &grp)
=======
	grp := cyclic.NewGroup(large.NewInt(1000000), large.NewInt(0), large.NewInt(0))
	s := user.NewSession(&user.User{User: payer, Nick: "Darth Icky"}, "",
		[]user.NodeKeys{}, grp.NewInt(1), grp)
>>>>>>> 77f8112b

	walletAmount := uint64(8970)
	paymentAmount := uint64(1234)

	storage, err := CreateOrderedStorage(CoinStorageTag, s)
	if err != nil {
		t.Error(err.Error())
	}
	walletSleeve, err := coin.NewSleeve(walletAmount)
	if err != nil {
		t.Error(err.Error())
	}
	storage.add(walletSleeve)

	or, err := createTransactionList(OutboundRequestsTag, s)
	if err != nil {
		t.Error(err.Error())
	}

	var invoiceID parse.MessageHash
	copy(invoiceID[:], "you can make haute cuisine with dog biscuits")
	invoice, err := createInvoice(payer, payee, paymentAmount, "for counting to four")
	if err != nil {
		t.Error(err.Error())
	}
	or.upsert(invoiceID, invoice)

	ip, err := createTransactionList(InboundPaymentsTag, s)
	if err != nil {
		t.Error(err.Error())
	}
	w := &Wallet{
		coinStorage:              storage,
		outboundRequests:         or,
		completedInboundPayments: ip,
		session:                  s,
		switchboard:              switchboard.NewSwitchboard(),
	}

	listener := ReceiptListener{
		wallet: w,
	}

	// Test the register UI listener as well
	uiListener := &ReceiptUIListener{
		w: w,
	}
	w.switchboard.Register(id.ZeroID, format.None,
		int32(cmixproto.Type_PAYMENT_RECEIPT_UI),
		uiListener)

	listener.Hear(&parse.Message{
		TypedBody: parse.TypedBody{
			MessageType: int32(cmixproto.Type_PAYMENT_RECEIPT),
			Body:        invoiceID[:],
		},
		Sender:   invoice.Sender,
		Receiver: invoice.Recipient,
		Nonce:    nil,
	}, false)

	if err != nil {
		t.Error(err.Error())
	}

	// make sure the UI gets informed afterwards
	if !uiListener.hasHeard {
		t.Error("UI listener hasn't heard the UI message")
	}

	// make sure the UI can get the transaction from the correct list
	if !uiListener.gotTransaction {
		t.Error("UI listener couldn't get the transaction from the list of" +
			" completed payments")
	}

	// Ensure correct state of wallet transaction lists after hearing receipt
	if w.outboundRequests.Value() != 0 {
		t.Errorf("Wallet outboundrequests value should be zero. Got: %v",
			w.outboundRequests.Value())
	}
	if w.completedInboundPayments.Value() != paymentAmount {
		t.Errorf("Wallet inboundpayments value should be the value of the"+
			" payment. Got %v, expected %v.", w.completedInboundPayments.Value(), paymentAmount)
	}
	if w.coinStorage.Value() != paymentAmount+walletAmount {
		t.Errorf("Expected funds to be added to the wallet upon receipt. "+
			"Got total value %v, expected %v.", w.coinStorage.Value(),
			paymentAmount+walletAmount)
	}
}<|MERGE_RESOLUTION|>--- conflicted
+++ resolved
@@ -1,5 +1,5 @@
 ////////////////////////////////////////////////////////////////////////////////
-// Copyright © 2018 Privategrity Corporation                                   /
+// Copyright © 2019 Privategrity Corporation                                   /
 //                                                                             /
 // All rights reserved.                                                        /
 ////////////////////////////////////////////////////////////////////////////////
@@ -18,21 +18,16 @@
 	"gitlab.com/elixxir/crypto/coin"
 	"gitlab.com/elixxir/crypto/cyclic"
 	"gitlab.com/elixxir/crypto/large"
-<<<<<<< HEAD
 	"gitlab.com/elixxir/crypto/signature"
 	"gitlab.com/elixxir/primitives/format"
 	"gitlab.com/elixxir/primitives/id"
 	"gitlab.com/elixxir/primitives/switchboard"
 	"math/rand"
-=======
-	"gitlab.com/elixxir/primitives/format"
-	"gitlab.com/elixxir/primitives/id"
-	"gitlab.com/elixxir/primitives/switchboard"
->>>>>>> 77f8112b
 	"reflect"
 	"testing"
 	"time"
 )
+
 
 // Tests whether invoice transactions get stored in the session correctly
 func TestWallet_registerInvoice(t *testing.T) {
@@ -49,15 +44,9 @@
 	publicKey := privateKey.PublicKeyGen()
 
 	globals.InitStorage(&globals.RamStorage{}, "")
-<<<<<<< HEAD
 	grp := cyclic.NewGroup(params.GetP(), params.GetG(), params.GetQ())
 	s := user.NewSession(&user.User{User: payee, Nick: "Taxman McGee"}, "",
-		[]user.NodeKeys{}, publicKey, privateKey, &grp)
-=======
-	grp := cyclic.NewGroup(large.NewInt(10000), large.NewInt(0), large.NewInt(0))
-	s := user.NewSession(&user.User{User: payee, Nick: "Taxman McGee"}, "",
-		[]user.NodeKeys{}, grp.NewInt(1), grp)
->>>>>>> 77f8112b
+		[]user.NodeKeys{}, publicKey, privateKey, grp)
 
 	or, err := createTransactionList(OutboundRequestsTag, s)
 	if err != nil {
@@ -109,7 +98,6 @@
 func TestCreateWallet(t *testing.T) {
 	globals.LocalStorage = nil
 	globals.InitStorage(&globals.RamStorage{}, "")
-<<<<<<< HEAD
 
 	rng := rand.New(rand.NewSource(42))
 	params := signature.NewDSAParams(rng, signature.L3072N256)
@@ -117,12 +105,7 @@
 	publicKey := privateKey.PublicKeyGen()
 	grp := cyclic.NewGroup(params.GetP(), params.GetG(), params.GetQ())
 	s := user.NewSession(&user.User{User: id.NewUserFromUint(1, t),
-		Nick: "test"}, "", []user.NodeKeys{}, publicKey, privateKey, &grp)
-=======
-	grp := cyclic.NewGroup(large.NewInt(1000000), large.NewInt(0), large.NewInt(0))
-	s := user.NewSession(&user.User{User: id.NewUserFromUint(1, t),
-		Nick: "test"}, "", []user.NodeKeys{}, grp.NewInt(1), grp)
->>>>>>> 77f8112b
+		Nick: "test"}, "", []user.NodeKeys{}, publicKey, privateKey, grp)
 
 	_, err := CreateWallet(s, false)
 
@@ -172,7 +155,6 @@
 	// Set up the wallet and its storage
 	globals.LocalStorage = nil
 	globals.InitStorage(&globals.RamStorage{}, "")
-<<<<<<< HEAD
 
 	rng := rand.New(rand.NewSource(42))
 	params := signature.NewDSAParams(rng, signature.L3072N256)
@@ -180,27 +162,7 @@
 	publicKey := privateKey.PublicKeyGen()
 	grp := cyclic.NewGroup(params.GetP(), params.GetG(), params.GetQ())
 	s := user.NewSession(&user.User{User: payee, Nick: "Taxman McGee"}, "",
-		[]user.NodeKeys{}, publicKey, privateKey, &grp)
-=======
-	primeString := "FFFFFFFFFFFFFFFFC90FDAA22168C234C4C6628B80DC1CD1" +
-		"29024E088A67CC74020BBEA63B139B22514A08798E3404DD" +
-		"EF9519B3CD3A431B302B0A6DF25F14374FE1356D6D51C245" +
-		"E485B576625E7EC6F44C42E9A637ED6B0BFF5CB6F406B7ED" +
-		"EE386BFB5A899FA5AE9F24117C4B1FE649286651ECE45B3D" +
-		"C2007CB8A163BF0598DA48361C55D39A69163FA8FD24CF5F" +
-		"83655D23DCA3AD961C62F356208552BB9ED529077096966D" +
-		"670C354E4ABC9804F1746C08CA18217C32905E462E36CE3B" +
-		"E39E772C180E86039B2783A2EC07A28FB5C55DF06F4C52C9" +
-		"DE2BCBF6955817183995497CEA956AE515D2261898FA0510" +
-		"15728E5A8AACAA68FFFFFFFFFFFFFFFF"
-	p := large.NewInt(1)
-	p.SetString(primeString, 16)
-	g := large.NewInt(2)
-	q := large.NewInt(3)
-	grp := cyclic.NewGroup(p, g, q)
-	s := user.NewSession(&user.User{User: payee, Nick: "Taxman McGee"}, "",
-		[]user.NodeKeys{}, grp.NewInt(1), grp)
->>>>>>> 77f8112b
+		[]user.NodeKeys{}, publicKey, privateKey, grp)
 
 	or, err := createTransactionList(OutboundRequestsTag, s)
 	if err != nil {
@@ -446,30 +408,9 @@
 	// Set up the wallet and its storage
 	globals.LocalStorage = nil
 	globals.InitStorage(&globals.RamStorage{}, "")
-<<<<<<< HEAD
 	grp := cyclic.NewGroup(large.NewInt(107), large.NewInt(2), large.NewInt(5))
 	s := user.NewSession(&user.User{User: payer, Nick: "CEO MF DOOM"}, "",
-		[]user.NodeKeys{}, nil, nil, &grp)
-=======
-	primeString := "FFFFFFFFFFFFFFFFC90FDAA22168C234C4C6628B80DC1CD1" +
-		"29024E088A67CC74020BBEA63B139B22514A08798E3404DD" +
-		"EF9519B3CD3A431B302B0A6DF25F14374FE1356D6D51C245" +
-		"E485B576625E7EC6F44C42E9A637ED6B0BFF5CB6F406B7ED" +
-		"EE386BFB5A899FA5AE9F24117C4B1FE649286651ECE45B3D" +
-		"C2007CB8A163BF0598DA48361C55D39A69163FA8FD24CF5F" +
-		"83655D23DCA3AD961C62F356208552BB9ED529077096966D" +
-		"670C354E4ABC9804F1746C08CA18217C32905E462E36CE3B" +
-		"E39E772C180E86039B2783A2EC07A28FB5C55DF06F4C52C9" +
-		"DE2BCBF6955817183995497CEA956AE515D2261898FA0510" +
-		"15728E5A8AACAA68FFFFFFFFFFFFFFFF"
-	p := large.NewInt(1)
-	p.SetString(primeString, 16)
-	g := large.NewInt(2)
-	q := large.NewInt(3)
-	grp := cyclic.NewGroup(p, g, q)
-	s := user.NewSession(&user.User{User: payer, Nick: "CEO MF DOOM"}, "",
-		[]user.NodeKeys{}, grp.NewInt(1), grp)
->>>>>>> 77f8112b
+		[]user.NodeKeys{}, nil, nil, grp)
 
 	ir, err := createTransactionList(InboundRequestsTag, s)
 	if err != nil {
@@ -556,30 +497,9 @@
 	// Set up the wallet and its storage
 	globals.LocalStorage = nil
 	globals.InitStorage(&globals.RamStorage{}, "")
-<<<<<<< HEAD
 	grp := cyclic.NewGroup(large.NewInt(107), large.NewInt(2), large.NewInt(5))
 	s := user.NewSession(&user.User{User: payee, Nick: "Taxman McGee"}, "",
-		[]user.NodeKeys{}, nil, nil, &grp)
-=======
-	primeString := "FFFFFFFFFFFFFFFFC90FDAA22168C234C4C6628B80DC1CD1" +
-		"29024E088A67CC74020BBEA63B139B22514A08798E3404DD" +
-		"EF9519B3CD3A431B302B0A6DF25F14374FE1356D6D51C245" +
-		"E485B576625E7EC6F44C42E9A637ED6B0BFF5CB6F406B7ED" +
-		"EE386BFB5A899FA5AE9F24117C4B1FE649286651ECE45B3D" +
-		"C2007CB8A163BF0598DA48361C55D39A69163FA8FD24CF5F" +
-		"83655D23DCA3AD961C62F356208552BB9ED529077096966D" +
-		"670C354E4ABC9804F1746C08CA18217C32905E462E36CE3B" +
-		"E39E772C180E86039B2783A2EC07A28FB5C55DF06F4C52C9" +
-		"DE2BCBF6955817183995497CEA956AE515D2261898FA0510" +
-		"15728E5A8AACAA68FFFFFFFFFFFFFFFF"
-	p := large.NewInt(1)
-	p.SetString(primeString, 16)
-	g := large.NewInt(2)
-	q := large.NewInt(3)
-	grp := cyclic.NewGroup(p, g, q)
-	s := user.NewSession(&user.User{User: payee, Nick: "Taxman McGee"}, "",
-		[]user.NodeKeys{}, grp.NewInt(1), grp)
->>>>>>> 77f8112b
+		[]user.NodeKeys{}, nil, nil, grp)
 
 	or, err := createTransactionList(OutboundRequestsTag, s)
 	if err != nil {
@@ -622,15 +542,9 @@
 
 	globals.LocalStorage = nil
 	globals.InitStorage(&globals.RamStorage{}, "")
-<<<<<<< HEAD
 	grp := cyclic.NewGroup(large.NewInt(107), large.NewInt(2), large.NewInt(5))
 	s := user.NewSession(&user.User{User: payer, Nick: "Darth Icky"}, "",
-		[]user.NodeKeys{}, nil, nil, &grp)
-=======
-	grp := cyclic.NewGroup(large.NewInt(1000000), large.NewInt(0), large.NewInt(0))
-	s := user.NewSession(&user.User{User: payer, Nick: "Darth Icky"}, "",
-		[]user.NodeKeys{}, grp.NewInt(1), grp)
->>>>>>> 77f8112b
+		[]user.NodeKeys{}, nil, nil, grp)
 
 	walletAmount := uint64(8970)
 	paymentAmount := uint64(962)
@@ -755,15 +669,9 @@
 
 	globals.LocalStorage = nil
 	globals.InitStorage(&globals.RamStorage{}, "")
-<<<<<<< HEAD
 	grp := cyclic.NewGroup(large.NewInt(107), large.NewInt(2), large.NewInt(5))
 	s := user.NewSession(&user.User{User: payer, Nick: "Darth Icky"}, "",
-		[]user.NodeKeys{}, nil, nil, &grp)
-=======
-	grp := cyclic.NewGroup(large.NewInt(1000000), large.NewInt(0), large.NewInt(0))
-	s := user.NewSession(&user.User{User: payer, Nick: "Darth Icky"}, "",
-		[]user.NodeKeys{}, grp.NewInt(1), grp)
->>>>>>> 77f8112b
+		[]user.NodeKeys{}, nil, nil, grp)
 
 	walletAmount := uint64(8970)
 	paymentAmount := uint64(962)
@@ -874,15 +782,9 @@
 
 	globals.LocalStorage = nil
 	globals.InitStorage(&globals.RamStorage{}, "")
-<<<<<<< HEAD
 	grp := cyclic.NewGroup(large.NewInt(107), large.NewInt(2), large.NewInt(5))
 	s := user.NewSession(&user.User{User: payer, Nick: "Darth Icky"}, "",
-		[]user.NodeKeys{}, nil, nil, &grp)
-=======
-	grp := cyclic.NewGroup(large.NewInt(190000000), large.NewInt(0), large.NewInt(0))
-	s := user.NewSession(&user.User{User: payer, Nick: "Darth Icky"}, "",
-		[]user.NodeKeys{}, grp.NewInt(1), grp)
->>>>>>> 77f8112b
+		[]user.NodeKeys{}, nil, nil, grp)
 
 	paymentAmount := uint64(5008)
 	walletAmount := uint64(5008)
@@ -974,15 +876,9 @@
 
 	globals.LocalStorage = nil
 	globals.InitStorage(&globals.RamStorage{}, "")
-<<<<<<< HEAD
 	grp := cyclic.NewGroup(large.NewInt(107), large.NewInt(2), large.NewInt(5))
 	s := user.NewSession(&user.User{User: payer, Nick: "Darth Icky"}, "",
-		[]user.NodeKeys{}, nil, nil, &grp)
-=======
-	grp := cyclic.NewGroup(large.NewInt(1000000000), large.NewInt(0), large.NewInt(0))
-	s := user.NewSession(&user.User{User: payer, Nick: "Darth Icky"}, "",
-		[]user.NodeKeys{}, grp.NewInt(1), grp)
->>>>>>> 77f8112b
+		[]user.NodeKeys{}, nil, nil, grp)
 
 	paymentAmount := uint64(2611)
 	walletAmount := uint64(5008)
@@ -1108,15 +1004,9 @@
 
 	globals.LocalStorage = nil
 	globals.InitStorage(&globals.RamStorage{}, "")
-<<<<<<< HEAD
 	grp := cyclic.NewGroup(large.NewInt(107), large.NewInt(2), large.NewInt(5))
 	s := user.NewSession(&user.User{User: payer, Nick: "Darth Icky"}, "",
-		[]user.NodeKeys{}, nil, nil, &grp)
-=======
-	grp := cyclic.NewGroup(large.NewInt(1000000), large.NewInt(0), large.NewInt(0))
-	s := user.NewSession(&user.User{User: payer, Nick: "Darth Icky"}, "",
-		[]user.NodeKeys{}, grp.NewInt(1), grp)
->>>>>>> 77f8112b
+		[]user.NodeKeys{}, nil, nil, grp)
 
 	walletAmount := uint64(8970)
 	paymentAmount := uint64(1234)
