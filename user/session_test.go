--- conflicted
+++ resolved
@@ -1,5 +1,5 @@
 ////////////////////////////////////////////////////////////////////////////////
-// Copyright © 2018 Privategrity Corporation                                   /
+// Copyright © 2019 Privategrity Corporation                                   /
 //                                                                             /
 // All rights reserved.                                                        /
 ////////////////////////////////////////////////////////////////////////////////
@@ -33,11 +33,7 @@
 	u.User = id.NewUserFromUint(UID, t)
 	u.Nick = "Mario"
 
-<<<<<<< HEAD
 	grp := cyclic.NewGroup(large.NewInt(107), large.NewInt(2), large.NewInt(5))
-=======
-	grp := cyclic.NewGroup(large.NewInt(1000), large.NewInt(0), large.NewInt(0))
->>>>>>> 77f8112b
 
 	keys := make([]NodeKeys, 1)
 	keys[0] = NodeKeys{
@@ -51,16 +47,11 @@
 		t.Errorf("User Session: Local storage could not be created: %s", err.Error())
 	}
 
-<<<<<<< HEAD
 	rng := rand.New(rand.NewSource(42))
 	params := signature.NewDSAParams(rng, signature.L3072N256)
 	privateKey := params.PrivateKeyGen(rng)
 	publicKey := privateKey.PublicKeyGen()
-	ses := NewSession(u, "abc", keys, publicKey, privateKey, &grp)
-=======
-	//Ask Ben if there should be a Node Address here!
-	ses := NewSession(u, "abc", keys, grp.NewInt(2), grp)
->>>>>>> 77f8112b
+	ses := NewSession(u, "abc", keys, publicKey, privateKey, grp)
 
 	ses.SetLastMessageID("totally unique ID")
 
@@ -232,11 +223,7 @@
 	u.User = UID
 	u.Nick = "Mario"
 
-<<<<<<< HEAD
 	grp := cyclic.NewGroup(large.NewInt(107), large.NewInt(2), large.NewInt(5))
-=======
-	grp := cyclic.NewGroup(large.NewInt(1000), large.NewInt(0), large.NewInt(0))
->>>>>>> 77f8112b
 
 	keys := make([]NodeKeys, 1)
 	keys[0] = NodeKeys{
@@ -244,16 +231,12 @@
 		ReceptionKey:    grp.NewInt(2),
 	}
 
-<<<<<<< HEAD
 	rng := rand.New(rand.NewSource(42))
 	params := signature.NewDSAParams(rng, signature.L3072N256)
 	privateKey := params.PrivateKeyGen(rng)
 	publicKey := privateKey.PublicKeyGen()
-	ses := NewSession(u, "abc", keys, publicKey, privateKey, &grp)
-
-=======
-	ses := NewSession(u, "abc", keys, grp.NewInt(2), grp)
->>>>>>> 77f8112b
+	ses := NewSession(u, "abc", keys, publicKey, privateKey, grp)
+
 	pubKey := ses.GetPublicKey()
 	if !reflect.DeepEqual(pubKey, publicKey) {
 		t.Errorf("Public key not returned correctly!")
@@ -279,7 +262,7 @@
 	params := signature.NewDSAParams(rng, signature.L3072N256)
 	privateKey := params.PrivateKeyGen(rng)
 	publicKey := privateKey.PublicKeyGen()
-	ses := NewSession(u, "abc", keys, publicKey, privateKey, &grp)
+	ses := NewSession(u, "abc", keys, publicKey, privateKey, grp)
 
 	privKey := ses.GetPrivateKey()
 	if !reflect.DeepEqual(*privKey, *privateKey) {
