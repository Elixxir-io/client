--- conflicted
+++ resolved
@@ -10,11 +10,8 @@
 	"crypto/sha256"
 	"gitlab.com/elixxir/client/globals"
 	"gitlab.com/elixxir/crypto/cyclic"
-<<<<<<< HEAD
 	"gitlab.com/elixxir/crypto/signature"
-=======
 	"gitlab.com/elixxir/crypto/large"
->>>>>>> 1e307dc0
 	"gitlab.com/elixxir/primitives/id"
 	"math/rand"
 	"reflect"
@@ -36,19 +33,12 @@
 	u.User = id.NewUserFromUint(UID, t)
 	u.Nick = "Mario"
 
-	grp := cyclic.NewGroup(large.NewInt(0), large.NewInt(0), large.NewInt(0))
+	grp := cyclic.NewGroup(large.NewInt(107), large.NewInt(2), large.NewInt(5))
 
 	keys := make([]NodeKeys, 1)
 	keys[0] = NodeKeys{
-<<<<<<< HEAD
-		TransmissionKey: cyclic.NewInt(2),
-		ReceptionKey:    cyclic.NewInt(2),
-=======
-		TransmissionKeys: RatchetKey{grp.NewInt(2), grp.NewInt(2)},
-		ReceptionKeys:    RatchetKey{grp.NewInt(2), grp.NewInt(2)},
-		ReceiptKeys:      RatchetKey{grp.NewInt(2), grp.NewInt(2)},
-		ReturnKeys:       RatchetKey{grp.NewInt(2), grp.NewInt(2)},
->>>>>>> 1e307dc0
+		TransmissionKey: grp.NewInt(2),
+		ReceptionKey:    grp.NewInt(2),
 	}
 
 	err := globals.InitStorage(&globals.RamStorage{}, "")
@@ -57,19 +47,12 @@
 		t.Errorf("User Session: Local storage could not be created: %s", err.Error())
 	}
 
-<<<<<<< HEAD
 	rng := rand.New(rand.NewSource(42))
 	params := signature.NewDSAParams(rng, signature.L3072N256)
 	privateKey := params.PrivateKeyGen(rng)
 	publicKey := privateKey.PublicKeyGen()
-	ses := NewSession(u, "abc", keys, publicKey, privateKey)
-
-=======
-	//Ask Ben if there should be a Node Address here!
-	ses := NewSession(u, "abc", keys, grp.NewInt(2), &grp)
-
-	ses.(*SessionObj).PrivateKey = grp.NewInt(2)
->>>>>>> 1e307dc0
+	ses := NewSession(u, "abc", keys, publicKey, privateKey, &grp)
+
 	ses.SetLastMessageID("totally unique ID")
 
 	err = ses.StoreSession()
@@ -147,45 +130,16 @@
 
 		for i := 0; i < len(TheSession.GetKeys()); i++ {
 
-<<<<<<< HEAD
 			if !reflect.DeepEqual(*TheSession.GetPublicKey(), *publicKey) {
 				t.Errorf("Error: Public key not set correctly!")
 			} else if !reflect.DeepEqual(*TheSession.GetPrivateKey(), *privateKey) {
 				t.Errorf("Error: Private key not set correctly!")
-			} else if TheSession.GetKeys()[i].ReceptionKey.Cmp(cyclic.
+			} else if TheSession.GetKeys()[i].ReceptionKey.Cmp(grp.
 				NewInt(2)) != 0 {
 				t.Errorf("Error: Reception key not set correctly!")
-			} else if TheSession.GetKeys()[i].TransmissionKey.Cmp(cyclic.
+			} else if TheSession.GetKeys()[i].TransmissionKey.Cmp(grp.
 				NewInt(2)) != 0 {
 				t.Errorf("Error: Transmission key not set correctly!")
-=======
-			if TheSession.GetPublicKey().Cmp(grp.NewInt(2)) != 0 {
-				t.Errorf("Error: Public key not set correctly!")
-			} else if TheSession.GetKeys()[i].ReceiptKeys.Base.Cmp(grp.
-				NewInt(2)) != 0 {
-				t.Errorf("Error: Receipt base key not set correctly!")
-			} else if TheSession.GetKeys()[i].ReceiptKeys.Recursive.Cmp(grp.
-				NewInt(2)) != 0 {
-				t.Errorf("Error: Receipt base key not set correctly!")
-			} else if TheSession.GetKeys()[i].ReceptionKeys.Base.Cmp(grp.
-				NewInt(2)) != 0 {
-				t.Errorf("Error: Receipt base key not set correctly!")
-			} else if TheSession.GetKeys()[i].ReceptionKeys.Recursive.Cmp(
-				grp.NewInt(2)) != 0 {
-				t.Errorf("Error: Receipt base key not set correctly!")
-			} else if TheSession.GetKeys()[i].ReturnKeys.Base.Cmp(grp.
-				NewInt(2)) != 0 {
-				t.Errorf("Error: Receipt base key not set correctly!")
-			} else if TheSession.GetKeys()[i].ReturnKeys.Recursive.Cmp(grp.
-				NewInt(2)) != 0 {
-				t.Errorf("Error: Receipt base key not set correctly!")
-			} else if TheSession.GetKeys()[i].TransmissionKeys.Base.Cmp(grp.
-				NewInt(2)) != 0 {
-				t.Errorf("Error: Receipt base key not set correctly!")
-			} else if TheSession.GetKeys()[i].TransmissionKeys.Recursive.Cmp(
-				grp.NewInt(2)) != 0 {
-				t.Errorf("Error: Receipt base key not set correctly!")
->>>>>>> 1e307dc0
 			}
 
 			pass++
@@ -269,20 +223,19 @@
 	u.User = UID
 	u.Nick = "Mario"
 
-	grp := cyclic.NewGroup(large.NewInt(0), large.NewInt(0), large.NewInt(0))
+	grp := cyclic.NewGroup(large.NewInt(107), large.NewInt(2), large.NewInt(5))
 
 	keys := make([]NodeKeys, 1)
 	keys[0] = NodeKeys{
-<<<<<<< HEAD
-		TransmissionKey: cyclic.NewInt(2),
-		ReceptionKey:    cyclic.NewInt(2),
+		TransmissionKey: grp.NewInt(2),
+		ReceptionKey:    grp.NewInt(2),
 	}
 
 	rng := rand.New(rand.NewSource(42))
 	params := signature.NewDSAParams(rng, signature.L3072N256)
 	privateKey := params.PrivateKeyGen(rng)
 	publicKey := privateKey.PublicKeyGen()
-	ses := NewSession(u, "abc", keys, publicKey, privateKey)
+	ses := NewSession(u, "abc", keys, publicKey, privateKey, &grp)
 
 	pubKey := ses.GetPublicKey()
 	if !reflect.DeepEqual(pubKey, publicKey) {
@@ -297,32 +250,22 @@
 	u.User = UID
 	u.Nick = "Mario"
 
+	grp := cyclic.NewGroup(large.NewInt(107), large.NewInt(2), large.NewInt(5))
+
 	keys := make([]NodeKeys, 1)
 	keys[0] = NodeKeys{
-		TransmissionKey: cyclic.NewInt(2),
-		ReceptionKey:    cyclic.NewInt(2),
+		TransmissionKey: grp.NewInt(2),
+		ReceptionKey:    grp.NewInt(2),
 	}
 
 	rng := rand.New(rand.NewSource(42))
 	params := signature.NewDSAParams(rng, signature.L3072N256)
 	privateKey := params.PrivateKeyGen(rng)
 	publicKey := privateKey.PublicKeyGen()
-	ses := NewSession(u, "abc", keys, publicKey, privateKey)
+	ses := NewSession(u, "abc", keys, publicKey, privateKey, &grp)
 
 	privKey := ses.GetPrivateKey()
 	if !reflect.DeepEqual(*privKey, *privateKey) {
 		t.Errorf("Private key is not returned correctly!")
-=======
-		TransmissionKeys: RatchetKey{grp.NewInt(2), grp.NewInt(2)},
-		ReceptionKeys:    RatchetKey{grp.NewInt(2), grp.NewInt(2)},
-		ReceiptKeys:      RatchetKey{grp.NewInt(2), grp.NewInt(2)},
-		ReturnKeys:       RatchetKey{grp.NewInt(2), grp.NewInt(2)},
-	}
-
-	ses := NewSession(u, "abc", keys, grp.NewInt(2), &grp)
-	pubKey := ses.GetPublicKey()
-	if pubKey.Cmp(grp.NewInt(2)) != 0 {
-		t.Errorf("Public key is not set correctly!")
->>>>>>> 1e307dc0
 	}
 }