////////////////////////////////////////////////////////////////////////////////
// Copyright © 2018 Privategrity Corporation                                   /
//                                                                             /
// All rights reserved.                                                        /
////////////////////////////////////////////////////////////////////////////////

package user

import (
	"crypto/sha256"
	"gitlab.com/elixxir/crypto/cyclic"
	"gitlab.com/elixxir/crypto/large"
	"gitlab.com/elixxir/primitives/id"
	"testing"
)

// InitGroup sets up the cryptographic constants for cMix
func InitGroup() *cyclic.Group{

	base := 16

	pString := "9DB6FB5951B66BB6FE1E140F1D2CE5502374161FD6538DF1648218642F0B5C48" +
		"C8F7A41AADFA187324B87674FA1822B00F1ECF8136943D7C55757264E5A1A44F" +
		"FE012E9936E00C1D3E9310B01C7D179805D3058B2A9F4BB6F9716BFE6117C6B5" +
		"B3CC4D9BE341104AD4A80AD6C94E005F4B993E14F091EB51743BF33050C38DE2" +
		"35567E1B34C3D6A5C0CEAA1A0F368213C3D19843D0B4B09DCB9FC72D39C8DE41" +
		"F1BF14D4BB4563CA28371621CAD3324B6A2D392145BEBFAC748805236F5CA2FE" +
		"92B871CD8F9C36D3292B5509CA8CAA77A2ADFC7BFD77DDA6F71125A7456FEA15" +
		"3E433256A2261C6A06ED3693797E7995FAD5AABBCFBE3EDA2741E375404AE25B"

	gString := "5C7FF6B06F8F143FE8288433493E4769C4D988ACE5BE25A0E24809670716C613" +
		"D7B0CEE6932F8FAA7C44D2CB24523DA53FBE4F6EC3595892D1AA58C4328A06C4" +
		"6A15662E7EAA703A1DECF8BBB2D05DBE2EB956C142A338661D10461C0D135472" +
		"085057F3494309FFA73C611F78B32ADBB5740C361C9F35BE90997DB2014E2EF5" +
		"AA61782F52ABEB8BD6432C4DD097BC5423B285DAFB60DC364E8161F4A2A35ACA" +
		"3A10B1C4D203CC76A470A33AFDCBDD92959859ABD8B56E1725252D78EAC66E71" +
		"BA9AE3F1DD2487199874393CD4D832186800654760E1E34C09E4D155179F9EC0" +
		"DC4473F996BDCE6EED1CABED8B6F116F7AD9CF505DF0F998E34AB27514B0FFE7"

	qString := "F2C3119374CE76C9356990B465374A17F23F9ED35089BD969F61C6DDE9998C1F"

	p := large.NewIntFromString(pString, base)
	g := large.NewIntFromString(gString, base)
	q := large.NewIntFromString(qString, base)

	grp := cyclic.NewGroup(p, g, q)

	return &grp
}

// TestUserRegistry tests the constructors/getters/setters
// surrounding the User struct and the Registry interface
func TestUserRegistry(t *testing.T) {
	// Test if CountUsers correctly counts the hard-coded demo users
	if Users.CountUsers() != NUM_DEMO_USERS {
		t.Errorf("CountUsers: Start size of userRegistry not zero!")
	}
	// Test the integration of the LookupUser, UserHash and GetUser functions
	for i := 0; i < len(DemoUserNicks); i++ {
		currentID := id.NewUserFromUint(uint64(i+1), t)
		reg, ok := Users.LookupUser(currentID.RegistrationCode())
		if !ok {
			t.Errorf("Couldn't lookup user %q with code %v", *currentID,
				currentID.RegistrationCode())
		}
		usr, ok := Users.GetUser(reg)
		if !ok {
			t.Logf("Reg codes of both: %v, %v", reg.RegistrationCode(),
				currentID.RegistrationCode())
			t.Errorf("Couldn't get user %q corresponding to user %q",
				*reg, *currentID)
		}
		if usr.Nick != DemoUserNicks[i] {
			t.Errorf("Nickname incorrectly set. Expected: %v Actual: %v",
				DemoUserNicks[i], usr.Nick)
		}
	}
	// Test the NewUser function
	newID := id.NewUserFromUint(2002, t)
	usr := Users.NewUser(newID, "Will I am")

	if usr.Nick != "Will I am" {
		t.Errorf("User name should be 'Will I am', but is %v instead", usr.Nick)
	}

	// Test that UpsertUser successfully adds a user to the usermap
	userCount := Users.CountUsers()
	Users.UpsertUser(usr)
	if Users.CountUsers() != userCount+1 {
		t.Errorf("Upsert did not add a new user. User count is incorrect")
	}
	newUsr, suc := Users.GetUser(newID)
	if !suc {
		t.Errorf("Upsert did not add the test user correctly. " +
			"The ID was not found by GetUser.")
	}
	if newUsr.Nick != "Will I am" {
		t.Errorf("Upsert did not add the test user correctly. "+
			"The set nickname was incorrect. Expected: Will I am, "+
			"Actual: %v", newUsr.Nick)
	}

	// Initialize group
	grp := InitGroup()

	// Test LookupKeys
	keys, suc := Users.LookupKeys(id.NewUserFromUint(1, t))
	if !suc {
		t.Errorf("LookupKeys failed to find a valid user.")
	}
	h := sha256.New()
	h.Write([]byte(string(20001)))
<<<<<<< HEAD
	key := cyclic.NewIntFromBytes(h.Sum(nil))
	if keys.TransmissionKey.Text(16) != key.Text(16) {
		t.Errorf("LookupKeys returned an incorrect key. "+
			"Expected:%v \nActual%v", key.Text(16),
			keys.TransmissionKey.Text(16))
=======
	key := grp.NewIntFromBytes(h.Sum(nil))
	if keys.TransmissionKeys.Base.Text(16) != key.Text(16) {
		t.Errorf("LookupKeys returned an incorrect key. "+
			"Expected:%v \nActual%v", key.Text(16),
			keys.TransmissionKeys.Base.Text(16))
	}
	h = sha256.New()
	h.Write([]byte(string(30001)))
	key = grp.NewIntFromBytes(h.Sum(nil))
	if keys.TransmissionKeys.Recursive.Text(16) != key.Text(16) {
		t.Errorf("LookupKeys returned an incorrect key. "+
			"Expected:%v \nActual%v", key.Text(16),
			keys.TransmissionKeys.Recursive.Text(16))
>>>>>>> 1e307dc0
	}

	h = sha256.New()
	h.Write([]byte(string(40001)))
<<<<<<< HEAD
	key = cyclic.NewIntFromBytes(h.Sum(nil))
	if keys.ReceptionKey.Text(16) != key.Text(16) {
		t.Errorf("LookupKeys returned an incorrect key. "+
			"Expected:%v \nActual%v", key.Text(16),
			keys.ReceptionKey.Text(16))
=======
	key = grp.NewIntFromBytes(h.Sum(nil))
	if keys.ReceptionKeys.Base.Text(16) != key.Text(16) {
		t.Errorf("LookupKeys returned an incorrect key. "+
			"Expected:%v \nActual%v", key.Text(16),
			keys.ReceptionKeys.Base.Text(16))
	}
	h = sha256.New()
	h.Write([]byte(string(50001)))
	key = grp.NewIntFromBytes(h.Sum(nil))
	if keys.ReceptionKeys.Recursive.Text(16) != key.Text(16) {
		t.Errorf("LookupKeys returned an incorrect key. "+
			"Expected:%v \nActual%v", key.Text(16),
			keys.ReceptionKeys.Recursive.Text(16))
>>>>>>> 1e307dc0
	}

	// Test delete user
	Users.DeleteUser(id.NewUserFromUint(2, t))

	_, ok := Users.GetUser(id.NewUserFromUint(2, t))
	if ok {
		t.Errorf("User %v has not been deleted succesfully!", usr.Nick)
	}
}

// Doesn't actually do any testing, but can print the registration codes for
// the first several users
func TestPrintRegCodes(t *testing.T) {
	for i := 1; i <= NUM_DEMO_USERS; i++ {
		currentID := id.NewUserFromUint(uint64(i), t)
		t.Logf("%v:\t%v", i, currentID.RegistrationCode())
	}
}<|MERGE_RESOLUTION|>--- conflicted
+++ resolved
@@ -110,52 +110,20 @@
 	}
 	h := sha256.New()
 	h.Write([]byte(string(20001)))
-<<<<<<< HEAD
-	key := cyclic.NewIntFromBytes(h.Sum(nil))
+	key := grp.NewIntFromBytes(h.Sum(nil))
 	if keys.TransmissionKey.Text(16) != key.Text(16) {
 		t.Errorf("LookupKeys returned an incorrect key. "+
 			"Expected:%v \nActual%v", key.Text(16),
 			keys.TransmissionKey.Text(16))
-=======
-	key := grp.NewIntFromBytes(h.Sum(nil))
-	if keys.TransmissionKeys.Base.Text(16) != key.Text(16) {
-		t.Errorf("LookupKeys returned an incorrect key. "+
-			"Expected:%v \nActual%v", key.Text(16),
-			keys.TransmissionKeys.Base.Text(16))
-	}
-	h = sha256.New()
-	h.Write([]byte(string(30001)))
-	key = grp.NewIntFromBytes(h.Sum(nil))
-	if keys.TransmissionKeys.Recursive.Text(16) != key.Text(16) {
-		t.Errorf("LookupKeys returned an incorrect key. "+
-			"Expected:%v \nActual%v", key.Text(16),
-			keys.TransmissionKeys.Recursive.Text(16))
->>>>>>> 1e307dc0
 	}
 
 	h = sha256.New()
 	h.Write([]byte(string(40001)))
-<<<<<<< HEAD
-	key = cyclic.NewIntFromBytes(h.Sum(nil))
+	key = grp.NewIntFromBytes(h.Sum(nil))
 	if keys.ReceptionKey.Text(16) != key.Text(16) {
 		t.Errorf("LookupKeys returned an incorrect key. "+
 			"Expected:%v \nActual%v", key.Text(16),
 			keys.ReceptionKey.Text(16))
-=======
-	key = grp.NewIntFromBytes(h.Sum(nil))
-	if keys.ReceptionKeys.Base.Text(16) != key.Text(16) {
-		t.Errorf("LookupKeys returned an incorrect key. "+
-			"Expected:%v \nActual%v", key.Text(16),
-			keys.ReceptionKeys.Base.Text(16))
-	}
-	h = sha256.New()
-	h.Write([]byte(string(50001)))
-	key = grp.NewIntFromBytes(h.Sum(nil))
-	if keys.ReceptionKeys.Recursive.Text(16) != key.Text(16) {
-		t.Errorf("LookupKeys returned an incorrect key. "+
-			"Expected:%v \nActual%v", key.Text(16),
-			keys.ReceptionKeys.Recursive.Text(16))
->>>>>>> 1e307dc0
 	}
 
 	// Test delete user
