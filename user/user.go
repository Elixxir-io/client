--- conflicted
+++ resolved
@@ -73,23 +73,10 @@
 		// TODO We need a better way to generate base/recursive keys
 		h := sha256.New()
 		h.Write([]byte(string(20000 + i)))
-<<<<<<< HEAD
-		k.TransmissionKey = cyclic.NewIntFromBytes(h.Sum(nil))
+		k.TransmissionKey = grp.NewIntFromBytes(h.Sum(nil))
 		h = sha256.New()
 		h.Write([]byte(string(40000 + i)))
-		k.ReceptionKey = cyclic.NewIntFromBytes(h.Sum(nil))
-=======
-		k.TransmissionKeys.Base = grp.NewIntFromBytes(h.Sum(nil))
-		h = sha256.New()
-		h.Write([]byte(string(30000 + i)))
-		k.TransmissionKeys.Recursive = grp.NewIntFromBytes(h.Sum(nil))
-		h = sha256.New()
-		h.Write([]byte(string(40000 + i)))
-		k.ReceptionKeys.Base = grp.NewIntFromBytes(h.Sum(nil))
-		h = sha256.New()
-		h.Write([]byte(string(50000 + i)))
-		k.ReceptionKeys.Recursive = grp.NewIntFromBytes(h.Sum(nil))
->>>>>>> 1e307dc0
+		k.ReceptionKey = grp.NewIntFromBytes(h.Sum(nil))
 
 		// Add user to collection and lookup table
 		uc[*t.User] = t
