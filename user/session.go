--- conflicted
+++ resolved
@@ -18,12 +18,9 @@
 	"gitlab.com/elixxir/client/globals"
 	"gitlab.com/elixxir/client/keyStore"
 	"gitlab.com/elixxir/crypto/cyclic"
-<<<<<<< HEAD
 	"gitlab.com/elixxir/primitives/format"
 	"gitlab.com/elixxir/primitives/switchboard"
 	"gitlab.com/xx_network/crypto/signature/rsa"
-=======
->>>>>>> 631ea09c
 	"gitlab.com/xx_network/primitives/id"
 	"io"
 	"sync"
@@ -59,35 +56,11 @@
 	password string) Session {
 	// With an underlying Session data structure
 	return Session(&SessionObj{
-<<<<<<< HEAD
-		NodeKeys:            make(map[id.ID]NodeKeys),
-		CurrentUser:         u,
-		RSAPublicKey:        publicKeyRSA,
-		RSAPrivateKey:       privateKeyRSA,
-		CMIXDHPublicKey:     cmixPublicKeyDH,
-		CMIXDHPrivateKey:    cmixPrivateKeyDH,
-		E2EDHPublicKey:      e2ePublicKeyDH,
-		E2EDHPrivateKey:     e2ePrivateKeyDH,
-		CmixGrp:             cmixGrp,
-		E2EGrp:              e2eGrp,
-		InterfaceMap:        make(map[string]interface{}),
-		KeyMaps:             keyStore.NewStore(),
-		RekeyManager:        keyStore.NewRekeyManager(),
-		store:               store,
-		listeners:           switchboard.New(),
-		quitReceptionRunner: make(chan struct{}),
-		password:            password,
-		Salt:                salt,
-		RegState:            &regState,
-		storageLocation:     globals.LocationA,
-		ContactsByValue:     make(map[string]SearchedUserRecord),
-=======
 		KeyMaps:         keyStore.NewStore(),
 		RekeyManager:    keyStore.NewRekeyManager(),
 		store:           store,
 		password:        password,
 		storageLocation: globals.LocationA,
->>>>>>> 631ea09c
 	})
 }
 
@@ -133,15 +106,11 @@
 
 	// Reconstruct Key maps
 	session.KeyMaps.ReconstructKeys(session.E2EGrp,
-<<<<<<< HEAD
-		session.CurrentUser.User)
+		session.CurrentUser)
 	// Create switchboard
 	session.listeners = switchboard.New()
 	// Create quit channel for reception runner
 	session.quitReceptionRunner = make(chan struct{})
-=======
-		session.CurrentUser)
->>>>>>> 631ea09c
 
 	// Set storage pointer
 	session.store = store
@@ -360,6 +329,14 @@
 	return s.RekeyManager
 }
 
+func (s *SessionObj) GetSwitchboard() *switchboard.Switchboard {
+	return s.listeners
+}
+
+func (s *SessionObj) GetQuitChan() chan struct{} {
+	return s.quitReceptionRunner
+}
+
 func (s *SessionObj) getSessionData() ([]byte, error) {
 	var sessionBuffer bytes.Buffer
 
