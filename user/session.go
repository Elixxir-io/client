--- conflicted
+++ resolved
@@ -18,13 +18,7 @@
 	"gitlab.com/elixxir/client/globals"
 	"gitlab.com/elixxir/client/keyStore"
 	"gitlab.com/elixxir/crypto/cyclic"
-<<<<<<< HEAD
-	//"gitlab.com/elixxir/primitives/format"
 	"gitlab.com/elixxir/primitives/switchboard"
-	//"gitlab.com/xx_network/crypto/signature/rsa"
-=======
-	"gitlab.com/elixxir/primitives/switchboard"
->>>>>>> 6c9dff9a
 	"gitlab.com/xx_network/primitives/id"
 	"io"
 	"sync"
@@ -334,21 +328,11 @@
 }
 
 func (s *SessionObj) GetSwitchboard() *switchboard.Switchboard {
-<<<<<<< HEAD
-	panic("temporarily indisposed")
-	//return s.listeners
-}
-
-func (s *SessionObj) GetQuitChan() chan struct{} {
-	panic("temporarily indisposed")
-	//return s.quitReceptionRunner
-=======
 	return nil //s.listeners
 }
 
 func (s *SessionObj) GetQuitChan() chan struct{} {
 	return nil //s.quitReceptionRunner
->>>>>>> 6c9dff9a
 }
 
 func (s *SessionObj) getSessionData() ([]byte, error) {
