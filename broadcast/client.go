////////////////////////////////////////////////////////////////////////////////
// Copyright © 2022 xx foundation                                             //
//                                                                            //
// Use of this source code is governed by a license that can be found in the  //
// LICENSE file.                                                              //
////////////////////////////////////////////////////////////////////////////////

package broadcast

import (
	"github.com/pkg/errors"
	jww "github.com/spf13/jwalterweatherman"
	"gitlab.com/elixxir/client/v4/cmix/identity"
	crypto "gitlab.com/elixxir/crypto/broadcast"
	"gitlab.com/elixxir/crypto/fastRNG"
	"math"
)

<<<<<<< HEAD
const dummyMessagetype uint16 = math.MaxUint16
=======
var dummyMessageType = [2]byte{255, 255}
>>>>>>> cfef3db9

// broadcastClient implements the broadcast.Channel interface for sending/
// receiving asymmetric or symmetric broadcast messages.
type broadcastClient struct {
	channel *crypto.Channel
	net     Client
	rng     *fastRNG.StreamGenerator

	// memoized to avoid constantly reconstructing
	asymIdentifier []byte
	symIdentifier  []byte
}

// NewBroadcastChannelFunc creates a broadcast Channel. Used so that it can be
// replaced in tests.
type NewBroadcastChannelFunc func(channel *crypto.Channel, net Client,
	rng *fastRNG.StreamGenerator) (Channel, error)

// NewBroadcastChannel creates a channel interface based on [broadcast.Channel].
// It accepts a Cmix client connection.
func NewBroadcastChannel(channel *crypto.Channel, net Client,
	rng *fastRNG.StreamGenerator) (Channel, error) {
	bc := &broadcastClient{
		channel: channel,
		net:     net,
		rng:     rng,
		asymIdentifier: append(channel.ReceptionID.Bytes(),
			[]byte(asymmetricRSAToPublicBroadcastServicePostfix)...),
		symIdentifier: append(channel.ReceptionID.Bytes(),
			[]byte(symmetricBroadcastServicePostfix)...),
	}

	if !channel.Verify() {
		return nil, errors.New("Failed ID verification for broadcast channel")
	}

	// Add channel's identity
	net.AddIdentityWithHistory(
		channel.ReceptionID, identity.Forever, channel.Created, true, nil)

	jww.INFO.Printf("New broadcast channel client created for channel %q (%s)",
		channel.Name, channel.ReceptionID)

	return bc, nil
}

// RegisterRSAtoPublicListener registers a listener for asymmetric broadcast messages.
// Note: only one Asymmetric Listener can be registered at a time.
// Registering a new one will overwrite the old one
func (bc *broadcastClient) RegisterRSAtoPublicListener(
	listenerCb ListenerFunc, tags []string) (Processor, error) {

	p := &processor{
		c:      bc.channel,
		cb:     listenerCb,
		method: RSAToPublic,
	}

<<<<<<< HEAD
	//metadata is ignored on a registered service, put a dummy
	service := bc.GetRSAToPublicCompressedService(tags, dummyMessagetype)
=======
	// Metadata is ignored on a registered service, put a dummy
	service := bc.GetRSAToPublicCompressedService(tags, dummyMessageType)
>>>>>>> cfef3db9

	bc.net.UpsertCompressedService(bc.channel.ReceptionID, service, p)
	return p, nil
}

// RegisterSymmetricListener registers a listener for asymmetric broadcast messages.
// Note: only one Asymmetric Listener can be registered at a time.
// Registering a new one will overwrite the old one
func (bc *broadcastClient) RegisterSymmetricListener(
	listenerCb ListenerFunc, tags []string) (Processor, error) {

	p := &processor{
		c:      bc.channel,
		cb:     listenerCb,
		method: Symmetric,
	}

<<<<<<< HEAD
	//metadata is ignored on a registered service, put a dummy
	service := bc.GetSymmetricCompressedService(tags, dummyMessagetype)
=======
	// Metadata is ignored on a registered service, put a dummy
	service := bc.GetSymmetricCompressedService(tags, dummyMessageType)
>>>>>>> cfef3db9
	bc.net.UpsertCompressedService(bc.channel.ReceptionID, service, p)
	return p, nil
}

// Stop unregisters the listener callback and stops the channel's identity from
// being tracked.
func (bc *broadcastClient) Stop() {
	// Removes currently tracked identity
	bc.net.RemoveIdentity(bc.channel.ReceptionID)

	// Delete all registered services
	bc.net.DeleteClientService(bc.channel.ReceptionID)
}

// Get returns the underlying broadcast.Channel object.
func (bc *broadcastClient) Get() *crypto.Channel {
	return bc.channel
}

// MaxPayloadSize returns the maximum size for a symmetric broadcast payload.
func (bc *broadcastClient) MaxPayloadSize() int {
	return bc.maxSymmetricPayload()
}

func (bc *broadcastClient) maxSymmetricPayload() int {
	return bc.channel.GetMaxSymmetricPayloadSize(bc.net.GetMaxMessageLength())
}

// MaxRSAToPublicPayloadSize return the maximum payload size for a
// broadcast.RSAToPublic asymmetric payload.
func (bc *broadcastClient) MaxRSAToPublicPayloadSize() int {
	return bc.maxRSAToPublicPayloadSizeRaw() - internalPayloadSizeLength
}

func (bc *broadcastClient) maxRSAToPublicPayloadSizeRaw() int {
	size, _, _ := bc.channel.GetRSAToPublicMessageLength()
	return size
}

// AsymmetricIdentifier returns a copy of the asymmetric identifier.
func (bc *broadcastClient) AsymmetricIdentifier() []byte {
	return append([]byte{}, bc.asymIdentifier...)
}

// SymmetricIdentifier returns a copy of the symmetric identifier.
func (bc *broadcastClient) SymmetricIdentifier() []byte {
	return append([]byte{}, bc.symIdentifier...)
}<|MERGE_RESOLUTION|>--- conflicted
+++ resolved
@@ -13,14 +13,9 @@
 	"gitlab.com/elixxir/client/v4/cmix/identity"
 	crypto "gitlab.com/elixxir/crypto/broadcast"
 	"gitlab.com/elixxir/crypto/fastRNG"
-	"math"
 )
 
-<<<<<<< HEAD
-const dummyMessagetype uint16 = math.MaxUint16
-=======
 var dummyMessageType = [2]byte{255, 255}
->>>>>>> cfef3db9
 
 // broadcastClient implements the broadcast.Channel interface for sending/
 // receiving asymmetric or symmetric broadcast messages.
@@ -79,13 +74,8 @@
 		method: RSAToPublic,
 	}
 
-<<<<<<< HEAD
-	//metadata is ignored on a registered service, put a dummy
-	service := bc.GetRSAToPublicCompressedService(tags, dummyMessagetype)
-=======
 	// Metadata is ignored on a registered service, put a dummy
 	service := bc.GetRSAToPublicCompressedService(tags, dummyMessageType)
->>>>>>> cfef3db9
 
 	bc.net.UpsertCompressedService(bc.channel.ReceptionID, service, p)
 	return p, nil
@@ -103,13 +93,8 @@
 		method: Symmetric,
 	}
 
-<<<<<<< HEAD
-	//metadata is ignored on a registered service, put a dummy
-	service := bc.GetSymmetricCompressedService(tags, dummyMessagetype)
-=======
 	// Metadata is ignored on a registered service, put a dummy
 	service := bc.GetSymmetricCompressedService(tags, dummyMessageType)
->>>>>>> cfef3db9
 	bc.net.UpsertCompressedService(bc.channel.ReceptionID, service, p)
 	return p, nil
 }
