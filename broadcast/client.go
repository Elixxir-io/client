--- conflicted
+++ resolved
@@ -44,13 +44,8 @@
 	}
 
 	// Add channel's identity
-<<<<<<< HEAD
-	net.AddIdentityWithHistory(channel.ReceptionID, identity.Forever,
-		channel.Created, true, nil)
-=======
 	net.AddIdentityWithHistory(
-		channel.ReceptionID, identity.Forever, channel.Created, true)
->>>>>>> ddfe2f33
+		channel.ReceptionID, identity.Forever, channel.Created, true, nil)
 
 	jww.INFO.Printf("New broadcast channel client created for channel %q (%s)",
 		channel.Name, channel.ReceptionID)
