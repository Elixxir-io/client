////////////////////////////////////////////////////////////////////////////////
// Copyright © 2022 xx foundation                                             //
//                                                                            //
// Use of this source code is governed by a license that can be found in the  //
// LICENSE file.                                                              //
////////////////////////////////////////////////////////////////////////////////

package broadcast

import (
	"encoding/binary"
	"github.com/pkg/errors"
	"gitlab.com/elixxir/client/v4/cmix"
	"gitlab.com/elixxir/client/v4/cmix/message"
	"gitlab.com/elixxir/client/v4/cmix/rounds"
	"gitlab.com/elixxir/crypto/rsa"
	"gitlab.com/elixxir/primitives/format"
	"gitlab.com/xx_network/primitives/id"
	"gitlab.com/xx_network/primitives/id/ephemeral"
)

const (
	asymmetricRSAToPublicBroadcastServicePostfix = "AsymmToPublicBcast"
	asymmCMixSendTag                             = "AsymmetricBroadcast"
	internalPayloadSizeLength                    = 2
)

// BroadcastRSAtoPublic broadcasts the payload to the channel. Requires a
// healthy network state to send Payload length less than or equal to
// bc.MaxRSAToPublicPayloadSize, and the channel PrivateKey must be passed in
//
// BroadcastRSAtoPublic broadcasts the payload to the channel.
//
// The payload must be of the size [broadcastClient.MaxRSAToPublicPayloadSize]
// or smaller and the channel [rsa.PrivateKey] must be passed in.
//
// Tags are used to identity properties of the message for notifications
// For example, message types, senders, ect.
// The rate of false positives increases exponentially after more than
// 4 tags are used
//
// The network must be healthy to send.
<<<<<<< HEAD
func (bc *broadcastClient) BroadcastRSAtoPublic(
	pk rsa.PrivateKey, payload []byte, tags []string, messageType uint16, cMixParams cmix.CMIXParams) (
	[]byte, rounds.Round, ephemeral.Id, error) {
	assemble := func(rid id.Round) ([]byte, error) { return payload, nil }
	return bc.BroadcastRSAToPublicWithAssembler(pk, assemble, tags, messageType, cMixParams)
=======
func (bc *broadcastClient) BroadcastRSAtoPublic(pk rsa.PrivateKey,
	payload []byte, tags []string, metadata [2]byte, cMixParams cmix.CMIXParams) (
	[]byte, rounds.Round, ephemeral.Id, error) {
	assemble := func(rid id.Round) ([]byte, error) { return payload, nil }
	return bc.BroadcastRSAToPublicWithAssembler(pk, assemble, tags, metadata, cMixParams)
>>>>>>> cfef3db9
}

// BroadcastRSAToPublicWithAssembler broadcasts the payload to the channel
// with a function that builds the payload based upon the ID of the selected
// round.
//
// The payload must be of the size [broadcastClient.MaxRSAToPublicPayloadSize]
// or smaller and the channel [rsa.PrivateKey] must be passed in.
//
// The network must be healthy to send.
func (bc *broadcastClient) BroadcastRSAToPublicWithAssembler(
<<<<<<< HEAD
	pk rsa.PrivateKey, assembler Assembler, tags []string, messageType uint16,
=======
	pk rsa.PrivateKey, assembler Assembler, tags []string, metadata [2]byte,
>>>>>>> cfef3db9
	cMixParams cmix.CMIXParams) ([]byte, rounds.Round, ephemeral.Id, error) {
	// Confirm network health
	if !bc.net.IsHealthy() {
		return nil, rounds.Round{}, ephemeral.Id{}, errors.New(errNetworkHealth)
	}

	var singleEncryptedPayload []byte
	assemble := func(rid id.Round) (fp format.Fingerprint,
		service cmix.Service, encryptedPayload, mac []byte, err error) {
		payload, err := assembler(rid)
		if err != nil {
			return format.Fingerprint{}, message.Service{}, nil,
				nil, err
		}
		// Check payload size
		if len(payload) > bc.MaxRSAToPublicPayloadSize() {
			return format.Fingerprint{}, message.Service{}, nil,
				nil, errors.Errorf(errPayloadSize, len(payload),
					bc.MaxRSAToPublicPayloadSize())
		}
		payloadLength := uint16(len(payload))

		finalPayload := make([]byte, bc.maxRSAToPublicPayloadSizeRaw())
		binary.BigEndian.PutUint16(finalPayload[:internalPayloadSizeLength],
			payloadLength)
		copy(finalPayload[internalPayloadSizeLength:], payload)

		// Encrypt payload
		singleEncryptedPayload, encryptedPayload, mac, fp, err =
			bc.channel.EncryptRSAToPublic(finalPayload, pk,
				bc.net.GetMaxMessageLength(), bc.rng.GetStream())
		if err != nil {
			return format.Fingerprint{}, message.Service{}, nil,
				nil, errors.WithMessage(err,
					"Failed to encrypt asymmetric broadcast message")
		}

		// Create service using asymmetric broadcast service tag and channel
		// reception ID allows anybody with this info to listen for messages on
		// this channel
<<<<<<< HEAD
		service = bc.GetRSAToPublicCompressedService(tags, messageType)
=======
		service = bc.GetRSAToPublicCompressedService(tags, metadata)
>>>>>>> cfef3db9

		if cMixParams.DebugTag == cmix.DefaultDebugTag {
			cMixParams.DebugTag = asymmCMixSendTag
		}

		// Create payload sized for sending over cmix
		sizedPayload := make([]byte, bc.net.GetMaxMessageLength())
		// Read random data into sized payload
		_, err = bc.rng.GetStream().Read(sizedPayload)
		if err != nil {
			return format.Fingerprint{}, message.Service{}, nil,
				nil, errors.WithMessage(err, "Failed to add "+
					"random data to sized broadcast")
		}
		copy(sizedPayload[:len(encryptedPayload)], encryptedPayload)

		return
	}

	r, ephID, err :=
		bc.net.SendWithAssembler(bc.channel.ReceptionID, assemble, cMixParams)
	return singleEncryptedPayload, r, ephID, err
}

<<<<<<< HEAD
func (bc *broadcastClient) GetRSAToPublicCompressedService(tags []string, messageType uint16) message.CompressedService {
	md := make([]byte, 2)
	binary.BigEndian.PutUint16(md, messageType)
	return message.CompressedService{
		Identifier: bc.asymIdentifier,
		Tags:       tags,
		Metadata:   md,
=======
func (bc *broadcastClient) GetRSAToPublicCompressedService(
	tags []string, metadata [2]byte) message.CompressedService {
	return message.CompressedService{
		Identifier: bc.asymIdentifier,
		Tags:       tags,
		Metadata:   metadata[:],
>>>>>>> cfef3db9
	}
}<|MERGE_RESOLUTION|>--- conflicted
+++ resolved
@@ -40,19 +40,11 @@
 // 4 tags are used
 //
 // The network must be healthy to send.
-<<<<<<< HEAD
-func (bc *broadcastClient) BroadcastRSAtoPublic(
-	pk rsa.PrivateKey, payload []byte, tags []string, messageType uint16, cMixParams cmix.CMIXParams) (
-	[]byte, rounds.Round, ephemeral.Id, error) {
-	assemble := func(rid id.Round) ([]byte, error) { return payload, nil }
-	return bc.BroadcastRSAToPublicWithAssembler(pk, assemble, tags, messageType, cMixParams)
-=======
 func (bc *broadcastClient) BroadcastRSAtoPublic(pk rsa.PrivateKey,
 	payload []byte, tags []string, metadata [2]byte, cMixParams cmix.CMIXParams) (
 	[]byte, rounds.Round, ephemeral.Id, error) {
 	assemble := func(rid id.Round) ([]byte, error) { return payload, nil }
 	return bc.BroadcastRSAToPublicWithAssembler(pk, assemble, tags, metadata, cMixParams)
->>>>>>> cfef3db9
 }
 
 // BroadcastRSAToPublicWithAssembler broadcasts the payload to the channel
@@ -64,11 +56,7 @@
 //
 // The network must be healthy to send.
 func (bc *broadcastClient) BroadcastRSAToPublicWithAssembler(
-<<<<<<< HEAD
-	pk rsa.PrivateKey, assembler Assembler, tags []string, messageType uint16,
-=======
 	pk rsa.PrivateKey, assembler Assembler, tags []string, metadata [2]byte,
->>>>>>> cfef3db9
 	cMixParams cmix.CMIXParams) ([]byte, rounds.Round, ephemeral.Id, error) {
 	// Confirm network health
 	if !bc.net.IsHealthy() {
@@ -109,11 +97,7 @@
 		// Create service using asymmetric broadcast service tag and channel
 		// reception ID allows anybody with this info to listen for messages on
 		// this channel
-<<<<<<< HEAD
-		service = bc.GetRSAToPublicCompressedService(tags, messageType)
-=======
 		service = bc.GetRSAToPublicCompressedService(tags, metadata)
->>>>>>> cfef3db9
 
 		if cMixParams.DebugTag == cmix.DefaultDebugTag {
 			cMixParams.DebugTag = asymmCMixSendTag
@@ -138,21 +122,11 @@
 	return singleEncryptedPayload, r, ephID, err
 }
 
-<<<<<<< HEAD
-func (bc *broadcastClient) GetRSAToPublicCompressedService(tags []string, messageType uint16) message.CompressedService {
-	md := make([]byte, 2)
-	binary.BigEndian.PutUint16(md, messageType)
-	return message.CompressedService{
-		Identifier: bc.asymIdentifier,
-		Tags:       tags,
-		Metadata:   md,
-=======
 func (bc *broadcastClient) GetRSAToPublicCompressedService(
 	tags []string, metadata [2]byte) message.CompressedService {
 	return message.CompressedService{
 		Identifier: bc.asymIdentifier,
 		Tags:       tags,
 		Metadata:   metadata[:],
->>>>>>> cfef3db9
 	}
 }