--- conflicted
+++ resolved
@@ -60,7 +60,6 @@
 const (
 	// Duration to wait for round to finish before timing out.
 	roundResultsTimeout = 60 * time.Second
-<<<<<<< HEAD
 
 	// Duration to wait for send batch to fill before sending partial batch.
 	pollSleepDuration = 100 * time.Millisecond
@@ -70,11 +69,6 @@
 
 	// Duration before sending on a round times out
 	sendTimeout = 500 * time.Millisecond
-=======
-
-	// Duration to wait for send batch to fill before sending partial batch.
-	pollSleepDuration = 100 * time.Millisecond
->>>>>>> 64cd040a
 )
 
 // sendThread waits on the sendQueue channel for parts to send. Once its
@@ -148,11 +142,7 @@
 			// If the batch is full, then send the parts
 			if len(partList) == numParts {
 				quit := m.handleSend(
-<<<<<<< HEAD
 					&partList, &lastSend, delay, stop, healthChanID, sentRounds)
-=======
-					&partList, &lastSend, delay, stop, healthChanID)
->>>>>>> 64cd040a
 				if quit {
 					return
 				}
@@ -169,11 +159,7 @@
 			}
 
 			quit := m.handleSend(
-<<<<<<< HEAD
 				&partList, &lastSend, delay, stop, healthChanID, sentRounds)
-=======
-				&partList, &lastSend, delay, stop, healthChanID)
->>>>>>> 64cd040a
 			if quit {
 				return
 			}
@@ -207,12 +193,8 @@
 // Returns true if the stoppable has been triggered and the sending thread
 // should quit.
 func (m *Manager) handleSend(partList *[]queuedPart, lastSend *time.Time,
-<<<<<<< HEAD
 	delay time.Duration, stop *stoppable.Single, healthChanID uint64,
 	sentRounds *sentRoundTracker) bool {
-=======
-	delay time.Duration, stop *stoppable.Single, healthChanID uint64) bool {
->>>>>>> 64cd040a
 	// Bandwidth limiter: wait to send until the delay has been reached so that
 	// the bandwidth is limited to the maximum throughput
 	if netTime.Since(*lastSend) < delay {
@@ -230,11 +212,7 @@
 	}
 
 	// Send all the messages
-<<<<<<< HEAD
 	err := m.sendParts(*partList, sentRounds)
-=======
-	err := m.sendParts(*partList)
->>>>>>> 64cd040a
 	if err != nil {
 		jww.FATAL.Panic(err)
 	}
@@ -466,11 +444,7 @@
 					}
 
 					// Call progress callback after change in progress
-<<<<<<< HEAD
-					transfer.CallProgressCB(nil)
-=======
 					st.CallProgressCB(nil)
->>>>>>> 64cd040a
 				}
 			} else {
 
@@ -493,11 +467,7 @@
 					}
 
 					// Call progress callback after change in progress
-<<<<<<< HEAD
-					transfer.CallProgressCB(nil)
-=======
 					st.CallProgressCB(nil)
->>>>>>> 64cd040a
 
 					// Add all the unsent parts back in the queue
 					m.queueParts(tid, partsToResend)
