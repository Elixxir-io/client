--- conflicted
+++ resolved
@@ -41,11 +41,7 @@
 				// which means this message is not of the correct type and will
 				// be ignored
 				if strings.Contains(err.Error(), "fingerprint") {
-<<<<<<< HEAD
-					jww.INFO.Printf("[FT] %+v", err)
-=======
 					jww.TRACE.Printf("[FT] %+v", err)
->>>>>>> 64cd040a
 				} else {
 					jww.WARN.Printf("[FT] %+v", err)
 				}
