////////////////////////////////////////////////////////////////////////////////
// Copyright © 2022 xx foundation                                             //
//                                                                            //
// Use of this source code is governed by a license that can be found in the  //
// LICENSE file.                                                              //
////////////////////////////////////////////////////////////////////////////////

package identity

import (
	"encoding/json"
	"io"
	"sync"
	"time"

	"github.com/pkg/errors"

	jww "github.com/spf13/jwalterweatherman"

	"gitlab.com/elixxir/client/v4/cmix/address"
	"gitlab.com/elixxir/client/v4/cmix/identity/receptionID"
	"gitlab.com/elixxir/client/v4/collective/versioned"
	"gitlab.com/elixxir/client/v4/stoppable"
	"gitlab.com/elixxir/client/v4/storage"
	"gitlab.com/xx_network/primitives/id"
	"gitlab.com/xx_network/primitives/id/ephemeral"
	"gitlab.com/xx_network/primitives/netTime"
)

var Forever = time.Time{}

const (
	validityGracePeriod     = 5 * time.Minute
	TrackerListKey          = "TrackerListKey"
	TrackerListVersion      = 0
	TimestampKey            = "IDTrackingTimestamp"
	ephemeralStoppable      = "EphemeralCheck"
	addressSpaceSizeChanTag = "ephemeralTracker"

	trackedIDChanSize = 1000
	deleteIDChanSize  = 1000

	// DefaultExtraChecks is the default value for ExtraChecks
	// on receptionID.Identity.
	DefaultExtraChecks = 5

	// NetworkRetention is how long messages are
	// retained on the network
	NetworkRetention = 500 * time.Hour

	// GenerationDelta is how far into the past
	// to go in order to ensure all relevant
	// ephemeral identities are generated
	GenerationDelta = time.Duration(ephemeral.Period) + (5 * time.Second)
)

type Tracker interface {
	StartProcesses() stoppable.Stoppable
	AddIdentityInternal(id *id.ID, validUntil time.Time, persistent bool)
	AddIdentityWithHistoryInternal(id *id.ID, validUntil, beginning time.Time, persistent bool)
	RemoveIdentityInternal(id *id.ID)
	ForEach(n int, rng io.Reader, addressSize uint8,
		operator func([]receptionID.IdentityUse) error) error
	GetIdentity(get *id.ID) (TrackedID, error)
}

type manager struct {
	tracked        []*TrackedID
	ephemeral      *receptionID.Store
	session        storage.Session
	newIdentity    chan TrackedID
	deleteIdentity chan *id.ID
	addrSpace      address.Space
	mux            *sync.Mutex
}

type TrackedID struct {
<<<<<<< HEAD
	NextGeneration time.Time `json:"next"`
	LastGeneration time.Time `json:"last"`
	Source         *id.ID    `json:"source,omitempty"`
	ValidUntil     time.Time `json:"validUntil"`
	Persistent     bool      `json:"persistent,omitempty"`
=======
	NextGeneration time.Time `json:"nextGeneration"`
	LastGeneration time.Time `json:"lastGeneration"`
	Source         *id.ID    `json:"source"`
	ValidUntil     time.Time `json:"validUntil"`
	Persistent     bool      `json:"persistent"`
>>>>>>> 8d3d72d5
	Creation       time.Time `json:"creation"`
}

func NewOrLoadTracker(session storage.Session, addrSpace address.Space) Tracker {
	// Initialization
	t := &manager{
		tracked:        make([]*TrackedID, 0),
		session:        session,
		newIdentity:    make(chan TrackedID, trackedIDChanSize),
		deleteIdentity: make(chan *id.ID, deleteIDChanSize),
		addrSpace:      addrSpace,
		mux:            &sync.Mutex{},
	}

	// Load this structure
	err := t.load()
	if err != nil && !t.session.GetKV().Exists(err) {
		oldTimestamp, err2 := getOldTimestampStore(t.session)
		if err2 == nil {
			jww.WARN.Printf("No tracked identities found, creating a new " +
				"tracked identity from legacy stored timestamp.")

			t.tracked = append(t.tracked, &TrackedID{
				// Make the next generation now so a generation triggers on
				// first run
				NextGeneration: netTime.Now(),
				// It generated previously though oldTimestamp, denote that
				LastGeneration: oldTimestamp,
				Source:         t.session.GetReceptionID(),
				ValidUntil:     Forever,
				Persistent:     true,
			})
		} else {
			jww.WARN.Printf("No tracked identities found and no legacy " +
				"stored timestamp found; no messages can be picked up until an " +
				"identity is added.")
		}
	} else if err != nil {
		jww.FATAL.Panicf("Unable to create new Tracker: %+v", err)
	}

	t.ephemeral = receptionID.NewOrLoadStore(session.GetKV())

	return t
}

// StartProcesses track runs a thread which checks for past and present address
// ID.
func (t *manager) StartProcesses() stoppable.Stoppable {
	stop := stoppable.NewSingle(ephemeralStoppable)

	go t.track(stop)

	return stop
}

// AddIdentityInternal adds an identity to be tracked.
func (t *manager) AddIdentityInternal(id *id.ID, validUntil time.Time, persistent bool) {
	lastGeneration := netTime.Now().Add(-GenerationDelta)
	t.newIdentity <- TrackedID{
		NextGeneration: netTime.Now().Add(-time.Second),
		LastGeneration: lastGeneration,
		Source:         id,
		ValidUntil:     validUntil,
		Persistent:     persistent,
		Creation:       netTime.Now(),
	}
}

// AddIdentityWithHistoryInternal adds an identity to be tracked which will slowly pick up history.
func (t *manager) AddIdentityWithHistoryInternal(id *id.ID, validUntil, historicalBeginning time.Time, persistent bool) {
	retention := netTime.Now().Add(-NetworkRetention)
	if historicalBeginning.Before(retention) {
		historicalBeginning = retention
	}

	if now := time.Now(); historicalBeginning.After(now) ||
		now.Sub(historicalBeginning) < GenerationDelta {
		historicalBeginning = now.Add(-GenerationDelta)
	}

	t.newIdentity <- TrackedID{
		NextGeneration: netTime.Now().Add(-time.Second),
		LastGeneration: historicalBeginning,
		Source:         id,
		ValidUntil:     validUntil,
		Persistent:     persistent,
		Creation:       netTime.Now(),
	}
}

// RemoveIdentityInternal removes a currently tracked identity.
func (t *manager) RemoveIdentityInternal(id *id.ID) {
	t.deleteIdentity <- id
}

// ForEach passes a fisher-yates shuffled list of up to 'num'
// ephemeral identities into the operation function. It will pass a
// fake identity if none are available
// and less than 'num' if less than 'num' are available.
// 'num' must be positive non-zero
func (t *manager) ForEach(n int, rng io.Reader, addressSize uint8,
	operator func([]receptionID.IdentityUse) error) error {
	return t.ephemeral.ForEach(n, rng, addressSize, operator)
}

// GetIdentity returns a currently tracked identity
func (t *manager) GetIdentity(get *id.ID) (TrackedID, error) {
	t.mux.Lock()
	defer t.mux.Unlock()
	for i := range t.tracked {
		if get.Cmp(t.tracked[i].Source) {
			return *t.tracked[i], nil
		}
	}
	return TrackedID{}, errors.Errorf("could not find id %s", get)
}

func (t *manager) track(stop *stoppable.Single) {
	// Wait until the ID size is retrieved from the network
	addressSize := t.addrSpace.GetAddressSpace()

	for {
		// Process new and old identities
		nextEvent := t.processIdentities(addressSize)
		waitPeriod := nextEvent.Sub(netTime.Now())

		if waitPeriod > validityGracePeriod {
			// Trigger events early. This will cause generations to happen early as
			// well as message pickup. As a result, if there are time collective issues
			// between clients, and they begin sending to ephemeral IDs early, then
			// messages will still be picked up.
			waitPeriod = waitPeriod - validityGracePeriod
		}

		// Sleep until the last ID has expired
		select {
		case <-time.After(waitPeriod):
		case newIdentity := <-t.newIdentity:
			jww.DEBUG.Printf("Receiving new identity %s :%+v",
				newIdentity.Source, newIdentity)

			// If the identity is old, then update its properties
			isOld := false
			for i := range t.tracked {
				inQuestion := t.tracked[i]
				if inQuestion.Source.Cmp(newIdentity.Source) {
					jww.DEBUG.Printf(
						"Updating old identity %s", newIdentity.Source)
					inQuestion.Persistent = newIdentity.Persistent
					inQuestion.ValidUntil = newIdentity.ValidUntil
					isOld = true
					break
				}
			}
			if !isOld {
				jww.DEBUG.Printf("Tracking new identity %s", newIdentity.Source)
				// Otherwise, add it to the list and run
				t.tracked = append(t.tracked, &newIdentity)
			}

			t.save()
			continue

		case deleteID := <-t.deleteIdentity:
			removed := false
			for i := range t.tracked {
				inQuestion := t.tracked[i]
				if inQuestion.Source.Cmp(deleteID) {
					removed = true
					t.tracked = append(t.tracked[:i], t.tracked[i+1:]...)
					t.save()
					// Requires manual deletion in case identity is deleted before expiration
					t.ephemeral.RemoveIdentities(deleteID)
					break
				}
			}
			if !removed {
				jww.WARN.Printf("Identity %s failed to be removed from tracker", deleteID)
			}
		case <-stop.Quit():
			t.addrSpace.UnregisterAddressSpaceNotification(addressSpaceSizeChanTag)
			stop.ToStopped()
			return
		}
	}
}

// processIdentities builds and adds new identities and removes old
// identities from the tracker and returns the timestamp of the next ID event.
func (t *manager) processIdentities(addressSize uint8) time.Time {
	edits := false
	toRemove := make(map[int]struct{})
	// Identities are rotated on a 24-hour time period. Set the event
	// to the latest possible time so that any sooner times will overwrite this
	nextEvent := netTime.Now().Add(time.Duration(ephemeral.Period))

	// Loop through every tracked ID and see if any operations are needed
	for i := range t.tracked {
		inQuestion := t.tracked[i]
		// Generate new ephemeral if is time for it
		if netTime.Now().After(inQuestion.NextGeneration) {
			nextGeneration := t.generateIdentitiesOverRange(inQuestion, addressSize)

			// Move forward the tracking of when generation should occur
			inQuestion.LastGeneration = inQuestion.NextGeneration
			inQuestion.NextGeneration = nextGeneration.Add(time.Millisecond)
			edits = true
		}

		// If it is time to delete the ID, then process the deletion
		if inQuestion.ValidUntil != Forever && netTime.Now().After(inQuestion.ValidUntil) {
			edits = true
			toRemove[i] = struct{}{}
		} else {
			// Otherwise, see if it is responsible for the next event
			if inQuestion.NextGeneration.Before(nextEvent) {
				nextEvent = inQuestion.NextGeneration
			}
			if !inQuestion.ValidUntil.IsZero() && inQuestion.ValidUntil.Before(nextEvent) {
				nextEvent = inQuestion.ValidUntil
			}
		}

	}

	jww.DEBUG.Printf("[TrackedIDS] NextEvent: %s", nextEvent)

	// Process any deletions
	if len(toRemove) > 0 {
		newTracked := make([]*TrackedID, 0, len(t.tracked))
		for i := range t.tracked {
			if _, remove := toRemove[i]; !remove {
				newTracked = append(newTracked, t.tracked[i])
			}
		}
		t.tracked = newTracked
	}

	if edits {
		t.save()
	}

	return nextEvent
}

func getOldTimestampStore(session storage.Session) (time.Time, error) {
	lastTimestampObj, err := session.Get(TimestampKey)
	if err != nil {
		return time.Time{}, err
	}

	return unmarshalTimestamp(lastTimestampObj)
}

// unmarshalTimestamp unmarshal the stored timestamp into a time.Time.
func unmarshalTimestamp(lastTimestampObj *versioned.Object) (time.Time, error) {
	if lastTimestampObj == nil || lastTimestampObj.Data == nil {
		return netTime.Now(), nil
	}

	lastTimestamp := time.Time{}
	err := lastTimestamp.UnmarshalBinary(lastTimestampObj.Data)
	return lastTimestamp, err
}

// generateIdentitiesOverRange generates and adds all not yet existing ephemeral Ids
// and returns the timestamp of the next generation for the given TrackedID
func (t *manager) generateIdentitiesOverRange(inQuestion *TrackedID,
	addressSize uint8) time.Time {
	// Ensure that ephemeral IDs will not be generated after the
	// identity is invalid
	generateUntil := inQuestion.NextGeneration
	if inQuestion.ValidUntil != Forever && generateUntil.After(inQuestion.ValidUntil) {
		generateUntil = inQuestion.ValidUntil
	}

	// Generate list of identities
	protoIds, err := ephemeral.GetIdsByRange(inQuestion.Source, uint(addressSize),
		inQuestion.LastGeneration, generateUntil.Sub(inQuestion.LastGeneration))
	if err != nil {
		jww.FATAL.Panicf("Could not generate upcoming IDs: %+v", err)
	}

	identitiesToAdd := make([]receptionID.Identity, 0, len(protoIds))
	identitiesToChain := make([]receptionID.Identity, 0, len(protoIds))

	// Add identities for every address ID
	lastIdentityEnd := time.Time{}
	var NewestIdentity receptionID.Identity
	for i, _ := range protoIds {
		eid := protoIds[i]
		// Expand the grace period for both start and end
		newIdentity := receptionID.Identity{
			EphemeralIdentity: receptionID.EphemeralIdentity{
				EphId:  eid.Id,
				Source: inQuestion.Source,
			},
			AddressSize: addressSize,
			End:         eid.End,
			StartValid:  eid.Start.Add(-validityGracePeriod),
			EndValid:    eid.End.Add(validityGracePeriod),
			Ephemeral:   false,
			ExtraChecks: DefaultExtraChecks,
		}
		// Move up the end time if the source identity is invalid
		// before the natural end of the ephemeral identity
		if inQuestion.ValidUntil != Forever && newIdentity.End.
			After(inQuestion.ValidUntil) {
			newIdentity.End = inQuestion.ValidUntil
		}

		newIdentity.Ephemeral = !inQuestion.Persistent

		// If the identity expired before the current time, we know it
		// is no longer valid and should be added to the chain
		if netTime.Now().After(newIdentity.EndValid) {
			identitiesToChain = append(identitiesToChain, newIdentity)
		} else {
			identitiesToAdd = append(identitiesToAdd, newIdentity)
		}

		if newIdentity.End.After(lastIdentityEnd) {
			lastIdentityEnd = newIdentity.End
			NewestIdentity = newIdentity
		}
	}

	//link the chain
	if len(identitiesToChain) > 0 {
		firstLink := &identitiesToChain[len(identitiesToChain)-1]
		currentLink := firstLink
		if len(identitiesToChain) > 1 {
			for i := len(identitiesToChain) - 1; i >= 0; i-- {
				currentLink.ProcessNext = &identitiesToChain[i]
				currentLink = currentLink.ProcessNext
			}
		}
		identitiesToAdd = append(identitiesToAdd, *firstLink)
	}

	//add the identities
	for i := 0; i < len(identitiesToAdd); i++ {
		if err = t.ephemeral.AddIdentity(identitiesToAdd[i]); err != nil {
			jww.FATAL.Panicf("Could not insert identity: %+v", err)
		}
	}

	jww.INFO.Printf("Current Identity: %d (source: %s), Start: %s, "+
		"End: %s, addrSize: %d",
		NewestIdentity.EphId.Int64(),
		NewestIdentity.Source,
		NewestIdentity.StartValid,
		NewestIdentity.EndValid,
		addressSize)

	jww.INFO.Printf("Number of identities generated: %d", len(protoIds))
	return NewestIdentity.End
}

// save persistent TrackedID to storage
func (t *manager) save() {
	t.mux.Lock()
	defer t.mux.Unlock()
	persistent := make([]TrackedID, 0, len(t.tracked))

	for i := range t.tracked {
		if t.tracked[i].Persistent {
			persistent = append(persistent, *t.tracked[i])
		}
	}

	if len(persistent) == 0 {
		return
	}

	data, err := json.Marshal(&persistent)
	if err != nil {
		jww.FATAL.Panicf("Unable to marshal TrackedID list: %+v", err)
	}

	obj := &versioned.Object{
		Version:   TrackerListVersion,
		Timestamp: netTime.Now(),
		Data:      data,
	}

	err = t.session.GetKV().Set(TrackerListKey, obj)
	if err != nil {
		jww.FATAL.Panicf("Unable to save TrackedID list: %+v", err)
	}
}

// load persistent IDs from storage
func (t *manager) load() error {
	t.mux.Lock()
	defer t.mux.Unlock()
	obj, err := t.session.GetKV().Get(TrackerListKey, TrackerListVersion)
	if err != nil {
		return err
	}

	return json.Unmarshal(obj.Data, &t.tracked)
}<|MERGE_RESOLUTION|>--- conflicted
+++ resolved
@@ -75,19 +75,11 @@
 }
 
 type TrackedID struct {
-<<<<<<< HEAD
-	NextGeneration time.Time `json:"next"`
-	LastGeneration time.Time `json:"last"`
-	Source         *id.ID    `json:"source,omitempty"`
-	ValidUntil     time.Time `json:"validUntil"`
-	Persistent     bool      `json:"persistent,omitempty"`
-=======
 	NextGeneration time.Time `json:"nextGeneration"`
 	LastGeneration time.Time `json:"lastGeneration"`
 	Source         *id.ID    `json:"source"`
 	ValidUntil     time.Time `json:"validUntil"`
 	Persistent     bool      `json:"persistent"`
->>>>>>> 8d3d72d5
 	Creation       time.Time `json:"creation"`
 }
 
