--- conflicted
+++ resolved
@@ -42,13 +42,8 @@
 }
 
 type storedReference struct {
-<<<<<<< HEAD
-	Eph        ephemeral.Id `json:"eph,omitempty"`
-	Source     *id.ID       `json:"source,omitempty"`
-=======
 	Eph        ephemeral.Id `json:"eph"`
 	Source     *id.ID       `json:"source"`
->>>>>>> 8d3d72d5
 	StartValid time.Time    `json:"startValid"`
 }
 
