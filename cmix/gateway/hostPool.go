////////////////////////////////////////////////////////////////////////////////
// Copyright © 2022 xx foundation                                             //
//                                                                            //
// Use of this source code is governed by a license that can be found in the  //
// LICENSE file.                                                              //
////////////////////////////////////////////////////////////////////////////////

package gateway

import (
	"github.com/pkg/errors"
	jww "github.com/spf13/jwalterweatherman"
	"gitlab.com/elixxir/client/v4/stoppable"
	"gitlab.com/elixxir/client/v4/storage"
	"gitlab.com/elixxir/client/v4/storage/versioned"
	commNetwork "gitlab.com/elixxir/comms/network"
	"gitlab.com/elixxir/crypto/fastRNG"
	"gitlab.com/xx_network/comms/connect"
	"gitlab.com/xx_network/primitives/id"
	"gitlab.com/xx_network/primitives/ndf"
	"math"
	"strconv"
	"sync"
	"sync/atomic"
	"testing"
)

type hostPool struct {
	/*internal state*/
	writePool *pool
	readPool  atomic.Value

	ndfMap map[id.ID]int // Map gateway ID to its index in the NDF
	ndf    *ndf.NetworkDefinition

	/*Runner inputs*/
	// Sending on this channel adds a node to the host pool
	// if a nil id is sent, a few random nodes are tested
	// and the best is added
	// if a specific id is sent, that id is added
	addRequest    chan *id.ID
	removeRequest chan *id.ID
	newHost       chan *connect.Host
	doneTesting   chan []*connect.Host
	newNdf        chan *ndf.NetworkDefinition

	/*Worker inputs*/
	// tests the list of nodes. Finds the one with the lowest ping,
	// connects, and then returns over addNode
	testNodes chan []*connect.Host

	/* External objects*/
	rng       *fastRNG.StreamGenerator
	params    Params
	manager   HostManager
	filterMux sync.Mutex
	filter    Filter
	kv        *versioned.KV
	addChan   chan commNetwork.NodeGateway

<<<<<<< HEAD
	cc *certChecker

	/* Computed parameters*/
=======
	/* computed parameters*/
>>>>>>> d86dbd0b
	numNodesToTest int
}

// HostManager Interface allowing storage and retrieval of Host objects
type HostManager interface {
	GetHost(hostId *id.ID) (*connect.Host, bool)
	AddHost(hid *id.ID, address string, cert []byte, params connect.HostParams) (
		host *connect.Host, err error)
	RemoveHost(hid *id.ID)
}

// Filter filters out IDs from the provided map based on criteria in the NDF.
// The passed in map is a map of the NDF for easier access.  The map is
// ID -> index in the NDF. There is no multithreading; the filter function can
// either edit the passed map or make a new one and return it. The general
// pattern is to loop through the map, then look up data about the nodes in the
// NDF to make a filtering decision, then add them to a new map if they are
// accepted.
type Filter func(map[id.ID]int, *ndf.NetworkDefinition) map[id.ID]int

var defaultFilter = func(m map[id.ID]int, _ *ndf.NetworkDefinition) map[id.ID]int {
	return m
}

// newHostPool is a helper function which initializes a hostPool. This
// will not initiate the long-running threads (see hostPool.StartProcesses).
func newHostPool(params Params, rng *fastRNG.StreamGenerator,
	netDef *ndf.NetworkDefinition, getter HostManager, storage storage.Session,
	addChan chan commNetwork.NodeGateway, comms CertCheckerCommInterface) (
	*hostPool, error) {
	var err error

	// Determine size of HostPool
	if params.PoolSize == 0 {
		params.PoolSize, err = getPoolSize(
			uint32(len(netDef.Gateways)), params.MaxPoolSize)
		if err != nil {
			return nil, err
		}
	}

	// Calculate the minimum input of buffers
	buffLen := 10 * len(netDef.Gateways)
	if buffLen < int(params.MinBufferLength) {
		buffLen = int(params.MinBufferLength)
	}

	// Override rotation and tune parameters if the network is
	// too small
	if int(params.PoolSize*params.MaxPings) > len(netDef.Gateways) {
		params.EnableRotation = false
		params.MaxPings = 1
	}

	// Build the underlying pool
	p := newPool(int(params.PoolSize))

	// Build the host pool
	hp := &hostPool{
		writePool:     p,
		readPool:      atomic.Value{},
		ndf:           netDef.DeepCopy(),
		addRequest:    make(chan *id.ID, buffLen),
		removeRequest: make(chan *id.ID, buffLen),
		newHost:       make(chan *connect.Host, buffLen),
		doneTesting:   make(chan []*connect.Host, buffLen),
		newNdf:        make(chan *ndf.NetworkDefinition, buffLen),
		testNodes:     make(chan []*connect.Host, buffLen),
		rng:           rng,
		params:        params,
		manager:       getter,
		filter:        defaultFilter,
		kv:            storage.GetKV().Prefix(hostListPrefix),
		numNodesToTest: getNumNodesToTest(int(params.MaxPings),
			len(netDef.Gateways), int(params.PoolSize)),
		addChan: addChan,
	}
	hp.readPool.Store(p.deepCopy())

	// Process the ndf
	hp.ndfMap = hp.processNdf(hp.ndf)

	// Prime the host pool at add its first hosts
	hl, err := getHostPreparedList(hp.kv, int(params.PoolSize))
	if err != nil {
		jww.WARN.Printf("Starting host pool from scratch, "+
			"cannot get old pool: %+v", err)
	}

	for i := range hl {
		hp.addRequest <- hl[i]
	}

	return hp, nil
}

// newTestingHostPool initializes a hostPool for testing purposes only.
func newTestingHostPool(params Params, rng *fastRNG.StreamGenerator,
	netDef *ndf.NetworkDefinition, getter HostManager,
	storage storage.Session, addChan chan commNetwork.NodeGateway,
	comms CertCheckerCommInterface, t *testing.T) (*hostPool, error) {
	if t == nil {
		jww.FATAL.Panicf("can only be called in testing")
	}

	hp, err := newHostPool(params, rng, netDef, getter, storage, addChan, comms)
	if err != nil {
		return nil, err
	}

	// Overwrite is connected
	hp.writePool.isConnected = func(host *connect.Host) bool { return true }

	gwID, _ := hp.ndf.Gateways[0].GetGatewayId()
	h, exists := hp.manager.GetHost(gwID)
	if !exists {
		return nil, errors.Errorf("impossible error")
	}
	// Add one member to the host pool
	stream := rng.GetStream()
	hp.writePool.addOrReplace(stream, h)
	hp.readPool.Store(hp.writePool.deepCopy())
	stream.Close()
	return hp, nil
}

// StartProcesses starts all background threads fgr the host pool
func (hp *hostPool) StartProcesses() stoppable.Stoppable {
	multi := stoppable.NewMulti("HostPool")

	// Create the Node Tester workers
	for i := 0; i < hp.params.NumConnectionsWorkers; i++ {
		stop := stoppable.NewSingle(
			"Node Tester Worker " + strconv.Itoa(i))
		go hp.nodeTester(stop)
		multi.Add(stop)
	}

	// If rotation is enabled, start the rotation thread
	if hp.params.EnableRotation {
		rotationStop := stoppable.NewSingle("Rotation")
		go hp.Rotation(rotationStop)
		multi.Add(rotationStop)
	}

	// Start the main thread
	runnerStop := stoppable.NewSingle("Runner")
	go hp.runner(runnerStop)
	multi.Add(runnerStop)

	return multi
}

// Remove triggers the node to be removed from the host pool and disconnects,
// if the node is present
func (hp *hostPool) Remove(h *connect.Host) {
	h.Disconnect()
	select {
	case hp.removeRequest <- h.GetId():
	default:
		jww.WARN.Printf("Failed to pass instruction to remove %s", h.GetId())
	}
}

// Add adds the given gateway to the hostpool, if it is present
func (hp *hostPool) Add(gwId *id.ID) {
	select {
	case hp.addRequest <- gwId:
	default:
		jww.WARN.Printf("Failed to pass instruction to add %s", gwId)
	}
}

// UpdateNdf updates the NDF used by the hostpool,
// updating hosts and removing gateways which are no longer
// in the nDF
func (hp *hostPool) UpdateNdf(ndf *ndf.NetworkDefinition) {
	select {
	case hp.newNdf <- ndf:
	default:
		jww.WARN.Printf("Failed to update the HostPool's NDF")
	}
}

// SetGatewayFilter sets the filter used to filter gateways from the ID map.
func (hp *hostPool) SetGatewayFilter(f Filter) {
	hp.filterMux.Lock()
	defer hp.filterMux.Unlock()

	hp.filter = f
}

// GetHostParams returns a copy of the connect.HostParams struct.
func (hp *hostPool) GetHostParams() connect.HostParams {
	param := hp.params.HostParams
	hpCopy := connect.HostParams{
		MaxRetries:            param.MaxRetries,
		AuthEnabled:           param.AuthEnabled,
		EnableCoolOff:         param.EnableCoolOff,
		NumSendsBeforeCoolOff: param.NumSendsBeforeCoolOff,
		CoolOffTimeout:        param.CoolOffTimeout,
		SendTimeout:           param.SendTimeout,
		EnableMetrics:         param.EnableMetrics,
		ExcludeMetricErrors:   make([]string, len(param.ExcludeMetricErrors)),
		KaClientOpts:          param.KaClientOpts,
	}
	for i := 0; i < len(param.ExcludeMetricErrors); i++ {
		hpCopy.ExcludeMetricErrors[i] = param.ExcludeMetricErrors[i]
	}
	return hpCopy
}

// getPool return the pool assoceated with the
func (hp *hostPool) getPool() Pool {
	p := hp.readPool.Load()
	return (p).(*pool)
}

// getFilter returns the filter used to filter gateways from the ID map.
func (hp *hostPool) getFilter() Filter {
	hp.filterMux.Lock()
	defer hp.filterMux.Unlock()

	return hp.filter
}

// getHostList returns the host list from storage.
// it will trip the list if it is too long and
// extend it if it is too short
func getHostPreparedList(kv *versioned.KV, poolSize int) ([]*id.ID, error) {
	obj, err := kv.Get(hostListKey, hostListVersion)
	if err != nil {
		return make([]*id.ID, poolSize), errors.Errorf(getStorageErr, err)
	}

	rawHL, err := unmarshalHostList(obj.Data)
	if err != nil {
		return make([]*id.ID, poolSize), err
	}

	if len(rawHL) > poolSize {
		rawHL = rawHL[:poolSize]
	} else if len(rawHL) < poolSize {
		rawHL = append(rawHL, make([]*id.ID, poolSize-len(rawHL))...)
	}

	return rawHL, nil
}

// getPoolSize determines the size of the HostPool based on the size of the NDF.
func getPoolSize(ndfLen, maxSize uint32) (uint32, error) {
	// Verify the NDF has at least one Gateway for the HostPool
	if ndfLen == 0 {
		return 0, errors.Errorf(
			"Unable to create HostPool: no gateways available")
	}

	poolSize := uint32(math.Ceil(math.Sqrt(float64(ndfLen))))
	if poolSize > maxSize {
		return maxSize, nil
	}
	return poolSize, nil
}

// getNumNodesToTest returns the number of nodes to test when
// finding a node to send messages to in order to ensure
// the pool of all nodes will not be exhausted
func getNumNodesToTest(maxPings, numGateways, poolSize int) int {
	//calculate the number of nodes to test at once
	numNodesToTest := maxPings
	accessRatio := numGateways / poolSize
	if accessRatio < 1 {
		accessRatio = 1
	}
	if numNodesToTest > accessRatio {
		numNodesToTest = accessRatio
	}
	return numNodesToTest
}<|MERGE_RESOLUTION|>--- conflicted
+++ resolved
@@ -58,13 +58,7 @@
 	kv        *versioned.KV
 	addChan   chan commNetwork.NodeGateway
 
-<<<<<<< HEAD
-	cc *certChecker
-
 	/* Computed parameters*/
-=======
-	/* computed parameters*/
->>>>>>> d86dbd0b
 	numNodesToTest int
 }
 
