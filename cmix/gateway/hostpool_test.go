////////////////////////////////////////////////////////////////////////////////
// Copyright © 2022 xx foundation                                             //
//                                                                            //
// Use of this source code is governed by a license that can be found in the  //
// LICENSE file.                                                              //
////////////////////////////////////////////////////////////////////////////////

package gateway

import (
<<<<<<< HEAD
	"os"
	"reflect"
	"testing"
	"time"

=======
	"encoding/json"
>>>>>>> 3934af6b
	jww "github.com/spf13/jwalterweatherman"
	"gitlab.com/elixxir/client/v4/stoppable"
	"gitlab.com/elixxir/client/v4/storage"
	pb "gitlab.com/elixxir/comms/mixmessages"
	"gitlab.com/elixxir/comms/network"
	"gitlab.com/elixxir/crypto/fastRNG"
	"gitlab.com/xx_network/comms/connect"
	"gitlab.com/xx_network/crypto/csprng"
	"gitlab.com/xx_network/primitives/id"
	"gitlab.com/xx_network/primitives/ndf"
)

func TestMain(m *testing.M) {
	jww.SetStdoutThreshold(jww.LevelTrace)
	connect.TestingOnlyDisableTLS = true
	os.Exit(m.Run())
}

// Unit test
func Test_newHostPool(t *testing.T) {
	manager := newMockManager()
	rng := fastRNG.NewStreamGenerator(1, 1, csprng.NewSystemRNG)
	testNdf := getTestNdf(t)
	testStorage := storage.InitTestingSession(t)
	params := DefaultParams()
	params.MaxPoolSize = uint32(len(testNdf.Gateways))

	// Pull all gateways from NDF into host manager
	for _, gw := range testNdf.Gateways {

		gwId, err := id.Unmarshal(gw.ID)
		if err != nil {
			t.Errorf("Failed to unmarshal ID in mock NDF: %+v", err)
		}
		// Add mock gateway to manager
		_, err = manager.AddHost(gwId, "", nil, connect.GetDefaultHostParams())
		if err != nil {
			t.Fatalf("Could not Add mock host to manager: %+v", err)
		}

	}

	// Call the constructor
	_, err := newHostPool(params, rng, testNdf, manager,
		testStorage, nil, nil)
	if err != nil {
		t.Fatalf("Failed to create mock host pool: %v", err)
	}
}

// Tests that the hosts are loaded from storage, if they exist.
func Test_newHostPool_HostListStore(t *testing.T) {
	manager := newMockManager()
	rng := fastRNG.NewStreamGenerator(1, 1, csprng.NewSystemRNG)
	testNdf := getTestNdf(t)
	testStorage := storage.InitTestingSession(t)
	addGwChan := make(chan network.NodeGateway, len(testNdf.Gateways))
	params := DefaultPoolParams()
	params.MaxPoolSize = uint32(len(testNdf.Gateways))

	addedIDs := []*id.ID{
		id.NewIdFromString("testID0", id.Gateway, t),
		id.NewIdFromString("testID1", id.Gateway, t),
		id.NewIdFromString("testID2", id.Gateway, t),
		id.NewIdFromString("testID3", id.Gateway, t),
	}
	err := saveHostList(testStorage.GetKV().Prefix(hostListPrefix), addedIDs)
	if err != nil {
		t.Fatalf("Failed to store host list: %+v", err)
	}

	for i, hid := range addedIDs {
		testNdf.Gateways[i].ID = hid.Marshal()
	}

	// Call the constructor
	mccc := &mockCertCheckerComm{}
	hp, err := newHostPool(params, rng, testNdf, manager, testStorage, addGwChan, mccc)
	if err != nil {
		t.Fatalf("Failed to create mock host pool: %v", err)
	}

	// Check that the host list was saved to storage
	hostList, err := getHostList(hp.kv)
	if err != nil {
		t.Errorf("Failed to get host list: %+v", err)
	}

	if !reflect.DeepEqual(addedIDs, hostList) {
		t.Errorf("Failed to save expected host list to storage."+
			"\nexpected: %+v\nreceived: %+v", addedIDs, hostList)
	}
}

func TestPrint(t *testing.T) {
	p := pool{
		hostMap: make(map[id.ID]uint),
	}

	for i := uint(0); i < 5; i++ {
		p.hostMap[*id.NewIdFromUInt(uint64(i), id.Gateway, t)] = i

	}

	data, err := json.Marshal(p.hostMap)
	if err != nil {
		t.Fatalf("Failed to marshal map: %+v", err)
	}

	t.Logf("%s", string(data))

}

// Unit test.
func TestHostPool_ManageHostPool(t *testing.T) {
	manager := newMockManager()
	rng := fastRNG.NewStreamGenerator(1, 1, csprng.NewSystemRNG)
	testNdf := getTestNdf(t)
	testStorage := storage.InitTestingSession(t)
	addGwChan := make(chan network.NodeGateway, len(testNdf.Gateways))

	// Construct custom params
	params := DefaultPoolParams()
	params.MaxPoolSize = uint32(len(testNdf.Gateways))

	// Pull all gateways from NDF into host manager
	for _, gw := range testNdf.Gateways {

		gwId, err := id.Unmarshal(gw.ID)
		if err != nil {
			t.Errorf("Failed to unmarshal ID in mock NDF: %+v", err)
		}
		// Add mock gateway to manager
		_, err = manager.AddHost(
			gwId, gw.Address, nil, connect.GetDefaultHostParams())
		if err != nil {
			t.Fatalf("Could not Add mock host to manager: %+v", err)
		}

	}

	// Call the constructor
	mccc := &mockCertCheckerComm{}
	testPool, err := newHostPool(
		params, rng, testNdf, manager, testStorage, addGwChan, mccc)
	if err != nil {
		t.Fatalf("Failed to create mock host pool: %+v", err)
	}

	// Construct a list of new gateways/nodes to Add to the NDF
	newGatewayLen := len(testNdf.Gateways)
	newGateways := make([]ndf.Gateway, newGatewayLen)
	newNodes := make([]ndf.Node, newGatewayLen)
	for i := 0; i < newGatewayLen; i++ {
		// Construct gateways
		gwId := id.NewIdFromUInt(uint64(100+i), id.Gateway, t)
		newGateways[i] = ndf.Gateway{ID: gwId.Bytes()}

		// Construct nodes
		nodeId := gwId.DeepCopy()
		nodeId.SetType(id.Node)
		newNodes[i] = ndf.Node{ID: nodeId.Bytes(), Status: ndf.Active}
	}

	// Update the NDF, removing some gateways at a cutoff
	newNdf := getTestNdf(t)
	newNdf.Gateways = newGateways
	newNdf.Nodes = newNodes

	testPool.UpdateNdf(newNdf)

	// Check that old gateways are not in pool
	for _, ndfGw := range testNdf.Gateways {
		gwId, err := id.Unmarshal(ndfGw.ID)
		if err != nil {
			t.Fatalf("Failed to marshal gateway ID for %v", ndfGw)
		}
		if _, ok := testPool.writePool.hostMap[*gwId]; ok {
			t.Errorf("Expected gateway %v to be removed from pool", gwId)
		}
	}
}

// Unit test.
func TestHostPool_UpdateNdf(t *testing.T) {
	manager := newMockManager()
	rng := fastRNG.NewStreamGenerator(1, 1, csprng.NewSystemRNG)
	testNdf := getTestNdf(t)
	testStorage := storage.InitTestingSession(t)
	addGwChan := make(chan network.NodeGateway, len(testNdf.Gateways))
	params := DefaultPoolParams()
	params.MaxPoolSize = uint32(len(testNdf.Gateways))

	addedIDs := []*id.ID{
		id.NewIdFromString("testID0", id.Gateway, t),
		id.NewIdFromString("testID1", id.Gateway, t),
		id.NewIdFromString("testID2", id.Gateway, t),
		id.NewIdFromString("testID3", id.Gateway, t),
	}
	err := saveHostList(testStorage.GetKV().Prefix(hostListPrefix), addedIDs)
	if err != nil {
		t.Fatalf("Failed to store host list: %+v", err)
	}

	for i, hid := range addedIDs {
		testNdf.Gateways[i].ID = hid.Marshal()
	}

	// Call the constructor
	mccc := &mockCertCheckerComm{}
	testPool, err := newHostPool(params, rng, testNdf, manager, testStorage, addGwChan, mccc)
	if err != nil {
		t.Fatalf("Failed to create mock host pool: %v", err)
	}

	stop := stoppable.NewSingle("tester")
	go testPool.runner(stop)
	defer func() {
		stop.Close()
	}()

	// Construct a new Ndf different from original one above
	newNdf := getTestNdf(t)
	newGateway := ndf.Gateway{
		ID: id.NewIdFromUInt(27, id.Gateway, t).Bytes(),
	}
	newNode := ndf.Node{
		ID: id.NewIdFromUInt(27, id.Node, t).Bytes(),
	}
	newNdf.Gateways = append(newNdf.Gateways, newGateway)
	newNdf.Nodes = append(newNdf.Nodes, newNode)

	// Update pool with the new Ndf
	testPool.UpdateNdf(newNdf)

	time.Sleep(1 * time.Second)

	// Check that the host pool's NDF has been modified properly
	if len(newNdf.Nodes) != len(testPool.ndf.Nodes) ||
		len(newNdf.Gateways) != len(testPool.ndf.Gateways) {
		t.Errorf("Host pool NDF not updated to new NDF.")
	}
}

type mockCertCheckerComm struct {
}

func (mccc *mockCertCheckerComm) GetGatewayTLSCertificate(host *connect.Host,
	message *pb.RequestGatewayCert) (*pb.GatewayCertificate, error) {
	return &pb.GatewayCertificate{}, nil
}<|MERGE_RESOLUTION|>--- conflicted
+++ resolved
@@ -8,15 +8,12 @@
 package gateway
 
 import (
-<<<<<<< HEAD
 	"os"
 	"reflect"
 	"testing"
 	"time"
 
-=======
 	"encoding/json"
->>>>>>> 3934af6b
 	jww "github.com/spf13/jwalterweatherman"
 	"gitlab.com/elixxir/client/v4/stoppable"
 	"gitlab.com/elixxir/client/v4/storage"
