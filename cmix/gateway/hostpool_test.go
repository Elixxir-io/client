--- conflicted
+++ resolved
@@ -296,18 +296,12 @@
 		id.NewIdFromString("testID2", id.Gateway, t),
 		id.NewIdFromString("testID3", id.Gateway, t),
 	}
-<<<<<<< HEAD
 	expectedKv, err := testStorage.GetKV().Prefix(hostListPrefix)
 	require.NoError(t, err)
 	err = saveHostList(expectedKv, addedIDs)
 	if err != nil {
 		t.Fatalf("Failed to store host list: %+v", err)
 	}
-=======
-
-	require.NoError(t, saveHostList(
-		testStorage.GetKV().Prefix(hostListPrefix), addedIDs))
->>>>>>> d19c04f1
 
 	for i, hid := range addedIDs {
 		testNdf.Gateways[i].ID = hid.Marshal()
@@ -328,7 +322,6 @@
 		filtered := f(unfiltered, ndf)
 		return filtered
 	}
-<<<<<<< HEAD
 	testPool, err := newHostPool(params, rng, testNdf,
 		manager, testStorage, addGwChan, mccc)
 	if err != nil {
@@ -345,15 +338,6 @@
 		lck.Lock()
 		defer lck.Unlock()
 		testCount++
-=======
-	testPool, err := newHostPool(params, rng, testNdf, manager, testStorage, addGwChan, mccc)
-	require.NoError(t, err, "Failed to create mock host pool: %v", err)
-
-	stop := stoppable.NewSingle("tester")
-	go testPool.runner(stop)
-	defer func() {
-		require.NoError(t, stop.Close())
->>>>>>> d19c04f1
 	}()
 
 	// Construct a new Ndf different from original one above
@@ -400,25 +384,9 @@
 		require.True(t, allowedIds.Has(gwID.String()), "id in NDF map not in allowed IDs")
 	}
 
-<<<<<<< HEAD
 	lck.Lock()
 	defer lck.Unlock()
 	require.Equal(t, 1, testCount)
-=======
-	done := false
-	testCount := 0
-	for !done {
-		select {
-		case <-testPool.testNodes:
-			testCount++
-		case <-time.After(8 * time.Second):
-			done = true
-		}
-	}
-
-	require.Equal(t, testCount, 1, "Did not receive expected test count."+
-		"\nexpected: %d\nreceived: %d", 1, testCount)
->>>>>>> d19c04f1
 }
 
 type mockCertCheckerComm struct{}
