////////////////////////////////////////////////////////////////////////////////
// Copyright © 2022 xx foundation                                             //
//                                                                            //
// Use of this source code is governed by a license that can be found in the  //
// LICENSE file.                                                              //
////////////////////////////////////////////////////////////////////////////////

package cmix

import (
	"time"

	"gitlab.com/elixxir/client/v4/cmix/gateway"
	"gitlab.com/elixxir/client/v4/cmix/identity"
	"gitlab.com/elixxir/client/v4/cmix/message"
	"gitlab.com/elixxir/client/v4/cmix/rounds"
	"gitlab.com/elixxir/client/v4/stoppable"
	"gitlab.com/elixxir/comms/network"
	"gitlab.com/elixxir/primitives/format"
	"gitlab.com/xx_network/comms/connect"
	"gitlab.com/xx_network/primitives/id"
	"gitlab.com/xx_network/primitives/id/ephemeral"
)

type Client interface {
	// Follow starts the tracking of the network in a new thread.
	// Errors that occur are reported on the ClientErrorReport function if
	// passed. The returned stoppable can be used to stop the follower.
	// Only one follower may run at a time.
	Follow(report ClientErrorReport) (stoppable.Stoppable, error)

	// SetTrackNetworkPeriod allows changing the frequency that follower threads
	// are started.
	//
	// Note that the frequency of the follower threads affect the power usage
	// of the device following the network.
	//   - Low period -> Higher frequency of polling -> Higher battery usage
	//   - High period -> Lower frequency of polling -> Lower battery usage
	// This may be used to enable a low power (or battery optimization) mode
	// for the end user.
	SetTrackNetworkPeriod(d time.Duration)

	/* === Sending ========================================================== */

	// GetMaxMessageLength returns the max message size for the current network.
	GetMaxMessageLength() int

	// Send sends a "raw" cMix message payload to the provided recipient.
	// Returns the round ID of the round the payload was sent or an error if it
	// fails.
	// This does not have end-to-end encryption on it and is used exclusively as
	// a send for higher order cryptographic protocols. Do not use unless
	// implementing a protocol on top.
	//   recipient - cMix ID of the recipient.
	//   fingerprint - Key Fingerprint. 256-bit field to store a 255-bit
	//      fingerprint, the highest order bit must be 0 (panic otherwise). If your
	//      system does not use key fingerprints, this must be random bits.
	//   service - Reception Service. The backup way for a client to identify
	//    messages on receipt via trial hashing and to identify notifications.
	//      If unused, use message.GetRandomService to fill the field with
	//      random data.
	//   payload - Contents of the message. Cannot exceed the payload size for a
	//      cMix message (panic otherwise).
	//   mac - 256-bit field to store a 255-bit mac, highest order bit must be 0
	//      (panic otherwise). If used, fill with random bits.
	// Will return an error if the network is unhealthy or if it fails to send
	// (along with the reason). Blocks until successful sends or errors.
	// WARNING: Do not roll your own crypto.
	Send(recipient *id.ID, fingerprint format.Fingerprint,
		service Service, payload, mac []byte, cmixParams CMIXParams) (
		rounds.Round, ephemeral.Id, error)

	// SendMany sends many "raw" cMix message payloads to the provided
	// recipients all in the same round.
	// Returns the round ID of the round the payloads was sent or an error if it
	// fails.
	// This does not have end-to-end encryption on it and is used exclusively as
	// a send for higher order cryptographic protocols. Do not use unless
	// implementing a protocol on top.
	// Due to sending multiple payloads, this leaks more metadata than a
	// standard cMix send and should be in general avoided.
	//   recipient - cMix ID of the recipient.
	//   fingerprint - Key Fingerprint. 256-bit field to store a 255-bit
	//      fingerprint, highest order bit must be 0 (panic otherwise). If your
	//      system does not use key fingerprints, this must be random bits.
	//   service - Reception Service. The backup way for a client to identify
	//      messages on receipt via trial hashing and to identify notifications.
	//      If unused, use message.GetRandomService to fill the field with
	//      random data.
	//   payload - Contents of the message. Cannot exceed the payload size for a
	//      cMix message (panic otherwise).
	//   mac - 256-bit field to store a 255-bit mac, highest order bit must be 0
	//      (panic otherwise). If used, fill with random bits.
	// Will return an error if the network is unhealthy or if it fails to send
	// (along with the reason). Blocks until successful send or err.
	// WARNING: Do not roll your own crypto.
	SendMany(messages []TargetedCmixMessage,
		params CMIXParams) (rounds.Round, []ephemeral.Id, error)

	// SendWithAssembler sends a variable cmix payload to the provided recipient.
	// The payload sent is based on the Complier function passed in, which accepts
	// a round ID and returns the necessary payload data.
	// Returns the round ID of the round the payload was sent or an error if it
	// fails.
	// This does not have end-to-end encryption on it and is used exclusively as
	// a send for higher order cryptographic protocols. Do not use unless
	// implementing a protocol on top.
	//   recipient - cMix ID of the recipient.
	//   assembler - MessageAssembler function, accepting round ID and returning
	//   fingerprint
	//   format.Fingerprint, service message.Service, payload, mac []byte
	// Will return an error if the network is unhealthy or if it fails to send
	// (along with the reason). Blocks until successful sends or errors.
	// WARNING: Do not roll your own crypto.
	SendWithAssembler(recipient *id.ID, assembler MessageAssembler,
		cmixParams CMIXParams) (rounds.Round, ephemeral.Id, error)

	// SendManyWithAssembler sends variable cMix payloads to the provided recipients.
	// The payloads sent are based on the ManyMessageAssembler function passed in,
	// which accepts a round ID and returns the necessary payload data.
	// Returns the round IDs of the rounds the payloads were sent or an error if it
	// fails.
	// This does not have end-to-end encryption on it and is used exclusively as
	// a send operation for higher order cryptographic protocols. Do not use unless
	// implementing a protocol on top.
	//
	//	recipients - cMix IDs of the recipients.
	//	assembler - ManyMessageAssembler function, accepting round ID and returning
	// 	            a list of TargetedCmixMessage.
	//
	// Will return an error if the network is unhealthy or if it fails to send
	// (along with the reason). Blocks until successful sends or errors.
	// WARNING: Do not roll your own crypto.
	SendManyWithAssembler(recipients []*id.ID, assembler ManyMessageAssembler,
		params CMIXParams) (rounds.Round, []ephemeral.Id, error)

	/* === Message Reception ================================================ */
	/* Identities are all network identities which the client is currently
	   trying to pick up message on. An identity must be added to receive
	   messages, fake ones will be used to poll the network if none are present.
	   On creation of the network handler, the identity in session storage will
	   be automatically added. */

	// AddIdentity adds an identity to be tracked. If persistent is false,
	// the identity will not be stored to disk and will be dropped on reload.
	// If the fallthrough processor is not nil, it will be used to process
	// messages for this id in the event there isn't a service or fingerprint
	// that matches the message.
	//
	// validUntil is the time the identity self-destructs. To set for forever,
	// use identity.Forever.
	AddIdentity(id *id.ID, validUntil time.Time, persistent bool,
		fallthroughProcessor message.Processor)

	// AddIdentityWithHistory adds an identity to be tracked. If persistent is
	// false, the identity will not be stored to disk and will be dropped on
	// reload. It will pick up messages slowly back in the history or up back
	// until beginning or the start of message retention, which should be ~500
	// houses back.
	// If the fallthrough processor is not nil, it will be used to process
	// messages for this id in the event there isn't a service or fingerprint
	// that matches the message.
	AddIdentityWithHistory(id *id.ID, validUntil, beginning time.Time, persistent bool,
		fallthroughProcessor message.Processor)

	// RemoveIdentity removes a currently tracked identity.
	RemoveIdentity(id *id.ID)

	// GetIdentity returns a currently tracked identity.
	GetIdentity(get *id.ID) (identity.TrackedID, error)

	/* Fingerprints are the primary mechanism of identifying a picked up message
	   over cMix. They are a unique one time use a 255-bit vector generally
	   associated with a specific encryption key, but can be used for an
	   alternative protocol. When registering a fingerprint, a message.Processor
	   is registered to handle the message. */

	// AddFingerprint adds a fingerprint that will be handled by a specific
	// processor for messages received by the given identity. If a nil identity
	// is passed, it will automatically use the default identity in the session.
	AddFingerprint(identity *id.ID, fingerprint format.Fingerprint,
		mp message.Processor) error

	// DeleteFingerprint deletes a single fingerprint associated with the given
	// identity, if it exists. If a nil identity is passed, it will
	// automatically use the default identity in the session.
	DeleteFingerprint(identity *id.ID, fingerprint format.Fingerprint)

	// DeleteClientFingerprints deletes all fingerprint associated with the
	// given identity, if it exists. A specific identity must be supplied; a
	// nil identity will result in a panic.
	DeleteClientFingerprints(identity *id.ID)

	/* Service - predefined hash based tags appended to all cMix messages that,
	   though trial hashing, are used to determine if a message applies to this
	   client.

	   Services are used for 2 purposes: they can be processed by the
	   notifications system, or they can be used to implement custom non-
	   fingerprint processing of payloads. i.e. key negotiation, broadcast
	   negotiation.

	   A tag is appended to the message of the format tag = H(H(messageContents),
	   preimage) and trial hashing is used to determine if a message adheres to
	   a tag.
	   WARNING: If a preimage is known by an adversary, they can determine which
	   messages are for the client on reception (which is normally hidden due to
	   collision between ephemeral IDs).

	   Due to the extra overhead of trial hashing, services  are processed after
	   fingerprints. If a fingerprint match occurs on the message, services will
	   not be handled.

	   Services are address to the session. When starting a new client, all
	   services must be re-added before StartNetworkFollower is called.

	   Compressed Services allow a server with many optional tags. They
	   achieve this by using a bloom filter to compress multiple tags
	   together. The rate of false positives increases exponentially after more than
	   4 tags are used in sending on the same compressed service.
	*/

	// AddService adds a service that can call a message handing function or be
	// used for notifications. In general, a single service can only be
	// registered for the same identifier/tag pair.
	//   preimage - The preimage that is triggered on.
	//   type - A descriptive string of the service. Generally used in
	//      notifications.
	//   source - A byte buffer of related data. Generally used in notifications.
	//     Example: Sender ID
	// There can be multiple "default" services; if the "default" tag is used,
	// then the identifier must be the client reception ID.
	// A service may have a nil response unless it is default. In general a
	// nil service is used to detect notifications when pickup is done by
	// fingerprints.
	AddService(clientID *id.ID, newService message.Service,
		response message.Processor)

	// UpsertCompressedService adds a compressed service which can call a message
	// handing function or be used for notifications. Online a single compressed
	// service can be registered to an identifier. If the same identifier is used,
	// it will replace the old one.
	UpsertCompressedService(clientID *id.ID, newService message.CompressedService,
		response message.Processor)

	// PauseNodeRegistrations stops all node registrations and returns a
	// function to resume them.
	PauseNodeRegistrations(timeout time.Duration) error

	// ChangeNumberOfNodeRegistrations changes the number of parallel node
	// registrations up to the initialized maximum.
	ChangeNumberOfNodeRegistrations(toRun int, timeout time.Duration) error

	// DeleteService deletes a message service. If only a single response is
	// associated with the preimage, the entire preimage is removed. If there is
	// more than one response, only the given response is removed. If nil is
	// passed in for response, all triggers for the preimage will be removed.
	// The processor is only used in deletion when deleting a default service
	DeleteService(clientID *id.ID, toDelete message.Service,
		processor message.Processor)

	// DeleteClientService deletes the mapping associated with an ID.
	// deletes both services and compressed services
	DeleteClientService(clientID *id.ID)

	// DeleteCompressedService - If only a single response is associated with the preimage,
	// the entire preimage is removed. If there is more than one response, only the
	// given response is removed. If nil is passed in for response, all triggers for
	// the preimage will be removed.
	DeleteCompressedService(clientID *id.ID, toDelete message.CompressedService,
		processor message.Processor)

<<<<<<< HEAD
	// TrackServices registers a callback that will get called every time a
	// service is added or removed. It will receive the triggers list every time
	// it is modified. It will only get callbacks while the network follower is
	// running. Multiple trackTriggers can be registered.
=======
	// TrackServices registers a callback that is called every time a service is
	// added or removed. It is also called once when registered. The callback
	// receives the new service lists every time they are modified. Callbacks
	// only occur when the network follower is running. Multiple
	// [message.ServicesTracker] can be registered.
>>>>>>> cfef3db9
	TrackServices(tracker message.ServicesTracker)

	// GetServices returns the current list of registered services and
	// compressed services. This returns the same lists as the last lists
	// provided to trackers registered with [TrackServices].
	GetServices() (message.ServiceList, message.CompressedServiceList)

	/* === In inProcess ===================================================== */
	/* It is possible to receive a message over cMix before the fingerprints or
	   triggers are registered. As a result, when handling fails, messages are
	   put in the inProcess que for a set number of retries. */

	// CheckInProgressMessages retries processing all messages in check in
	// progress messages. Call this after adding fingerprints or triggers while
	// the follower is running.
	CheckInProgressMessages()

	/* === Health Monitor =================================================== */
	/* The health monitor is a system that tracks if the client sees a live
	   network. It can either be polled or set up with events. */

	// IsHealthy returns true if currently healthy.
	IsHealthy() bool

	// WasHealthy returns true if the network has ever been healthy in this run.
	WasHealthy() bool

	// AddHealthCallback adds a callback that gets called whenever the network
	// health changes. Returns a registration ID that can be used to unregister.
	AddHealthCallback(f func(bool)) uint64

	// RemoveHealthCallback removes a health callback using its registration ID.
	RemoveHealthCallback(uint64)

	/* === Nodes ============================================================ */
	/* Keys must be registered with nodes in order to send messages through
	   them. This process is, in general, automatically handled by the Network
	   client. */

	// HasNode can be used to determine if a keying relationship exists with a
	// node.
	HasNode(nid *id.ID) bool

	// NumRegisteredNodes returns the total number of nodes we have a keying
	// relationship with.
	NumRegisteredNodes() int

	// TriggerNodeRegistration triggers the negotiation of a keying relationship
	// with a given node.
	TriggerNodeRegistration(nid *id.ID)

	/* === Rounds =========================================================== */
	/* A complete set of round info is not kept on the client, and sometimes
	   the network will need to be queried to get round info. Historical rounds
	   is the system internal to the Network client to do this. It can be used
	   externally as well. */

	// GetRoundResults adjudicates on the rounds requested. Checks if they are
	// older rounds or in progress rounds.
	GetRoundResults(timeout time.Duration, roundCallback RoundEventCallback,
		roundList ...id.Round)

	// LookupHistoricalRound looks up the passed historical round on the network.
	// GetRoundResults does this lookup when needed, generally that is
	// preferable
	LookupHistoricalRound(
		rid id.Round, callback rounds.RoundResultCallback) error

	/* === Sender =========================================================== */
	/* The sender handles sending comms to the network. It tracks connections to
	   gateways and handles proxying to gateways for targeted comms. It can be
	   used externally to contact gateway directly, bypassing the majority of
	   the network package. */

	// SendToAny can be used to send the comm to any gateway in the network.
	SendToAny(sendFunc func(host *connect.Host) (interface{}, error),
		stop *stoppable.Single) (interface{}, error)

	// SendToPreferred sends to a specific gateway, doing so through another
	// gateway as a proxy if not directly connected.
	SendToPreferred(targets []*id.ID, sendFunc gateway.SendToPreferredFunc,
		stop *stoppable.Single, timeout time.Duration) (interface{}, error)

	// GetHostParams returns the host params used when connecting to gateways.
	GetHostParams() connect.HostParams

	/* === Address Space ==================================================== */
	/* The network compasses identities into a smaller address space to cause
	   collisions and hide the actual recipient of messages. These functions
	   allow for the tracking of this addresses space. In general, address space
	   issues are completely handled by the network package. */

	// GetAddressSpace returns the current address size of IDs. Blocks until an
	// address size is known.
	GetAddressSpace() uint8

	// RegisterAddressSpaceNotification returns a channel that will trigger for
	// every address space size update. The provided tag is the unique ID for
	// the channel. Returns an error if the tag is already used.
	RegisterAddressSpaceNotification(tag string) (chan uint8, error)

	// UnregisterAddressSpaceNotification stops broadcasting address space size
	// updates on the channel with the specified tag.
	UnregisterAddressSpaceNotification(tag string)

	/* === Accessors ======================================================== */

	// GetInstance returns the network instance object, which tracks the
	// state of the network.
	GetInstance() *network.Instance

	// GetVerboseRounds returns stringification of verbose round info.
	GetVerboseRounds() string
}

type ClientErrorReport func(source, message, trace string)

// ManyMessageAssembler func accepts a round ID, returning a TargetedCmixMessage.
// This allows users to pass in a payload which will contain the
// round ID over which the message is sent.
type ManyMessageAssembler func(rid id.Round) ([]TargetedCmixMessage, error)

// manyMessageAssembler is an internal wrapper around ManyMessageAssembler which
// returns a list of assembledCmixMessage.
type manyMessageAssembler func(rid id.Round) ([]assembledCmixMessage, error)

// A Service is an operator which creates a tag on the message which can be
// used, without leaking metadata, to find if a message is for a specific
// party. The tag fits in the 200 bit "SIH" (Service Identification Hash)
// field on the cmix message.  They come in two flavors, message.Service,
// Which has a single tag which is matched on, and
// message.CompressedService which used and encrypted bloom filter
// to compress multiple SIH tags into the field.
// It takes in the ID that is being sent to as well as the contents
// of the message.
type Service interface {
	Hash(pickup *id.ID, contents []byte) ([]byte, error)
}

// MessageAssembler func accepts a round ID, returning fingerprint, service,
// payload & mac. This allows users to pass in a payload which will contain the
// round ID over which the message is sent.
type MessageAssembler func(rid id.Round) (fingerprint format.Fingerprint,
	service Service, payload, mac []byte, err error)

// messageAssembler is an internal wrapper around MessageAssembler which
// returns a format.Message This is necessary to preserve the interaction
// between sendCmixHelper and critical messages
type messageAssembler func(rid id.Round) (format.Message, error)<|MERGE_RESOLUTION|>--- conflicted
+++ resolved
@@ -270,18 +270,11 @@
 	DeleteCompressedService(clientID *id.ID, toDelete message.CompressedService,
 		processor message.Processor)
 
-<<<<<<< HEAD
-	// TrackServices registers a callback that will get called every time a
-	// service is added or removed. It will receive the triggers list every time
-	// it is modified. It will only get callbacks while the network follower is
-	// running. Multiple trackTriggers can be registered.
-=======
 	// TrackServices registers a callback that is called every time a service is
 	// added or removed. It is also called once when registered. The callback
 	// receives the new service lists every time they are modified. Callbacks
 	// only occur when the network follower is running. Multiple
 	// [message.ServicesTracker] can be registered.
->>>>>>> cfef3db9
 	TrackServices(tracker message.ServicesTracker)
 
 	// GetServices returns the current list of registered services and
