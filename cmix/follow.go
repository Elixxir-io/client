--- conflicted
+++ resolved
@@ -165,25 +165,10 @@
 	}
 }
 
-<<<<<<< HEAD
-// follow executes each iteration of the follower.
-func (c *client) follow(report ClientErrorReport, rng csprng.Source,
-	comms followNetworkComms, stop *stoppable.Single,
-	abandon func(round id.Round)) {
-
-	// Get the identity we will poll for
-	identity, err := c.GetEphemeralIdentity(
-		rng, c.Space.GetAddressSpaceWithoutWait())
-	if err != nil {
-		jww.FATAL.Panicf(
-			"[Follow] Failed to get an identity, this should be impossible: %+v", err)
-	}
-=======
 // follow executes an iteration of the follower for a specific identity
 func (c *client) follow(identity receptionID.IdentityUse,
 	report ClientErrorReport, rng csprng.Source, comms followNetworkComms,
 	stop *stoppable.Single, abandon func(round id.Round), getUpdates bool) {
->>>>>>> 02f9a5eb
 
 	// While polling with a fake identity, it is necessary to have populated
 	// earliestRound data. However, as with fake identities, we want the values
@@ -362,11 +347,7 @@
 	}
 
 	if len(pollResp.Filters.Filters) == 0 {
-<<<<<<< HEAD
-		jww.WARN.Printf("[Follow] No filters found for the passed ID %d (%s), "+
-=======
-		jww.TRACE.Printf("No filters found for the passed ID %d (%s), "+
->>>>>>> 02f9a5eb
+		jww.TRACE.Printf("[Follow] No filters found for the passed ID %d (%s), "+
 			"skipping processing.", identity.EphId.Int64(), identity.Source)
 		return
 	}
@@ -443,11 +424,7 @@
 		gwRoundsState.RangeUnchecked(
 			updatedEarliestRound, c.param.KnownRoundsThreshold, roundChecker, 100)
 
-<<<<<<< HEAD
-	jww.DEBUG.Printf("[Follow] Processed RangeUnchecked, Oldest: %d, "+
-=======
-	jww.DEBUG.Printf("Processed RangeUnchecked for %d, Oldest: %d, "+
->>>>>>> 02f9a5eb
+	jww.DEBUG.Printf("[Follow] Processed RangeUnchecked for %d, Oldest: %d, "+
 		"firstUnchecked: %d, last Checked: %d, threshold: %d, "+
 		"NewEarliestRemaining: %d, NumWithMessages: %d, NumUnknown: %d",
 		identity.EphId.Int64(), updatedEarliestRound, gwRoundsState.GetFirstUnchecked(),
