--- conflicted
+++ resolved
@@ -378,12 +378,8 @@
 	// round if it is behind
 	earliestTrackedRound := id.Round(pollResp.EarliestRound)
 	c.SetFakeEarliestRound(earliestTrackedRound)
-<<<<<<< HEAD
-	updatedEarliestRound, old, _ := identity.ER.Set(earliestTrackedRound)
-=======
 	updatedEarliestRound, _, _ := identity.ER.Set(earliestTrackedRound)
 	/* this code looks to be legacy, commenting out to disable and see what happens
->>>>>>> bf7664b2
 	// If there was no registered rounds for the identity
 	if old == 0 {
 		lastCheckedRound := gwRoundsState.GetLastChecked()
