--- conflicted
+++ resolved
@@ -14,16 +14,12 @@
 	"gitlab.com/xx_network/primitives/id"
 )
 
-<<<<<<< HEAD
-type ServicesTracker func(ServiceList, CompressedServiceList)
-=======
 // ServicesTracker returns the current [ServiceList] and [CompressedServiceList]
 // stored in the [ServicesManager].
 type ServicesTracker func(ServiceList, CompressedServiceList)
 
 // The ServiceList holds all Service keyed on their user ID.
 type ServiceList map[id.ID][]Service
->>>>>>> cfef3db9
 
 // The CompressedServiceList holds all CompressedService keyed on their user ID.
 type CompressedServiceList map[id.ID][]CompressedService
@@ -64,13 +60,6 @@
 	if len(sm.trackers) == 0 {
 		return
 	}
-<<<<<<< HEAD
-	services := make(ServiceList)
-	for uid, tmap := range sm.services {
-		tList := make([]Service, 0, len(tmap))
-		for _, s := range tmap {
-			tList = append(tList, s.Service)
-=======
 
 	// Generate and update service lists
 	sm.sl = makeServiceList(sm.services)
@@ -88,23 +77,9 @@
 		sList := make([]Service, 0, len(sMap))
 		for _, s := range sMap {
 			sList = append(sList, s.Service)
->>>>>>> cfef3db9
 		}
 		sl[uid] = sList
 	}
-<<<<<<< HEAD
-	cServices := make(CompressedServiceList)
-	for uid, tmap := range sm.compressedServices {
-		tList := make([]CompressedService, 0, len(tmap))
-		for _, s := range tmap {
-			tList = append(tList, s.CompressedService)
-		}
-		cServices[uid] = tList
-	}
-
-	for _, callback := range sm.trackers {
-		go callback(services, cServices)
-=======
 	return sl
 }
 
@@ -119,16 +94,10 @@
 			sList = append(sList, s.CompressedService)
 		}
 		csl[uid] = sList
->>>>>>> cfef3db9
 	}
 	return csl
 }
 
-<<<<<<< HEAD
-// The ServiceList holds all services.
-type ServiceList map[id.ID][]Service
-type CompressedServiceList map[id.ID][]CompressedService
-=======
 // DeepCopy creates a copy of all public fields of the [ServiceList].
 func (sl ServiceList) DeepCopy() ServiceList {
 	newSl := make(ServiceList, len(sl))
@@ -168,7 +137,6 @@
 
 	return newCsl
 }
->>>>>>> cfef3db9
 
 // slMarshaled contains a user ID and the services list in an object that can
 // be JSON marshalled and unmarshalled.
