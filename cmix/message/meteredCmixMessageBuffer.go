////////////////////////////////////////////////////////////////////////////////
// Copyright © 2022 xx foundation                                             //
//                                                                            //
// Use of this source code is governed by a license that can be found in the  //
// LICENSE file.                                                              //
////////////////////////////////////////////////////////////////////////////////

package message

import (
	"encoding/json"
	"time"

	"github.com/golang/protobuf/proto"
	"github.com/pkg/errors"
	jww "github.com/spf13/jwalterweatherman"
	"gitlab.com/elixxir/client/v4/cmix/identity/receptionID"
	"gitlab.com/elixxir/client/v4/collective/versioned"
	"gitlab.com/elixxir/client/v4/storage/utility"
	pb "gitlab.com/elixxir/comms/mixmessages"
	"gitlab.com/elixxir/primitives/format"
	"gitlab.com/elixxir/primitives/states"
	"gitlab.com/xx_network/primitives/netTime"
	"golang.org/x/crypto/blake2b"
)

type meteredCmixMessageHandler struct{}

type meteredCmixMessage struct {
<<<<<<< HEAD
	M         []byte    `json:"m,omitempty"`
	Ri        []byte    `json:"ri,omitempty"`
	Identity  []byte    `json:"id,omitempty"`
	Count     uint      `json:"count,omitempty"`
	Timestamp time.Time `json:"ts"`
=======
	M         []byte    `json:"m"`
	Ri        []byte    `json:"ri"`
	Identity  []byte    `json:"identity"`
	Count     uint      `json:"count"`
	Timestamp time.Time `json:"timestamp"`
>>>>>>> 8d3d72d5
}

// SaveMessage saves the message as a versioned object at the specified key in
// the key value store.
func (*meteredCmixMessageHandler) SaveMessage(kv versioned.KV, m interface{},
	key string) error {
	msg := m.(meteredCmixMessage)

	marshaled, err := json.Marshal(&msg)
	if err != nil {
		return errors.WithMessage(err, "Failed to marshal metered cmix message")
	}

	// Create versioned object
	obj := versioned.Object{
		Version:   utility.CurrentMessageBufferVersion,
		Timestamp: netTime.Now(),
		Data:      marshaled,
	}

	// Save versioned object
	return kv.Set(key, &obj)
}

// LoadMessage returns the message with the specified key from the key value
// store. An empty message and error are returned if the message could not be
// retrieved.
func (*meteredCmixMessageHandler) LoadMessage(kv versioned.KV, key string) (
	interface{}, error) {
	// Load the versioned object
	vo, err := kv.Get(key, utility.CurrentMessageBufferVersion)
	if err != nil {
		return nil, err
	}

	msg := meteredCmixMessage{}
	err = json.Unmarshal(vo.Data, &msg)
	if err != nil {
		return nil,
			errors.WithMessage(err, "Failed to unmarshal metered cmix message")
	}

	// Create message from data
	return msg, nil
}

// DeleteMessage deletes the message with the specified key from the key value
// store.
func (*meteredCmixMessageHandler) DeleteMessage(kv versioned.KV, key string) error {
	return kv.Delete(key, utility.CurrentMessageBufferVersion)
}

// HashMessage generates a hash of the message.
func (*meteredCmixMessageHandler) HashMessage(m interface{}) utility.MessageHash {
	h, _ := blake2b.New256(nil)

	h.Write(m.(meteredCmixMessage).M)
	h.Write(m.(meteredCmixMessage).Ri)
	h.Write(m.(meteredCmixMessage).Identity)

	var messageHash utility.MessageHash
	copy(messageHash[:], h.Sum(nil))

	return messageHash
}

// MeteredCmixMessageBuffer wraps the message buffer to store and load raw cMix
// messages.
type MeteredCmixMessageBuffer struct {
	mb  *utility.MessageBuffer
	kv  versioned.KV
	key string
}

func NewMeteredCmixMessageBuffer(kv versioned.KV, key string) (
	*MeteredCmixMessageBuffer, error) {
	mb, err := utility.NewMessageBuffer(kv, &meteredCmixMessageHandler{}, key)
	if err != nil {
		return nil, err
	}

	return &MeteredCmixMessageBuffer{mb: mb, kv: kv, key: key}, nil
}

func LoadMeteredCmixMessageBuffer(kv versioned.KV, key string) (
	*MeteredCmixMessageBuffer, error) {
	mb, err := utility.LoadMessageBuffer(kv, &meteredCmixMessageHandler{}, key)
	if err != nil {
		return nil, err
	}

	return &MeteredCmixMessageBuffer{mb: mb, kv: kv, key: key}, nil
}

func NewOrLoadMeteredCmixMessageBuffer(kv versioned.KV, key string) (
	*MeteredCmixMessageBuffer, error) {
	mb, err := utility.LoadMessageBuffer(kv, &meteredCmixMessageHandler{}, key)
	if err != nil {
		jww.WARN.Printf(
			"Failed to find MeteredCmixMessageBuffer %s, making a new one", key)
		return NewMeteredCmixMessageBuffer(kv, key)
	}

	return &MeteredCmixMessageBuffer{mb: mb, kv: kv, key: key}, nil
}

func (mcmb *MeteredCmixMessageBuffer) Add(m format.Message, ri *pb.RoundInfo,
	identity receptionID.EphemeralIdentity) (uint, time.Time) {
	if m.GetPrimeByteLen() == 0 {
		jww.FATAL.Panic(
			"Cannot handle a metered cMix message with a length of 0.")
	}
	jww.TRACE.Printf("Metered Messages Add(MsgDigest: %s)",
		m.Digest())

	msg := buildMsg(m, ri, identity)
	addedMsgFace := mcmb.mb.Add(msg)
	addedMessage := addedMsgFace.(meteredCmixMessage)

	return addedMessage.Count, addedMessage.Timestamp
}

func (mcmb *MeteredCmixMessageBuffer) AddProcessing(m format.Message,
	ri *pb.RoundInfo, identity receptionID.EphemeralIdentity) (uint, time.Time) {
	if m.GetPrimeByteLen() == 0 {
		jww.FATAL.Panic(
			"Cannot handle a metered cMix message with a length of 0.")
	}

	msg := buildMsg(m, ri, identity)
	addedMsgFace := mcmb.mb.AddProcessing(msg)
	addedMessage := addedMsgFace.(meteredCmixMessage)

	return addedMessage.Count, addedMessage.Timestamp
}

func (mcmb *MeteredCmixMessageBuffer) Next() (format.Message, *pb.RoundInfo,
	receptionID.EphemeralIdentity, bool) {
	m, ok := mcmb.mb.Next()
	if !ok {
		return format.Message{}, nil, receptionID.EphemeralIdentity{}, false
	}

	msg := m.(meteredCmixMessage)

	// Increment the count and save
	msg.Count++
	mcmh := &meteredCmixMessageHandler{}
	err := mcmh.SaveMessage(mcmb.kv, msg,
		utility.MakeStoredMessageKey(mcmb.key, mcmh.HashMessage(msg)))
	if err != nil {
		jww.FATAL.Panicf(
			"Failed to save metered message after count update: %s", err)
	}

	msfFormat, err := format.Unmarshal(msg.M)
	if err != nil {
		jww.FATAL.Panicf(
			"Failed to unmarshal message after count update: %s", err)
	}

	ri := &pb.RoundInfo{}
	err = proto.Unmarshal(msg.Ri, ri)
	if err != nil {
		jww.FATAL.Panicf(
			"Failed to unmarshal round info from msg format: %s", err)
	}

	identity := receptionID.EphemeralIdentity{}
	err = json.Unmarshal(msg.Identity, &identity)
	if err != nil {
		jww.FATAL.Panicf(
			"Failed to unmarshal identity from msg format: %s", err)
	}

	return msfFormat, ri, identity, true
}

func (mcmb *MeteredCmixMessageBuffer) Remove(m format.Message, ri *pb.RoundInfo,
	identity receptionID.EphemeralIdentity) {
	mcmb.mb.Succeeded(buildMsg(m, ri, identity))
}

func (mcmb *MeteredCmixMessageBuffer) Failed(m format.Message, ri *pb.RoundInfo,
	identity receptionID.EphemeralIdentity) {
	mcmb.mb.Failed(buildMsg(m, ri, identity))
}

func buildMsg(m format.Message, ri *pb.RoundInfo,
	identity receptionID.EphemeralIdentity) meteredCmixMessage {
	if m.GetPrimeByteLen() == 0 {
		jww.FATAL.Panic(
			"Cannot handle a metered cMix message with a length of 0.")
	}
	riMarshal, err := proto.Marshal(ri)
	if err != nil {
		jww.FATAL.Panicf("Failed to marshal round info: %s", err)
	}

	identityMarshal, err := json.Marshal(&identity)
	if err != nil {
		jww.FATAL.Panicf("Failed to marshal identity: %s", err)
	}

	return meteredCmixMessage{
		M:         m.Marshal(),
		Ri:        riMarshal,
		Identity:  identityMarshal,
		Count:     0,
		Timestamp: time.Unix(0, int64(ri.Timestamps[states.QUEUED])),
	}
}<|MERGE_RESOLUTION|>--- conflicted
+++ resolved
@@ -27,19 +27,11 @@
 type meteredCmixMessageHandler struct{}
 
 type meteredCmixMessage struct {
-<<<<<<< HEAD
-	M         []byte    `json:"m,omitempty"`
-	Ri        []byte    `json:"ri,omitempty"`
-	Identity  []byte    `json:"id,omitempty"`
-	Count     uint      `json:"count,omitempty"`
-	Timestamp time.Time `json:"ts"`
-=======
 	M         []byte    `json:"m"`
 	Ri        []byte    `json:"ri"`
 	Identity  []byte    `json:"identity"`
 	Count     uint      `json:"count"`
 	Timestamp time.Time `json:"timestamp"`
->>>>>>> 8d3d72d5
 }
 
 // SaveMessage saves the message as a versioned object at the specified key in
