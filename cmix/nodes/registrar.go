--- conflicted
+++ resolved
@@ -9,7 +9,6 @@
 
 import (
 	"bytes"
-	"gitlab.com/elixxir/client/v4/collective"
 	"strconv"
 	"sync"
 	"sync/atomic"
@@ -43,9 +42,9 @@
 
 // registrar is an implementation of the Registrar interface.
 type registrar struct {
-	nodes  map[id.ID]*key
-	remote versioned.KV
-	mux    sync.RWMutex
+	nodes map[id.ID]*key
+	kv    versioned.KV
+	mux   sync.RWMutex
 
 	session session
 	sender  gateway.Sender
@@ -80,26 +79,19 @@
 
 	running := int64(0)
 
-	local, err := session.GetKV().Prefix(prefix)
+	kv, err := session.GetKV().Prefix(prefix)
 	if err != nil {
 		return nil, err
 	}
-	remote, err := local.Prefix(collective.StandardRemoteSyncPrefix)
-	if err != nil {
-		return nil, err
-	}
 	r := &registrar{
 		nodes:          make(map[id.ID]*key),
-		remote:         remote,
+		kv:             kv,
 		pauser:         make(chan interface{}),
 		resumer:        make(chan interface{}),
 		numberRunning:  &running,
 		numnodesGetter: numNodesGetter,
 	}
 
-<<<<<<< HEAD
-	r.loadStore()
-=======
 	obj, err := kv.Get(storeKey, currentKeyVersion)
 	if err != nil {
 		// If there is no stored data, make a new node handler
@@ -114,7 +106,6 @@
 			return nil, errors.WithStack(err)
 		}
 	}
->>>>>>> cfef3db9
 
 	r.session = session
 	r.sender = sender
@@ -230,7 +221,7 @@
 		k, ok := r.nodes[*nid]
 		if !ok {
 			if r.session.IsPrecanned() {
-				rk.keys[i] = &key{getPrecannedTransmissionKey(r.session, r), nil, uint64(time.Now().Add(time.Second * 5).UnixNano())}
+				rk.keys[i] = &key{nil, getPrecannedTransmissionKey(r.session, r), nil, uint64(time.Now().Add(time.Second * 5).UnixNano()), ""}
 				continue
 			}
 			gwID := nid.DeepCopy()
@@ -336,7 +327,7 @@
 			ephemeralSecretHash.Write(ephemeralSecret)
 			hashBytes := ephemeralSecretHash.Sum(nil)
 			k := r.session.GetCmixGroup().NewIntFromBytes(hashBytes)
-			return &key{k, nil, uint64(time.Now().Add(time.Second * 5).UnixNano())}, nil
+			return &key{nil, k, nil, uint64(time.Now().Add(time.Second * 5).UnixNano()), ""}, nil
 		}
 	}
 	return nil, errors.Errorf("Could not find missing node %s in NDF", missingNodeID.String())
