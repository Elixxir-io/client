--- conflicted
+++ resolved
@@ -31,17 +31,12 @@
 // passed in. The sync.Map's keep track of the node(s) that were in progress
 // before an interruption and how many registration attempts have
 // been attempted.
-<<<<<<< HEAD
 func processNodeRegistration(r *registrar, s session, stop *stoppable.Single,
-	inProgress, attempts *sync.Map) {
+	inProgress, attempts *sync.Map, index int) {
 	timerCh := make(<-chan time.Time)
 	var registerRequests []network.NodeGateway
-=======
-func registerNodes(r *registrar, s session, stop *stoppable.Single,
-	inProgress, attempts *sync.Map, index int) {
 
 	atomic.AddInt64(r.numberRunning, 1)
->>>>>>> 30a95769
 
 	for {
 		shouldProcess := false
@@ -57,7 +52,6 @@
 				atomic.AddInt64(r.numberRunning, 1)
 			}
 		case <-stop.Quit():
-<<<<<<< HEAD
 			// On a stop signal re-add all requests in batch & close the thread
 			for _, req := range registerRequests {
 				select {
@@ -66,8 +60,6 @@
 				}
 			}
 
-=======
->>>>>>> 30a95769
 			stop.ToStopped()
 			atomic.AddInt64(r.numberRunning, -1)
 			return
@@ -149,20 +141,16 @@
 					}()
 				}
 			}
-<<<<<<< HEAD
 			jww.ERROR.Printf("Failed to register with batch of nodes %+v: %+v", registerRequests, err)
-=======
-			rng.Close()
-		}
+		}
+		registerRequests = []network.NodeGateway{}
 		if index >= 2 {
 			if float64(r.NumRegisteredNodes()) > (float64(r.numnodesGetter()) * .7) {
 				<-stop.Quit()
 				stop.ToStopped()
 				return
 			}
->>>>>>> 30a95769
-		}
-		registerRequests = []network.NodeGateway{}
+		}
 	}
 }
 
