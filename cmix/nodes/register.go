--- conflicted
+++ resolved
@@ -127,7 +127,6 @@
 
 				inProgress.Delete(nidStr)
 
-<<<<<<< HEAD
 				// If we have not reached the attempt limit for this gateway,
 				// then send it back into the channel to retry
 				numAttempts := uint(1)
@@ -141,49 +140,8 @@
 						// Delay the send operation for a backoff
 						time.Sleep(delayTable[numAttempts-1])
 						r.c <- toRetry
-=======
-			// Process the result
-			if err != nil {
-				if gateway.IsHostPoolNotReadyError(err) {
-					jww.WARN.Printf("Failed to register node due to non ready host "+
-						"pool: %s", err.Error())
-
-					// retry registering without counting it against the node
-					go func() {
-						r.c <- gw
->>>>>>> 5e87b36e
 					}()
-
-					//wait 5 seconds to give the host pool a chance to resolve
-					select {
-					case <-time.NewTimer(5 * time.Second).C:
-					case <-stop.Quit():
-						stop.ToStopped()
-						return
-					}
-				} else {
-					jww.ERROR.Printf("Failed to register node: %s", err.Error())
-
-					// Keep track of how many times registering with this node
-					// has been attempted
-					numAttempts := uint(1)
-					if nunAttemptsInterface, hasValue := attempts.LoadOrStore(
-						nidStr, numAttempts); hasValue {
-						numAttempts = nunAttemptsInterface.(uint)
-						attempts.Store(nidStr, numAttempts+1)
-					}
-
-					// If we have not reached the attempt limit for this gateway,
-					// then send it back into the channel to retry
-					if numAttempts < maxAttempts {
-						go func() {
-							// Delay the send operation for a backoff
-							time.Sleep(delayTable[numAttempts-1])
-							r.c <- gw
-						}()
-					}
-				}
-
+				}
 			}
 			jww.ERROR.Printf("Failed to register with batch of nodes %+v: %+v", registerRequests, err)
 		}
