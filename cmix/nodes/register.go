--- conflicted
+++ resolved
@@ -17,12 +17,7 @@
 	"time"
 
 	jww "github.com/spf13/jwalterweatherman"
-<<<<<<< HEAD
-	"gitlab.com/elixxir/client/stoppable"
-=======
-	"gitlab.com/elixxir/client/v4/cmix/gateway"
 	"gitlab.com/elixxir/client/v4/stoppable"
->>>>>>> 4057fc63
 	"gitlab.com/elixxir/comms/network"
 	"gitlab.com/elixxir/crypto/cyclic"
 	"gitlab.com/xx_network/primitives/ndf"
@@ -206,7 +201,7 @@
 }
 
 // processNodeRegistrationResponses is a long-running thread which handles
-//responses received over the rc channel held in registrar.  As registration
+// responses received over the rc channel held in registrar.  As registration
 // responses are received, it updates the attempts and inProgress maps &
 // adds the received data to the registrar, or returns the node to the
 // registration queue as needed
