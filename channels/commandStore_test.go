--- conflicted
+++ resolved
@@ -212,25 +212,8 @@
 	}
 
 	m := CommandMessage{
-<<<<<<< HEAD
-		ChannelID:        id.NewIdFromString("channelID", id.User, t),
-		MessageID:        message.ID{1, 2, 3},
-		MessageType:      Reaction,
-		Nickname:         "Nickname",
-		Content:          []byte("content"),
-		EncryptedPayload: []byte("EncryptedPayload"),
-		PubKey:           []byte("PubKey"),
-		Codeset:          12,
-		Timestamp:        netTime.Now().UTC().Round(0),
-		LocalTimestamp:   netTime.Now().UTC().Round(0),
-		Lease:            56*time.Second + 6*time.Minute + 12*time.Hour,
-		Round:            rounds.MakeRound(ri),
-		Status:           Delivered,
-		FromAdmin:        true,
-		UserMuted:        true,
-=======
 		ChannelID:            id.NewIdFromString("channelID", id.User, t),
-		MessageID:            cryptoChannel.MessageID{1, 2, 3},
+		MessageID:            message.ID{1, 2, 3},
 		MessageType:          Reaction,
 		Nickname:             "Nickname",
 		Content:              []byte("content"),
@@ -244,7 +227,6 @@
 		Status:               Delivered,
 		FromAdmin:            true,
 		UserMuted:            true,
->>>>>>> ac9b03ee
 	}
 	data, err := json.Marshal(m)
 	if err != nil {
