////////////////////////////////////////////////////////////////////////////////
// Copyright © 2022 xx foundation                                             //
//                                                                            //
// Use of this source code is governed by a license that can be found in the  //
// LICENSE file.                                                              //
////////////////////////////////////////////////////////////////////////////////

package channels

import (
	"crypto/ed25519"
	"encoding/hex"
	"encoding/json"
	jww "github.com/spf13/jwalterweatherman"
	"gitlab.com/elixxir/client/v4/cmix/rounds"
	"gitlab.com/elixxir/client/v4/storage/versioned"
	"gitlab.com/elixxir/crypto/hash"
	"gitlab.com/elixxir/crypto/message"
	"gitlab.com/xx_network/primitives/id"
	"gitlab.com/xx_network/primitives/netTime"
	"time"
)

// Storage values.
const (
	commandStorePrefix  = "channelCommandStore"
	commandStoreVersion = 0
)

// CommandStore stores message information about channel commands in storage.
// Each message
type CommandStore struct {
	kv *versioned.KV
}

// NewCommandStore initialises a new message CommandStore object with a prefixed
// KV.
func NewCommandStore(kv *versioned.KV) *CommandStore {
	return &CommandStore{
		kv: kv.Prefix(commandStorePrefix),
	}
}

// SaveCommand stores the command message and its data to storage.
<<<<<<< HEAD
func (cs *CommandStore) SaveCommand(channelID *id.ID, messageID message.ID,
	messageType MessageType, nickname string, content, encryptedPayload []byte,
	pubKey ed25519.PublicKey, codeset uint8, timestamp,
	localTimestamp time.Time, lease time.Duration, round rounds.Round,
	status SentStatus, fromAdmin, userMuted bool) error {
=======
func (cs *CommandStore) SaveCommand(channelID *id.ID,
	messageID cryptoChannel.MessageID, messageType MessageType, nickname string,
	content, encryptedPayload []byte, pubKey ed25519.PublicKey, codeset uint8,
	timestamp, originatingTimestamp time.Time, lease time.Duration,
	originatingRound id.Round, round rounds.Round, status SentStatus, fromAdmin,
	userMuted bool) error {
>>>>>>> ac9b03ee

	m := CommandMessage{
		ChannelID:            channelID,
		MessageID:            messageID,
		MessageType:          messageType,
		Nickname:             nickname,
		Content:              content,
		EncryptedPayload:     encryptedPayload,
		PubKey:               pubKey,
		Codeset:              codeset,
		Timestamp:            timestamp.Round(0),
		OriginatingTimestamp: originatingTimestamp.Round(0),
		Lease:                lease,
		OriginatingRound:     originatingRound,
		Round:                round,
		Status:               status,
		FromAdmin:            fromAdmin,
		UserMuted:            userMuted,
	}

	data, err := json.Marshal(m)
	if err != nil {
		return err
	}

	obj := &versioned.Object{
		Version:   commandStoreVersion,
		Timestamp: netTime.Now(),
		Data:      data,
	}

	key := string(newCommandFingerprint(channelID, messageType, content).key())
	jww.INFO.Printf(
		"[CH] Storing command message %s for channel %s with key %s",
		messageType, channelID, key)
	return cs.kv.Set(key, obj)
}

// LoadCommand loads the command message from storage.
func (cs *CommandStore) LoadCommand(channelID *id.ID,
	messageType MessageType, content []byte) (*CommandMessage, error) {
	key := string(newCommandFingerprint(channelID, messageType, content).key())
	jww.INFO.Printf(
		"[CH] Loading command message %s for channel %s with key %s",
		messageType, channelID, key)

	obj, err := cs.kv.Get(key, commandStoreVersion)
	if err != nil {
		return nil, err
	}

	var m CommandMessage
	return &m, json.Unmarshal(obj.Data, &m)
}

// DeleteCommand deletes the command message from storage.
func (cs *CommandStore) DeleteCommand(
	channelID *id.ID, messageType MessageType, content []byte) error {
	key := string(newCommandFingerprint(channelID, messageType, content).key())
	jww.INFO.Printf(
		"[CH] Deleting command message %s for channel %s with key %s",
		messageType, channelID, key)
	return cs.kv.Delete(key, commandStoreVersion)
}

////////////////////////////////////////////////////////////////////////////////
// Storage Message                                                            //
////////////////////////////////////////////////////////////////////////////////

// CommandMessage contains all the information about a command channel message
// that will be saved to storage
type CommandMessage struct {
	// ChannelID is the ID of the channel.
	ChannelID *id.ID `json:"channelID"`

	// MessageID is the ID of the message.
	MessageID message.ID `json:"messageID"`

	// MessageType is the Type of channel message.
	MessageType MessageType `json:"messageType"`

	// Nickname is the nickname of the sender.
	Nickname string `json:"nickname"`

	// Content is the message contents. In most cases, this is the various
	// marshalled proto messages (e.g., channels.CMIXChannelText and
	// channels.CMIXChannelDelete).
	Content []byte `json:"content"`

	// EncryptedPayload is the encrypted contents of the received format.Message
	// (with its outer layer of encryption removed). This is the encrypted
	// channels.ChannelMessage.
	EncryptedPayload []byte `json:"encryptedPayload"`

	// PubKey is the Ed25519 public key of the sender.
	PubKey ed25519.PublicKey `json:"pubKey"`

	// Codeset is the codeset version.
	Codeset uint8 `json:"codeset"`

	// Timestamp is the time that the round was queued. It is set by the
	// listener to be either ChannelMessage.LocalTimestamp or the timestamp for
	// states.QUEUED of the round it was sent on, if that is significantly later
	// than OriginatingTimestamp. If the message is a replay, then Timestamp
	// will
	// always be the queued time of the round.
	Timestamp time.Time `json:"timestamp"`

	// OriginatingTimestamp is the time the sender queued the message for
	// sending on their client.
	OriginatingTimestamp time.Time `json:"originatingTimestamp"`

	// Lease is how long the message should persist.
	Lease time.Duration `json:"lease"`

	// OriginatingRound is the ID of the round the message was originally sent
	// on.
	OriginatingRound id.Round `json:"originatingRound"`

	// Round is the information about the round the message was sent on. For
	// replay messages, this is the round of the most recent replay, not the
	// round of the original message.
	Round rounds.Round `json:"round"`

	// Status is the current status of the message. It is set to Delivered by
	// the listener.
	Status SentStatus `json:"status"`

	// FromAdmin indicates if the message came from the channel admin.
	FromAdmin bool `json:"fromAdmin"`

	// UserMuted indicates if the sender of the message is muted.
	UserMuted bool `json:"userMuted"`
}

////////////////////////////////////////////////////////////////////////////////
// Fingerprint                                                                //
////////////////////////////////////////////////////////////////////////////////

// commandFpLen is the length of a commandFingerprint.
const commandFpLen = 32

// commandFingerprint is a unique identifier for a command on a channel message.
// It is generated by taking the hash of a chanel ID, a command, and the message
// payload.
type commandFingerprint [commandFpLen]byte

// commandFingerprintKey is the string form of commandFingerprint. It is used in
// maps so that they are JSON marshallable.
type commandFingerprintKey string

// newCommandFingerprint generates a new commandFingerprint from a channel ID, a
// command (message type), and a decrypted message payload (marshalled proto
// message).
func newCommandFingerprint(
	channelID *id.ID, command MessageType, payload []byte) commandFingerprint {
	h, err := hash.NewCMixHash()
	if err != nil {
		jww.FATAL.Panicf("[CH] Failed to get hash to make command fingerprint "+
			"for command %s in channel %s: %+v", command, channelID, err)
	}

	h.Write(channelID.Bytes())
	h.Write(command.Bytes())
	h.Write(payload)

	var fp commandFingerprint
	copy(fp[:], h.Sum(nil))
	return fp
}

// key creates a commandFingerprintKey from the commandFingerprint to be used
// when accessing the fingerprint map.
func (afp commandFingerprint) key() commandFingerprintKey {
	return commandFingerprintKey(hex.EncodeToString(afp[:]))
}

// String returns a human-readable version of commandFingerprint used for
// debugging and logging. This function adheres to the fmt.Stringer interface.
func (afp commandFingerprint) String() string {
	return hex.EncodeToString(afp[:])
}<|MERGE_RESOLUTION|>--- conflicted
+++ resolved
@@ -42,20 +42,12 @@
 }
 
 // SaveCommand stores the command message and its data to storage.
-<<<<<<< HEAD
 func (cs *CommandStore) SaveCommand(channelID *id.ID, messageID message.ID,
 	messageType MessageType, nickname string, content, encryptedPayload []byte,
 	pubKey ed25519.PublicKey, codeset uint8, timestamp,
-	localTimestamp time.Time, lease time.Duration, round rounds.Round,
-	status SentStatus, fromAdmin, userMuted bool) error {
-=======
-func (cs *CommandStore) SaveCommand(channelID *id.ID,
-	messageID cryptoChannel.MessageID, messageType MessageType, nickname string,
-	content, encryptedPayload []byte, pubKey ed25519.PublicKey, codeset uint8,
-	timestamp, originatingTimestamp time.Time, lease time.Duration,
-	originatingRound id.Round, round rounds.Round, status SentStatus, fromAdmin,
+	originatingTimestamp time.Time, lease time.Duration,
+	originatingRound id.Round,round rounds.Round, status SentStatus, fromAdmin,
 	userMuted bool) error {
->>>>>>> ac9b03ee
 
 	m := CommandMessage{
 		ChannelID:            channelID,
