--- conflicted
+++ resolved
@@ -195,11 +195,7 @@
 }
 
 // Test send tracker send function, confirming that data is stored appropriately
-<<<<<<< HEAD
-// // and callbacks are called
-=======
 // and callbacks are called
->>>>>>> 5e87b36e
 func TestSendTracker_send(t *testing.T) {
 	triggerCh := make(chan bool)
 
