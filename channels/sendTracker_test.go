package channels

import (
	"testing"
	"time"

	"gitlab.com/elixxir/client/v4/cmix"
	"gitlab.com/elixxir/client/v4/cmix/identity/receptionID"
	"gitlab.com/elixxir/client/v4/cmix/message"
	"gitlab.com/elixxir/client/v4/cmix/rounds"
	"gitlab.com/elixxir/client/v4/storage/versioned"
	"gitlab.com/elixxir/crypto/fastRNG"
	cryptoMessage "gitlab.com/elixxir/crypto/message"
	"gitlab.com/elixxir/ekv"
	"gitlab.com/elixxir/primitives/states"
	"gitlab.com/xx_network/crypto/csprng"
	"gitlab.com/xx_network/primitives/id"
	"gitlab.com/xx_network/primitives/id/ephemeral"
	"gitlab.com/xx_network/primitives/netTime"
)

type mockClient struct{}

func (mc *mockClient) GetMaxMessageLength() int {
	return 2048
}
func (mc *mockClient) SendWithAssembler(*id.ID, cmix.MessageAssembler,
	cmix.CMIXParams) (rounds.Round, ephemeral.Id, error) {
	return rounds.Round{}, ephemeral.Id{}, nil
}
func (mc *mockClient) IsHealthy() bool {
	return true
}
func (mc *mockClient) AddIdentity(*id.ID, time.Time, bool, message.Processor)                       {}
func (mc *mockClient) AddIdentityWithHistory(*id.ID, time.Time, time.Time, bool, message.Processor) {}
func (mc *mockClient) AddService(*id.ID, message.Service, message.Processor)                        {}
func (mc *mockClient) DeleteClientService(*id.ID)                                                   {}
func (mc *mockClient) RemoveIdentity(*id.ID)                                                        {}
func (mc *mockClient) GetRoundResults(time.Duration, cmix.RoundEventCallback, ...id.Round)          {}
func (mc *mockClient) AddHealthCallback(func(bool)) uint64                                          { return 0 }
func (mc *mockClient) RemoveHealthCallback(uint64)                                                  {}

// Test MessageReceive basic logic.
func TestSendTracker_MessageReceive(t *testing.T) {
	kv := versioned.NewKV(ekv.MakeMemstore())
	uuidNum := uint64(0)
	rid := id.Round(2)

	r := rounds.Round{
		ID:         rid,
		Timestamps: make(map[states.Round]time.Time),
	}
	r.Timestamps[states.QUEUED] = netTime.Now()
	trigger := func(*id.ID, *userMessageInternal, []byte, time.Time,
		receptionID.EphemeralIdentity, rounds.Round, SentStatus) (uint64, error) {
		oldUUID := uuidNum
		uuidNum++
		return oldUUID, nil
	}

<<<<<<< HEAD
	updateStatus := func(uuid uint64, messageID cryptoMessage.ID,
		timestamp time.Time, round rounds.Round, status SentStatus) {
=======
	updateStatus := func(uuid uint64, messageID *cryptoChannel.MessageID,
		timestamp *time.Time, round *rounds.Round, pinned, hidden *bool,
		status *SentStatus) {
>>>>>>> ddfe2f33
	}

	cid := id.NewIdFromString("channel", id.User, t)

	crng := fastRNG.NewStreamGenerator(100, 5, csprng.NewSystemRNG)

	st := loadSendTracker(&mockClient{}, kv, trigger, nil, updateStatus, crng)

	mid := cryptoMessage.DeriveChannelMessageID(cid, uint64(rid),
		[]byte("hello"))
	process := st.MessageReceive(mid, r)
	if process {
		t.Fatalf("Did not receive expected result from MessageReceive")
	}

	uuid, err := st.denotePendingSend(cid, &userMessageInternal{
		userMessage: &UserMessage{},
		channelMessage: &ChannelMessage{
			Lease:       netTime.Now().UnixNano(),
			RoundID:     uint64(rid),
			PayloadType: 0,
			Payload:     []byte("hello"),
		}})
	if err != nil {
		t.Fatal(err)
	}

	err = st.send(uuid, mid, rounds.Round{
		ID:    rid,
		State: 1,
	})
	if err != nil {
		t.Fatal(err)
	}
	process = st.MessageReceive(mid, r)
	if !process {
		t.Fatalf("Did not receive expected result from MessageReceive")
	}

	cid2 := id.NewIdFromString("channel two", id.User, t)
	uuid2, err := st.denotePendingSend(cid2, &userMessageInternal{
		userMessage: &UserMessage{},
		channelMessage: &ChannelMessage{
			Lease:       netTime.Now().UnixNano(),
			RoundID:     uint64(rid),
			PayloadType: 0,
			Payload:     []byte("hello again"),
		}})
	if err != nil {
		t.Fatal(err)
	}

	err = st.send(uuid2, mid, rounds.Round{
		ID:    rid,
		State: 1,
	})
	process = st.MessageReceive(mid, r)
	if !process {
		t.Fatalf("Did not receive expected result from MessageReceive")
	}
}

// Test failedSend function, confirming that data is stored appropriately and
// callbacks are called.
func TestSendTracker_failedSend(t *testing.T) {
	triggerCh := make(chan SentStatus)

	kv := versioned.NewKV(ekv.MakeMemstore())

<<<<<<< HEAD
	adminTrigger := func(chID *id.ID, cm *ChannelMessage, ts time.Time,
		messageID cryptoMessage.ID, receptionID receptionID.EphemeralIdentity,
		round rounds.Round, status SentStatus) (uint64, error) {
		return 0, nil
	}

	updateStatus := func(uuid uint64, messageID cryptoMessage.ID,
		timestamp time.Time, round rounds.Round, status SentStatus) {
		triggerCh <- status
=======
	adminTrigger := func(*id.ID, *ChannelMessage, []byte, time.Time,
		cryptoChannel.MessageID, receptionID.EphemeralIdentity, rounds.Round,
		SentStatus) (uint64, error) {
		return 0, nil
	}

	updateStatus := func(_ uint64, _ *cryptoChannel.MessageID, _ *time.Time,
		_ *rounds.Round, _ *bool, _ *bool, status *SentStatus) {
		triggerCh <- *status
>>>>>>> ddfe2f33
	}

	crng := fastRNG.NewStreamGenerator(100, 5, csprng.NewSystemRNG)

	st := loadSendTracker(&mockClient{}, kv, nil, adminTrigger, updateStatus, crng)

	cid := id.NewIdFromString("channel", id.User, t)
	rid := id.Round(2)
<<<<<<< HEAD
	mid := cryptoMessage.DeriveChannelMessageID(cid, uint64(rid),
		[]byte("hello"))
	uuid, err := st.denotePendingAdminSend(cid, &ChannelMessage{
=======
	cm := &ChannelMessage{
>>>>>>> ddfe2f33
		Lease:       0,
		RoundID:     uint64(rid),
		PayloadType: 0,
		Payload:     []byte("hello"),
	}
	uuid, err := st.denotePendingAdminSend(cid, cm, nil)
	if err != nil {
		t.Fatal(err)
	}

	err = st.failedSend(uuid)
	if err != nil {
		t.Fatal(err)
	}

	timeout := time.NewTicker(time.Second * 5)
	select {
	case s := <-triggerCh:
		if s != Failed {
			t.Fatalf("Did not receive failed from failed message")
		}
	case <-timeout.C:
		t.Fatal("Timed out waiting for trigger chan")
	}

	trackedRound, ok := st.byRound[rid]
	if ok {
		t.Fatal("Should not have found a tracked round")
	}
	if len(trackedRound.List) != 0 {
		t.Fatal("Did not find expected number of trackedRounds")
	}

	_, ok = st.byMessageID[mid]
	if ok {
		t.Error("Should not have found tracked message")
	}

	_, ok = st.unsent[uuid]
	if ok {
		t.Fatal("Should not have found an unsent")
	}
}

// Test send tracker send function, confirming that data is stored appropriately
<<<<<<< HEAD
// // and callbacks are called
=======
// and callbacks are called
>>>>>>> ddfe2f33
func TestSendTracker_send(t *testing.T) {
	triggerCh := make(chan bool)

	kv := versioned.NewKV(ekv.MakeMemstore())
	trigger := func(*id.ID, *userMessageInternal, []byte, time.Time,
		receptionID.EphemeralIdentity, rounds.Round, SentStatus) (uint64, error) {
		return 0, nil
	}

<<<<<<< HEAD
	updateStatus := func(uuid uint64, messageID cryptoMessage.ID,
		timestamp time.Time, round rounds.Round, status SentStatus) {
=======
	updateStatus := func(uuid uint64, messageID *cryptoChannel.MessageID,
		timestamp *time.Time, round *rounds.Round, pinned, hidden *bool,
		status *SentStatus) {
>>>>>>> ddfe2f33
		triggerCh <- true
	}

	crng := fastRNG.NewStreamGenerator(100, 5, csprng.NewSystemRNG)

	st := loadSendTracker(&mockClient{}, kv, trigger, nil, updateStatus, crng)

	cid := id.NewIdFromString("channel", id.User, t)
	rid := id.Round(2)
	mid := cryptoMessage.DeriveChannelMessageID(cid, uint64(rid),
		[]byte("hello"))
	uuid, err := st.denotePendingSend(cid, &userMessageInternal{
		userMessage: &UserMessage{},
		channelMessage: &ChannelMessage{
			Lease:       0,
			RoundID:     uint64(rid),
			PayloadType: 0,
			Payload:     []byte("hello"),
		},
		messageID: mid,
	})
	if err != nil {
		t.Fatal(err)
	}

	err = st.send(uuid, mid, rounds.Round{
		ID:    rid,
		State: 2,
	})
	if err != nil {
		t.Fatal(err)
	}

	timeout := time.NewTicker(time.Second * 5)
	select {
	case <-triggerCh:
	case <-timeout.C:
		t.Fatal("Timed out waiting for trigger chan")
	}

	trackedRound, ok := st.byRound[rid]
	if !ok {
		t.Fatal("Should have found a tracked round")
	}
	if len(trackedRound.List) != 1 {
		t.Fatal("Did not find expected number of trackedRounds")
	}
	if trackedRound.List[0].MsgID != mid {
		t.Fatalf("Did not find expected message ID in trackedRounds")
	}

	trackedMsg, ok := st.byMessageID[mid]
	if !ok {
		t.Error("Should have found tracked message")
	}
	if trackedMsg.MsgID != mid {
		t.Fatalf("Did not find expected message ID in byMessageID")
	}
}

// Test loading stored byRound map from storage.
func TestSendTracker_load_store(t *testing.T) {
	kv := versioned.NewKV(ekv.MakeMemstore())

	crng := fastRNG.NewStreamGenerator(100, 5, csprng.NewSystemRNG)

	st := loadSendTracker(&mockClient{}, kv, nil, nil, nil, crng)
	cid := id.NewIdFromString("channel", id.User, t)
	rid := id.Round(2)
	mid := cryptoMessage.DeriveChannelMessageID(cid, uint64(rid),
		[]byte("hello"))
	st.byRound[rid] = trackedList{
		List:           []*tracked{{MsgID: mid, ChannelID: cid, RoundID: rid}},
		RoundCompleted: false,
	}
	err := st.store()
	if err != nil {
		t.Fatalf("Failed to store byRound: %+v", err)
	}

	st2 := loadSendTracker(&mockClient{}, kv, nil, nil, nil, crng)
	if len(st2.byRound) != len(st.byRound) {
		t.Fatalf("byRound was not properly loaded")
	}
}

func TestRoundResult_callback(t *testing.T) {
	kv := versioned.NewKV(ekv.MakeMemstore())
	triggerCh := make(chan bool)
<<<<<<< HEAD
	update := func(uuid uint64, messageID cryptoMessage.ID,
		timestamp time.Time, round rounds.Round, status SentStatus) {
=======
	update := func(uuid uint64, messageID *cryptoChannel.MessageID,
		timestamp *time.Time, round *rounds.Round, pinned, hidden *bool,
		status *SentStatus) {
>>>>>>> ddfe2f33
		triggerCh <- true
	}
	trigger := func(*id.ID, *userMessageInternal, []byte, time.Time,
		receptionID.EphemeralIdentity, rounds.Round, SentStatus) (uint64, error) {
		return 0, nil
	}

	crng := fastRNG.NewStreamGenerator(100, 5, csprng.NewSystemRNG)

	st := loadSendTracker(&mockClient{}, kv, trigger, nil, update, crng)

	cid := id.NewIdFromString("channel", id.User, t)
	rid := id.Round(2)
	mid := cryptoMessage.DeriveChannelMessageID(cid, uint64(rid), []byte("hello"))
	uuid, err := st.denotePendingSend(cid, &userMessageInternal{
		userMessage: &UserMessage{},
		channelMessage: &ChannelMessage{
			Lease:       0,
			RoundID:     uint64(rid),
			PayloadType: 0,
			Payload:     []byte("hello"),
		},
		messageID: mid,
	})
	if err != nil {
		t.Fatal(err)
	}

	err = st.send(uuid, mid, rounds.Round{
		ID:    rid,
		State: 2,
	})

	rr := roundResults{
		round:     rid,
		st:        st,
		numChecks: 0,
	}

	rr.callback(true, false, map[id.Round]cmix.RoundResult{
		rid: {Status: cmix.Succeeded, Round: rounds.Round{ID: rid, State: 0}}})

	timeout := time.NewTicker(time.Second * 5)
	select {
	case <-triggerCh:
	case <-timeout.C:
		t.Fatal("Did not receive update")
	}
}<|MERGE_RESOLUTION|>--- conflicted
+++ resolved
@@ -58,14 +58,9 @@
 		return oldUUID, nil
 	}
 
-<<<<<<< HEAD
-	updateStatus := func(uuid uint64, messageID cryptoMessage.ID,
-		timestamp time.Time, round rounds.Round, status SentStatus) {
-=======
-	updateStatus := func(uuid uint64, messageID *cryptoChannel.MessageID,
+	updateStatus := func(uuid uint64, messageID *cryptoMessage.ID,
 		timestamp *time.Time, round *rounds.Round, pinned, hidden *bool,
 		status *SentStatus) {
->>>>>>> ddfe2f33
 	}
 
 	cid := id.NewIdFromString("channel", id.User, t)
@@ -135,27 +130,15 @@
 
 	kv := versioned.NewKV(ekv.MakeMemstore())
 
-<<<<<<< HEAD
-	adminTrigger := func(chID *id.ID, cm *ChannelMessage, ts time.Time,
-		messageID cryptoMessage.ID, receptionID receptionID.EphemeralIdentity,
-		round rounds.Round, status SentStatus) (uint64, error) {
-		return 0, nil
-	}
-
-	updateStatus := func(uuid uint64, messageID cryptoMessage.ID,
-		timestamp time.Time, round rounds.Round, status SentStatus) {
-		triggerCh <- status
-=======
 	adminTrigger := func(*id.ID, *ChannelMessage, []byte, time.Time,
-		cryptoChannel.MessageID, receptionID.EphemeralIdentity, rounds.Round,
+		cryptoMessage.ID, receptionID.EphemeralIdentity, rounds.Round,
 		SentStatus) (uint64, error) {
 		return 0, nil
 	}
 
-	updateStatus := func(_ uint64, _ *cryptoChannel.MessageID, _ *time.Time,
+	updateStatus := func(_ uint64, _ *cryptoMessage.ID, _ *time.Time,
 		_ *rounds.Round, _ *bool, _ *bool, status *SentStatus) {
 		triggerCh <- *status
->>>>>>> ddfe2f33
 	}
 
 	crng := fastRNG.NewStreamGenerator(100, 5, csprng.NewSystemRNG)
@@ -164,13 +147,9 @@
 
 	cid := id.NewIdFromString("channel", id.User, t)
 	rid := id.Round(2)
-<<<<<<< HEAD
 	mid := cryptoMessage.DeriveChannelMessageID(cid, uint64(rid),
 		[]byte("hello"))
-	uuid, err := st.denotePendingAdminSend(cid, &ChannelMessage{
-=======
 	cm := &ChannelMessage{
->>>>>>> ddfe2f33
 		Lease:       0,
 		RoundID:     uint64(rid),
 		PayloadType: 0,
@@ -216,11 +195,7 @@
 }
 
 // Test send tracker send function, confirming that data is stored appropriately
-<<<<<<< HEAD
-// // and callbacks are called
-=======
 // and callbacks are called
->>>>>>> ddfe2f33
 func TestSendTracker_send(t *testing.T) {
 	triggerCh := make(chan bool)
 
@@ -230,14 +205,9 @@
 		return 0, nil
 	}
 
-<<<<<<< HEAD
-	updateStatus := func(uuid uint64, messageID cryptoMessage.ID,
-		timestamp time.Time, round rounds.Round, status SentStatus) {
-=======
-	updateStatus := func(uuid uint64, messageID *cryptoChannel.MessageID,
+	updateStatus := func(uuid uint64, messageID *cryptoMessage.ID,
 		timestamp *time.Time, round *rounds.Round, pinned, hidden *bool,
 		status *SentStatus) {
->>>>>>> ddfe2f33
 		triggerCh <- true
 	}
 
@@ -327,14 +297,9 @@
 func TestRoundResult_callback(t *testing.T) {
 	kv := versioned.NewKV(ekv.MakeMemstore())
 	triggerCh := make(chan bool)
-<<<<<<< HEAD
-	update := func(uuid uint64, messageID cryptoMessage.ID,
-		timestamp time.Time, round rounds.Round, status SentStatus) {
-=======
-	update := func(uuid uint64, messageID *cryptoChannel.MessageID,
+	update := func(uuid uint64, messageID *cryptoMessage.ID,
 		timestamp *time.Time, round *rounds.Round, pinned, hidden *bool,
 		status *SentStatus) {
->>>>>>> ddfe2f33
 		triggerCh <- true
 	}
 	trigger := func(*id.ID, *userMessageInternal, []byte, time.Time,
