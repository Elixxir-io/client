--- conflicted
+++ resolved
@@ -169,17 +169,10 @@
 func TestActionLeaseList_updateLeasesThread(t *testing.T) {
 	prng := rand.New(rand.NewSource(32))
 	triggerChan := make(chan *leaseMessage, 3)
-<<<<<<< HEAD
 	trigger := func(channelID *id.ID, _ message.ID, messageType MessageType,
 		nickname string, payload, _ []byte, timestamp,
-		originalTimestamp time.Time, lease time.Duration, _ rounds.Round,
-		_ SentStatus, _ bool) (uint64, error) {
-=======
-	trigger := func(channelID *id.ID, _ cryptoChannel.MessageID,
-		messageType MessageType, nickname string, payload, _ []byte, timestamp,
 		originatingTimestamp time.Time, lease time.Duration, _ id.Round,
 		_ rounds.Round, _ SentStatus, _ bool) (uint64, error) {
->>>>>>> ac9b03ee
 		triggerChan <- &leaseMessage{
 			ChannelID:            channelID,
 			Action:               messageType,
