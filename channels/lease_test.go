////////////////////////////////////////////////////////////////////////////////
// Copyright © 2022 xx foundation                                             //
//                                                                            //
// Use of this source code is governed by a license that can be found in the  //
// LICENSE file.                                                              //
////////////////////////////////////////////////////////////////////////////////

package channels

import (
	"bytes"
	"container/list"
	"encoding/json"
	"fmt"
	jww "github.com/spf13/jwalterweatherman"
	"gitlab.com/elixxir/client/v4/cmix/rounds"
	"gitlab.com/elixxir/client/v4/stoppable"
	"gitlab.com/elixxir/client/v4/storage/versioned"
	cryptoChannel "gitlab.com/elixxir/crypto/channel"
	"gitlab.com/elixxir/crypto/fastRNG"
	"gitlab.com/elixxir/ekv"
	"gitlab.com/xx_network/crypto/csprng"
	"gitlab.com/xx_network/crypto/randomness"
	"gitlab.com/xx_network/primitives/id"
	"gitlab.com/xx_network/primitives/netTime"
	"io"
	"math/rand"
	"os"
	"reflect"
	"sort"
	"strings"
	"testing"
	"time"
)

// Tests that newOrLoadActionLeaseList initialises a new empty actionLeaseList
// when called for the first time and that it loads the actionLeaseList from
// storage after the original has been saved.
func Test_newOrLoadActionLeaseList(t *testing.T) {
	prng := rand.New(rand.NewSource(32))
	kv := versioned.NewKV(ekv.MakeMemstore())
	rng := fastRNG.NewStreamGenerator(1, 1, csprng.NewSystemRNG)
	expected := newActionLeaseList(nil, kv, rng)

	all, err := newOrLoadActionLeaseList(nil, kv, rng)
	if err != nil {
		t.Errorf("Failed to create new actionLeaseList: %+v", err)
	}

	all.addLeaseMessage = expected.addLeaseMessage
	all.removeLeaseMessage = expected.removeLeaseMessage
	all.removeChannelCh = expected.removeChannelCh
	if !reflect.DeepEqual(expected, all) {
		t.Errorf("New actionLeaseList does not match expected."+
			"\nexpected: %+v\nreceived: %+v", expected, all)
	}

	lm := &leaseMessage{
		ChannelID:         randChannelID(prng, t),
		Action:            randAction(prng),
		Payload:           randPayload(prng, t),
		Timestamp:         randTimestamp(prng),
		OriginalTimestamp: randTimestamp(prng),
		Lease:             time.Hour,
		LeaseEnd:          randTimestamp(prng).UnixNano(),
		LeaseTrigger:      randTimestamp(prng).UnixNano(),
	}
	err = all._addMessage(lm)
	if err != nil {
		t.Errorf("Failed to add message: %+v", err)
	}

	loadedAll, err := newOrLoadActionLeaseList(nil, kv, rng)
	if err != nil {
		t.Errorf("Failed to load actionLeaseList: %+v", err)
	}

	all.addLeaseMessage = loadedAll.addLeaseMessage
	all.removeLeaseMessage = loadedAll.removeLeaseMessage
	all.removeChannelCh = loadedAll.removeChannelCh
	if !reflect.DeepEqual(all, loadedAll) {
		t.Errorf("Loaded actionLeaseList does not match expected."+
			"\nexpected: %+v\nreceived: %+v", all, loadedAll)
	}
}

// Tests that newActionLeaseList returns the expected new actionLeaseList.
func Test_newActionLeaseList(t *testing.T) {
	kv := versioned.NewKV(ekv.MakeMemstore())
	rng := fastRNG.NewStreamGenerator(1, 1, csprng.NewSystemRNG)
	expected := &actionLeaseList{
		leases:             list.New(),
		messages:           make(map[id.ID]map[leaseFingerprintKey]*leaseMessage),
		addLeaseMessage:    make(chan *leaseMessage, addLeaseMessageChanSize),
		removeLeaseMessage: make(chan *leaseMessage, removeLeaseMessageChanSize),
		removeChannelCh:    make(chan *id.ID, removeChannelChChanSize),
		triggerFn:          nil,
		kv:                 kv,
		rng:                rng,
	}

	all := newActionLeaseList(nil, kv, rng)
	all.addLeaseMessage = expected.addLeaseMessage
	all.removeLeaseMessage = expected.removeLeaseMessage
	all.removeChannelCh = expected.removeChannelCh

	if !reflect.DeepEqual(expected, all) {
		t.Errorf("New actionLeaseList does not match expected."+
			"\nexpected: %#v\nreceived: %#v", expected, all)
	}
}

// Tests that actionLeaseList._updateLeasesThread removes the expected number of
// lease messages when they expire.
func Test_actionLeaseList(t *testing.T) {
	// jww.SetStdoutThreshold(jww.LevelTrace)
	prng := rand.New(rand.NewSource(32))
	triggerChan := make(chan *leaseMessage, 3)
	trigger := func(channelID *id.ID, _ cryptoChannel.MessageID,
		messageType MessageType, nickname string, payload, _ []byte, timestamp,
		originalTimestamp time.Time, lease time.Duration, _ rounds.Round,
		_ SentStatus, _, _ bool) (uint64, error) {
		triggerChan <- &leaseMessage{
			ChannelID:         channelID,
			Action:            messageType,
			Payload:           payload,
			Timestamp:         timestamp,
			OriginalTimestamp: originalTimestamp,
		}
		return 0, nil
	}
	all := newActionLeaseList(trigger, versioned.NewKV(ekv.MakeMemstore()),
		fastRNG.NewStreamGenerator(1, 1, csprng.NewSystemRNG))

	stop := stoppable.NewSingle(leaseThreadStoppable)
	go all._updateLeasesThread(stop)

	expectedMessages := map[time.Duration]*leaseMessage{
		50 * time.Millisecond: {
			ChannelID:         randChannelID(prng, t),
			Action:            randAction(prng),
			Payload:           randPayload(prng, t),
			Timestamp:         netTime.Now().UTC(),
			OriginalTimestamp: netTime.Now().UTC(),
		},
		200 * time.Millisecond: {
			ChannelID:         randChannelID(prng, t),
			Action:            randAction(prng),
			Payload:           randPayload(prng, t),
			Timestamp:         netTime.Now().UTC(),
			OriginalTimestamp: netTime.Now().UTC(),
		},
		400 * time.Millisecond: {
			ChannelID:         randChannelID(prng, t),
			Action:            randAction(prng),
			Payload:           randPayload(prng, t),
			Timestamp:         netTime.Now().UTC(),
			OriginalTimestamp: netTime.Now().UTC(),
		},
		600 * time.Hour: { // This tests the replay code
			ChannelID:         randChannelID(prng, t),
			Action:            randAction(prng),
			Payload:           randPayload(prng, t),
			Timestamp:         netTime.Now().UTC(),
			OriginalTimestamp: netTime.Now().UTC().Add(-time.Hour),
		},
	}

	for lease, e := range expectedMessages {
<<<<<<< HEAD
		all.addMessage(ReceiveMessageValues{e.ChannelID, e.MessageID, e.Action,
			leaseNickname, nil, e.EncryptedPayload, nil, 0, e.Timestamp,
			e.OriginalTimestamp, lease, rounds.Round{ID: 5}, 0, e.FromAdmin,
			false}, e.Payload)
=======
		all.addMessage(e.ChannelID, e.MessageID, e.Action, e.Payload,
			e.EncryptedPayload, e.Timestamp, e.OriginalTimestamp, lease,
			e.FromAdmin)
>>>>>>> dc886979
	}

	fp := newLeaseFingerprint(expectedMessages[600*time.Hour].ChannelID,
		expectedMessages[600*time.Hour].Action,
		expectedMessages[600*time.Hour].Payload)

	// Modify lease trigger of 600*time.Hour so the test doesn't take hours
	for {
		messages, exists :=
			all.messages[*expectedMessages[600*time.Hour].ChannelID]
		if exists {
			if _, exists = messages[fp.key()]; exists {
				all.messages[*expectedMessages[600*time.Hour].
					ChannelID][fp.key()].LeaseTrigger =
					netTime.Now().Add(600 * time.Millisecond).UnixNano()
				break
			}
		}
		time.Sleep(2 * time.Millisecond)
	}

	select {
	case lm := <-triggerChan:
		expected := expectedMessages[50*time.Millisecond]
		if !reflect.DeepEqual(expected, lm) {
			t.Errorf("Did not receive expected lease message."+
				"\nexpected: %+v\nreceived: %+v", expected, lm)
		}
		// all.removeMessage(lm.ChannelID, lm.Action, lm.Payload)
	case <-time.After(100 * time.Millisecond):
		t.Errorf("Timed out waiting for message to be triggered.")
	}

	select {
	case lm := <-triggerChan:
		expected := expectedMessages[200*time.Millisecond]
		if !reflect.DeepEqual(expected, lm) {
			t.Errorf("Did not receive expected lease message."+
				"\nexpected: %+v\nreceived: %+v", expected, lm)
		}
		// all.removeMessage(lm.ChannelID, lm.Action, lm.Payload)
	case <-time.After(200 * time.Millisecond):
		t.Errorf("Timed out waiting for message to be triggered.")
	}

	select {
	case lm := <-triggerChan:
		expected := expectedMessages[400*time.Millisecond]
		if !reflect.DeepEqual(expected, lm) {
			t.Errorf("Did not receive expected lease message."+
				"\nexpected: %+v\nreceived: %+v", expected, lm)
		}
		// all.removeMessage(lm.ChannelID, lm.Action, lm.Payload)
	case <-time.After(400 * time.Millisecond):
		t.Errorf("Timed out waiting for message to be triggered.")
	}

	select {
	case lm := <-triggerChan:
		expected := expectedMessages[600*time.Hour]
		if !reflect.DeepEqual(expected, lm) {
			t.Errorf("Did not receive expected lease message."+
				"\nexpected: %+v\nreceived: %+v", expected, lm)
		}
		// all.removeMessage(lm.ChannelID, lm.Action, lm.Payload)
	case <-time.After(800 * time.Millisecond):
		t.Errorf("Timed out waiting for message to be triggered.")
	}

	if err := stop.Close(); err != nil {
		t.Errorf("Failed to close thread: %+v", err)
	}
}

// Tests that actionLeaseList._updateLeasesThread adds and removes a lease
// channel.
func Test_actionLeaseList__updateLeasesThread_AddAndRemove(t *testing.T) {
	prng := rand.New(rand.NewSource(32))
	all := newActionLeaseList(nil, versioned.NewKV(ekv.MakeMemstore()),
		fastRNG.NewStreamGenerator(1, 1, csprng.NewSystemRNG))

	stop := stoppable.NewSingle(leaseThreadStoppable)
	go all._updateLeasesThread(stop)

	timestamp, lease := netTime.Now().UTC(), time.Hour*50
	exp := &leaseMessage{
		ChannelID:         randChannelID(prng, t),
		MessageID:         randMessageID(prng, t),
		Action:            randAction(prng),
		Payload:           randPayload(prng, t),
		EncryptedPayload:  randPayload(prng, t),
		Timestamp:         timestamp,
		OriginalTimestamp: timestamp,
		Lease:             lease,
		LeaseEnd:          timestamp.Add(lease).UnixNano(),
		LeaseTrigger:      timestamp.Add(lease).UnixNano(),
		FromAdmin:         false,
		e:                 nil,
	}
	fp := newLeaseFingerprint(
		exp.ChannelID, exp.Action, exp.Payload)

<<<<<<< HEAD
	all.addMessage(ReceiveMessageValues{exp.ChannelID, exp.MessageID,
		exp.Action, leaseNickname, nil, exp.EncryptedPayload, nil, 0, timestamp,
		timestamp, lease, rounds.Round{}, 0, exp.FromAdmin, false}, exp.Payload)
=======
	all.addMessage(exp.ChannelID, exp.MessageID, exp.Action, exp.Payload,
		exp.EncryptedPayload, timestamp, timestamp, lease, exp.FromAdmin)
>>>>>>> dc886979

	done := make(chan struct{})
	go func() {
		for len(all.messages) < 1 {
			time.Sleep(time.Millisecond)
		}
		done <- struct{}{}
	}()

	select {
	case <-done:
	case <-time.After(20 * time.Millisecond):
		t.Errorf("Timed out waiting for message to be added to message map.")
	}

	lm := all.leases.Front().Value.(*leaseMessage)
	exp.e = lm.e
	exp.LeaseTrigger = lm.LeaseTrigger
	if !reflect.DeepEqual(exp, lm) {
		t.Errorf("Unexpected lease message added to lease list."+
			"\nexpected: %+v\nreceived: %+v", exp, lm)
	}

	if messages, exists := all.messages[*exp.ChannelID]; !exists {
		t.Errorf("Channel %s not found in message map.", exp.ChannelID)
	} else if lm, exists = messages[fp.key()]; !exists {
		t.Errorf("Message with fingerprint %s not found in message map.", fp)
	} else if !reflect.DeepEqual(exp, lm) {
		t.Errorf("Unexpected lease message added to message map."+
			"\nexpected: %+v\nreceived: %+v", exp, lm)
	}

	all.removeMessage(exp.ChannelID, exp.Action, exp.Payload)

	done = make(chan struct{})
	go func() {
		for len(all.messages) != 0 {
			time.Sleep(time.Millisecond)
		}
		done <- struct{}{}
	}()

	select {
	case <-done:
	case <-time.After(20 * time.Millisecond):
		t.Error("Timed out waiting for message to be removed from message map.")
	}

	if all.leases.Len() != 0 {
		t.Errorf("%d messages left in lease list.", all.leases.Len())
	}

	if err := stop.Close(); err != nil {
		t.Errorf("Failed to close thread: %+v", err)
	}
}

// Tests that actionLeaseList.removeChannel removes all leases for the channel
// from the list.
func Test_actionLeaseList_removeChannel(t *testing.T) {
	prng := rand.New(rand.NewSource(32))
	all := newActionLeaseList(nil, versioned.NewKV(ekv.MakeMemstore()),
		fastRNG.NewStreamGenerator(1, 1, csprng.NewSystemRNG))

	stop := stoppable.NewSingle(leaseThreadStoppable)
	go all._updateLeasesThread(stop)

	var channelID *id.ID
	for i := 0; i < 5; i++ {
		channelID = randChannelID(prng, t)
		for j := 0; j < 5; j++ {
			exp := &leaseMessage{
				ChannelID:         channelID,
				MessageID:         randMessageID(prng, t),
				Action:            randAction(prng),
				Payload:           randPayload(prng, t),
				EncryptedPayload:  randPayload(prng, t),
				Timestamp:         netTime.Now(),
				OriginalTimestamp: netTime.Now(),
				Lease:             randLease(prng),
				LeaseEnd:          randTimestamp(prng).UnixNano(),
				LeaseTrigger:      randTimestamp(prng).UnixNano(),
				FromAdmin:         false,
				e:                 nil,
			}

<<<<<<< HEAD
			all.addMessage(ReceiveMessageValues{exp.ChannelID, exp.MessageID,
				exp.Action, leaseNickname, nil, exp.EncryptedPayload, nil, 0,
				exp.Timestamp, exp.OriginalTimestamp, exp.Lease, rounds.Round{},
				00, exp.FromAdmin, false}, exp.Payload)
=======
			all.addMessage(exp.ChannelID, exp.MessageID, exp.Action, exp.Payload,
				exp.EncryptedPayload, exp.Timestamp, exp.OriginalTimestamp,
				exp.Lease, exp.FromAdmin)
>>>>>>> dc886979
		}
	}

	done := make(chan struct{})
	go func() {
		for len(all.messages) < 5 {
			time.Sleep(time.Millisecond)
		}
		done <- struct{}{}
	}()

	select {
	case <-done:
	case <-time.After(20 * time.Millisecond):
		t.Errorf("Timed out waiting for messages to be added to message map.")
	}

	all.removeChannel(channelID)

	done = make(chan struct{})
	go func() {
		for len(all.messages) > 4 {
			time.Sleep(time.Millisecond)
		}
		done <- struct{}{}
	}()

	select {
	case <-done:
	case <-time.After(20 * time.Millisecond):
		t.Error("Timed out waiting for message to be removed from message map.")
	}

	if all.leases.Len() != 20 {
		t.Errorf("%d messages left in lease list when %d expected.",
			all.leases.Len(), 20)
	}

	if err := stop.Close(); err != nil {
		t.Errorf("Failed to close thread: %+v", err)
	}
}

// Tests that actionLeaseList._updateLeasesThread stops the stoppable when
// triggered and returns.
func Test_actionLeaseList_updateLeasesThread_Stoppable(t *testing.T) {
	all := newActionLeaseList(nil, versioned.NewKV(ekv.MakeMemstore()),
		fastRNG.NewStreamGenerator(1, 1, csprng.NewSystemRNG))

	stop := stoppable.NewSingle(leaseThreadStoppable)
	stopped := make(chan struct{})
	go func() {
		all._updateLeasesThread(stop)
		stopped <- struct{}{}
	}()

	if err := stop.Close(); err != nil {
		t.Errorf("Failed to close thread: %+v", err)
	}

	select {
	case <-stopped:
		if !stop.IsStopped() {
			t.Errorf("Stoppable not stopped.")
		}
	case <-time.After(5 * time.Millisecond):
		t.Errorf("Timed out waitinf for _updateLeasesThread to return")
	}
}

// Tests that actionLeaseList.addMessage sends the expected leaseMessage on the
// addLeaseMessage channel.
func Test_actionLeaseList_addMessage(t *testing.T) {
	prng := rand.New(rand.NewSource(32))
	all := newActionLeaseList(nil, versioned.NewKV(ekv.MakeMemstore()),
		fastRNG.NewStreamGenerator(1, 1, csprng.NewSystemRNG))

	timestamp := randTimestamp(prng)
	lease := randLease(prng)
	exp := &leaseMessage{
		ChannelID:         randChannelID(prng, t),
		MessageID:         randMessageID(prng, t),
		Action:            randAction(prng),
		Payload:           randPayload(prng, t),
		EncryptedPayload:  randPayload(prng, t),
		Timestamp:         timestamp,
		OriginalTimestamp: timestamp,
		Lease:             lease,
		LeaseEnd:          0,
		LeaseTrigger:      0,
		FromAdmin:         false,
		e:                 nil,
	}

<<<<<<< HEAD
	all.addMessage(ReceiveMessageValues{exp.ChannelID, exp.MessageID,
		exp.Action, leaseNickname, nil, exp.EncryptedPayload, nil, 0,
		exp.Timestamp, exp.OriginalTimestamp, exp.Lease, rounds.Round{},
		00, exp.FromAdmin, false}, exp.Payload)
=======
	all.addMessage(exp.ChannelID, exp.MessageID, exp.Action, exp.Payload,
		exp.EncryptedPayload, exp.Timestamp, exp.OriginalTimestamp, exp.Lease,
		exp.FromAdmin)
>>>>>>> dc886979

	select {
	case lm := <-all.addLeaseMessage:
		exp.LeaseTrigger = lm.LeaseTrigger
		if !reflect.DeepEqual(exp, lm) {
			t.Errorf("leaseMessage does not match expected."+
				"\nexpected: %+v\nreceived: %+v", exp, lm)
		}
	case <-time.After(5 * time.Millisecond):
		t.Error("Timed out waiting on addLeaseMessage.")
	}
}

// Tests that actionLeaseList._addMessage adds all the messages to both the
// lease list and the message map and that the lease list is in the correct
// order.
func Test_actionLeaseList__addMessage(t *testing.T) {
	prng := rand.New(rand.NewSource(32))
	all := newActionLeaseList(nil, versioned.NewKV(ekv.MakeMemstore()),
		fastRNG.NewStreamGenerator(1, 1, csprng.NewSystemRNG))

	const m, n, o = 20, 5, 3
	expected := make([]*leaseMessage, 0, m*n*o)
	for i := 0; i < m; i++ {
		// Make multiple messages with same channel ID
		channelID := randChannelID(prng, t)

		for j := 0; j < n; j++ {
			// Make multiple messages with same payload (but different actions
			// and leases)
			payload := randPayload(prng, t)
			encrypted := randPayload(prng, t)

			for k := 0; k < o; k++ {
				timestamp := randTimestamp(prng)
				lease := randLease(prng)
				lm := &leaseMessage{
					ChannelID:        channelID,
					Action:           MessageType(k),
					Payload:          payload,
					EncryptedPayload: encrypted,
					LeaseEnd:         timestamp.Add(lease).UnixNano(),
					LeaseTrigger:     timestamp.Add(lease).UnixNano(),
				}
				expected = append(expected, lm)

				err := all._addMessage(lm)
				if err != nil {
					t.Errorf("Failed to add message: %+v", err)
				}
			}
		}
	}

	// Check that the message map has all the expected messages
	for i, exp := range expected {
		fp := newLeaseFingerprint(exp.ChannelID, exp.Action, exp.Payload)
		if messages, exists := all.messages[*exp.ChannelID]; !exists {
			t.Errorf("Channel %s does not exist (%d).", exp.ChannelID, i)
		} else if lm, exists2 := messages[fp.key()]; !exists2 {
			t.Errorf("No lease message found with key %s (%d).", fp.key(), i)
		} else {
			lm.e = nil
			if !reflect.DeepEqual(exp, lm) {
				t.Errorf("leaseMessage does not match expected (%d)."+
					"\nexpected: %+v\nreceived: %+v", i, exp, lm)
			}
		}
	}

	// Check that the lease list has all the expected messages in the correct
	// order
	sort.SliceStable(expected, func(i, j int) bool {
		return expected[i].LeaseTrigger < expected[j].LeaseTrigger
	})
	for i, e := 0, all.leases.Front(); e != nil; i, e = i+1, e.Next() {
		if expected[i].LeaseTrigger != e.Value.(*leaseMessage).LeaseTrigger {
			t.Errorf("leaseMessage %d not in correct order."+
				"\nexpected: %+v\nreceived: %+v",
				i, expected[i], e.Value.(*leaseMessage))
		}
	}
}

// Tests that after updating half the messages, actionLeaseList._addMessage
// moves the messages to the lease list is still in order.
func Test_actionLeaseList__addMessage_Update(t *testing.T) {
	prng := rand.New(rand.NewSource(32))
	all := newActionLeaseList(nil, versioned.NewKV(ekv.MakeMemstore()),
		fastRNG.NewStreamGenerator(1, 1, csprng.NewSystemRNG))

	const m, n, o = 20, 5, 3
	expected := make([]*leaseMessage, 0, m*n*o)
	for i := 0; i < m; i++ {
		// Make multiple messages with same channel ID
		channelID := randChannelID(prng, t)

		for j := 0; j < n; j++ {
			// Make multiple messages with same payload (but different actions
			// and leases)
			payload := randPayload(prng, t)
			encrypted := randPayload(prng, t)

			for k := 0; k < o; k++ {
				timestamp := randTimestamp(prng)
				lease := randLease(prng)
				lm := &leaseMessage{
					ChannelID:        channelID,
					Action:           MessageType(k),
					Payload:          payload,
					EncryptedPayload: encrypted,
					LeaseEnd:         timestamp.Add(lease).UnixNano(),
					LeaseTrigger:     timestamp.Add(lease).UnixNano(),
				}
				expected = append(expected, lm)

				err := all._addMessage(lm)
				if err != nil {
					t.Errorf("Failed to add message: %+v", err)
				}
			}
		}
	}

	// Update the time of half the messages.
	for i, lm := range expected {
		if i%2 == 0 {
			timestamp := randTimestamp(prng)
			lease := time.Minute
			lm.LeaseTrigger = timestamp.Add(lease).UnixNano()

			err := all._addMessage(lm)
			if err != nil {
				t.Errorf("Failed to add message: %+v", err)
			}
		}
	}

	// Check that the order is still correct
	sort.SliceStable(expected, func(i, j int) bool {
		return expected[i].LeaseTrigger < expected[j].LeaseTrigger
	})
	for i, e := 0, all.leases.Front(); e != nil; i, e = i+1, e.Next() {
		if expected[i].LeaseTrigger != e.Value.(*leaseMessage).LeaseTrigger {
			t.Errorf("leaseMessage %d not in correct order."+
				"\nexpected: %+v\nreceived: %+v",
				i, expected[i], e.Value.(*leaseMessage))
		}
	}
}

// Tests that actionLeaseList.removeMessage sends the expected leaseMessage on
// the removeLeaseMessage channel.
func Test_actionLeaseList_removeMessage(t *testing.T) {
	prng := rand.New(rand.NewSource(32))
	all := newActionLeaseList(nil, versioned.NewKV(ekv.MakeMemstore()),
		fastRNG.NewStreamGenerator(1, 1, csprng.NewSystemRNG))

	exp := &leaseMessage{
		ChannelID: randChannelID(prng, t),
		Action:    randAction(prng),
		Payload:   randPayload(prng, t),
	}

	all.removeMessage(exp.ChannelID, exp.Action, exp.Payload)

	select {
	case lm := <-all.removeLeaseMessage:
		if !reflect.DeepEqual(exp, lm) {
			t.Errorf("leaseMessage does not match expected."+
				"\nexpected: %+v\nreceived: %+v", exp, lm)
		}
	case <-time.After(5 * time.Millisecond):
		t.Error("Timed out waiting on removeLeaseMessage.")
	}
}

// Tests that actionLeaseList._removeMessage removes all the messages from both
// the lease list and the message map and that the lease list remains in the
// correct order after every removal.
func Test_actionLeaseList__removeMessage(t *testing.T) {
	prng := rand.New(rand.NewSource(32))
	all := newActionLeaseList(nil, versioned.NewKV(ekv.MakeMemstore()),
		fastRNG.NewStreamGenerator(1, 1, csprng.NewSystemRNG))

	const m, n, o = 20, 5, 3
	expected := make([]*leaseMessage, 0, m*n*o)
	for i := 0; i < m; i++ {
		// Make multiple messages with same channel ID
		channelID := randChannelID(prng, t)

		for j := 0; j < n; j++ {
			// Make multiple messages with same payload (but different actions
			// and leases)
			payload := randPayload(prng, t)
			encrypted := randPayload(prng, t)

			for k := 0; k < o; k++ {
				lm := &leaseMessage{
					ChannelID:        channelID,
					Action:           MessageType(k),
					Payload:          payload,
					EncryptedPayload: encrypted,
					LeaseEnd:         randTimestamp(prng).UnixNano(),
					LeaseTrigger:     randTimestamp(prng).UnixNano(),
				}
				fp := newLeaseFingerprint(channelID, lm.Action, payload)
				err := all._addMessage(lm)
				if err != nil {
					t.Errorf("Failed to add message: %+v", err)
				}

				expected = append(expected, all.messages[*channelID][fp.key()])
			}
		}
	}

	// Check that the message map has all the expected messages
	for i, exp := range expected {
		fp := newLeaseFingerprint(exp.ChannelID, exp.Action, exp.Payload)
		if messages, exists := all.messages[*exp.ChannelID]; !exists {
			t.Errorf("Channel %s does not exist (%d).", exp.ChannelID, i)
		} else if lm, exists2 := messages[fp.key()]; !exists2 {
			t.Errorf("No lease message found with key %s (%d).", fp.key(), i)
		} else {
			if !reflect.DeepEqual(exp, lm) {
				t.Errorf("leaseMessage does not match expected (%d)."+
					"\nexpected: %+v\nreceived: %+v", i, exp, lm)
			}
		}
	}

	for i, exp := range expected {
		err := all._removeMessage(exp)
		if err != nil {
			t.Errorf("Failed to remove message %d: %+v", i, exp)
		}

		// Check that the message was removed from the map
		fp := newLeaseFingerprint(exp.ChannelID, exp.Action, exp.Payload)
		if messages, exists := all.messages[*exp.ChannelID]; exists {
			if _, exists = messages[fp.key()]; exists {
				t.Errorf(
					"Removed leaseMessage found with key %s (%d).", fp.key(), i)
			}
		}

		// Check that the lease list is in order
		for e := all.leases.Front(); e != nil && e.Next() != nil; e = e.Next() {
			// Check that the message does not exist in the list
			if reflect.DeepEqual(exp, e.Value) {
				t.Errorf(
					"Removed leaseMessage found in list (%d): %+v", i, e.Value)
			}
			if e.Value.(*leaseMessage).LeaseTrigger >
				e.Next().Value.(*leaseMessage).LeaseTrigger {
				t.Errorf("Lease list not in order.")
			}
		}
	}
}

// Tests that actionLeaseList._removeMessage does nothing and returns nil when
// removing a message that does not exist.
func Test_actionLeaseList__removeMessage_NonExistentMessage(t *testing.T) {
	prng := rand.New(rand.NewSource(32))
	all := newActionLeaseList(nil, versioned.NewKV(ekv.MakeMemstore()),
		fastRNG.NewStreamGenerator(1, 1, csprng.NewSystemRNG))

	const m, n, o = 20, 5, 3
	expected := make([]*leaseMessage, 0, m*n*o)
	for i := 0; i < m; i++ {
		// Make multiple messages with same channel ID
		channelID := randChannelID(prng, t)

		for j := 0; j < n; j++ {
			// Make multiple messages with same payload (but different actions
			// and leases)
			payload := randPayload(prng, t)
			encrypted := randPayload(prng, t)

			for k := 0; k < o; k++ {
				lm := &leaseMessage{
					ChannelID:        channelID,
					Action:           MessageType(k),
					Payload:          payload,
					EncryptedPayload: encrypted,
					LeaseEnd:         randTimestamp(prng).UnixNano(),
					LeaseTrigger:     randTimestamp(prng).UnixNano(),
				}
				fp := newLeaseFingerprint(channelID, lm.Action, payload)
				err := all._addMessage(lm)
				if err != nil {
					t.Errorf("Failed to add message: %+v", err)
				}

				expected = append(expected, all.messages[*channelID][fp.key()])
			}
		}
	}

	err := all._removeMessage(&leaseMessage{
		ChannelID:    randChannelID(prng, t),
		Action:       randAction(prng),
		Payload:      randPayload(prng, t),
		LeaseEnd:     randTimestamp(prng).UnixNano(),
		LeaseTrigger: randTimestamp(prng).UnixNano(),
	})
	if err != nil {
		t.Errorf("Error removing message that does not exist: %+v", err)
	}

	if all.leases.Len() != len(expected) {
		t.Errorf("Unexpected length of lease list.\nexpected: %d\nreceived: %d",
			len(expected), all.leases.Len())
	}

	if len(all.messages) != m {
		t.Errorf("Unexpected length of message channels."+
			"\nexpected: %d\nreceived: %d", m, len(all.messages))
	}

	for chID, messages := range all.messages {
		if len(messages) != n*o {
			t.Errorf("Unexpected length of messages for channel %s."+
				"\nexpected: %d\nreceived: %d", chID, n*o, len(messages))
		}
	}
}

// Tests that actionLeaseList._insertLease inserts all the leaseMessage in the
// correct order, from smallest LeaseTrigger to largest.
func Test_actionLeaseList__insertLease(t *testing.T) {
	prng := rand.New(rand.NewSource(32))
	all := newActionLeaseList(nil, versioned.NewKV(ekv.MakeMemstore()),
		fastRNG.NewStreamGenerator(1, 1, csprng.NewSystemRNG))
	expected := make([]int64, 50)

	for i := range expected {
		randomTime := time.Unix(0, prng.Int63())
		all._insertLease(&leaseMessage{LeaseTrigger: randomTime.UnixNano()})
		expected[i] = randomTime.UnixNano()
	}

	sort.SliceStable(expected, func(i, j int) bool {
		return expected[i] < expected[j]
	})

	for i, e := 0, all.leases.Front(); e != nil; i, e = i+1, e.Next() {
		if expected[i] != e.Value.(*leaseMessage).LeaseTrigger {
			t.Errorf("Timestamp %d not in correct order."+
				"\nexpected: %d\nreceived: %d",
				i, expected[i], e.Value.(*leaseMessage).LeaseTrigger)
		}
	}
}

// Test that actionLeaseList._updateLeaseTrigger updates the LeaseTrigger and
// that the list is in order.
func Test_actionLeaseList__updateLeaseTrigger(t *testing.T) {
	jww.SetStdoutThreshold(jww.LevelDebug)
	prng := rand.New(rand.NewSource(8_175_178))
	all := newActionLeaseList(nil, versioned.NewKV(ekv.MakeMemstore()),
		fastRNG.NewStreamGenerator(1, 1, csprng.NewSystemRNG))

	const numMessages = 50
	messages := make([]*leaseMessage, numMessages)
	now := netTime.Now()
	for i := 0; i < numMessages; i++ {
		lease := randLease(prng)
		randomTime := now.Add(-lease)
		lease += MessageLife
		lm := &leaseMessage{
			ChannelID:         randChannelID(prng, t),
			Action:            randAction(prng),
			Payload:           randPayload(prng, t),
			Timestamp:         randomTime,
			OriginalTimestamp: randomTime,
			Lease:             lease,
			LeaseTrigger:      now.Add(-lease).UnixNano(),
		}
		err := all._addMessage(lm)
		if err != nil {
			t.Errorf("Failed to add lease message (%d): %+v", i, err)
		}
		messages[i] = lm
	}

	for i, lm := range messages {
		oldLeaseTrigger := lm.LeaseTrigger
		err := all._updateLeaseTrigger(lm, now)
		if err != nil {
			t.Errorf("Failed to update lease trigger (%d): %+v", i, err)
		}

		if oldLeaseTrigger == lm.LeaseTrigger {
			t.Errorf("Failed to update lease trigger (%d).\nold: %d\nnew: %d",
				i, oldLeaseTrigger, lm.LeaseTrigger)
		}

		// Check that the list is in order
		for j, n := 0, all.leases.Front(); n.Next() != nil; j, n = j+1, n.Next() {
			lt1 := n.Value.(*leaseMessage).LeaseTrigger
			lt2 := n.Next().Value.(*leaseMessage).LeaseTrigger
			if lt1 > lt2 {
				t.Errorf("Element #%d is greater than element #%d (%d)."+
					"\nelement #%d: %d\nelement #%d: %d",
					j, j+1, i, j, lt1, j+1, lt2)
			}
		}
	}
}

// Fills the lease list with in-order messages and tests that
// actionLeaseList._updateLease correctly moves elements to the correct order
// when their LeaseTrigger changes.
func Test_actionLeaseList__updateLease(t *testing.T) {
	prng := rand.New(rand.NewSource(32_142))
	all := newActionLeaseList(nil, versioned.NewKV(ekv.MakeMemstore()),
		fastRNG.NewStreamGenerator(1, 1, csprng.NewSystemRNG))

	for i := 0; i < 50; i++ {
		randomTime := time.Unix(0, prng.Int63()).UTC().Round(0)
		all._insertLease(&leaseMessage{LeaseTrigger: randomTime.UnixNano()})
	}

	tests := []struct {
		randomTime int64
		e          *list.Element
	}{
		// Change the first element to a random time
		{prng.Int63(), all.leases.Front()},

		// Change an element to a random time
		{prng.Int63(), all.leases.Front().Next().Next().Next()},

		// Change the last element to a random time
		{prng.Int63(), all.leases.Back()},

		// Change an element to the first element
		{all.leases.Front().Value.(*leaseMessage).LeaseTrigger - 1,
			all.leases.Front().Next().Next()},

		// Change an element to the last element
		{all.leases.Back().Value.(*leaseMessage).LeaseTrigger + 1,
			all.leases.Front().Next().Next().Next().Next().Next()},
	}

	for i, tt := range tests {
		tt.e.Value.(*leaseMessage).LeaseTrigger = tt.randomTime
		all._updateLease(tt.e)

		// Check that the list is in order
		for j, n := 0, all.leases.Front(); n.Next() != nil; j, n = j+1, n.Next() {
			lt1 := n.Value.(*leaseMessage).LeaseTrigger
			lt2 := n.Next().Value.(*leaseMessage).LeaseTrigger
			if lt1 > lt2 {
				t.Errorf("Element #%d is greater than element #%d (%d)."+
					"\nelement #%d: %d\nelement #%d: %d",
					j, j+1, i, j, lt1, j+1, lt2)
			}
		}
	}
}

// Tests that actionLeaseList._removeChannel removes all the messages from both
// the lease list and the message map for the given channel and that the lease
// list remains in the correct order after removal.
func Test_actionLeaseList__removeChannel(t *testing.T) {
	prng := rand.New(rand.NewSource(32))
	all := newActionLeaseList(nil, versioned.NewKV(ekv.MakeMemstore()),
		fastRNG.NewStreamGenerator(1, 1, csprng.NewSystemRNG))

	const m, n, o = 20, 5, 3
	expected := make([]*leaseMessage, 0, m*n*o)
	for i := 0; i < m; i++ {
		// Make multiple messages with same channel ID
		channelID := randChannelID(prng, t)

		for j := 0; j < n; j++ {
			// Make multiple messages with same payload (but different actions
			// and leases)
			payload := randPayload(prng, t)
			encrypted := randPayload(prng, t)

			for k := 0; k < o; k++ {
				lm := &leaseMessage{
					ChannelID:        channelID,
					Action:           MessageType(k),
					Payload:          payload,
					EncryptedPayload: encrypted,
					LeaseEnd:         randTimestamp(prng).UnixNano(),
					LeaseTrigger:     randTimestamp(prng).UnixNano(),
				}
				fp := newLeaseFingerprint(channelID, lm.Action, payload)
				err := all._addMessage(lm)
				if err != nil {
					t.Errorf("Failed to add message: %+v", err)
				}

				expected = append(expected, all.messages[*channelID][fp.key()])
			}
		}
	}

	// Check that the message map has all the expected messages
	for i, exp := range expected {
		fp := newLeaseFingerprint(exp.ChannelID, exp.Action, exp.Payload)
		if messages, exists := all.messages[*exp.ChannelID]; !exists {
			t.Errorf("Channel %s does not exist (%d).", exp.ChannelID, i)
		} else if lm, exists2 := messages[fp.key()]; !exists2 {
			t.Errorf("No lease message found with key %s (%d).", fp.key(), i)
		} else {
			if !reflect.DeepEqual(exp, lm) {
				t.Errorf("leaseMessage does not match expected (%d)."+
					"\nexpected: %+v\nreceived: %+v", i, exp, lm)
			}
		}
	}

	// Get random channel ID
	var channelID id.ID
	for channelID = range all.messages {
		break
	}

	err := all._removeChannel(&channelID)
	if err != nil {
		t.Errorf("Failed to remove channel: %+v", err)
	}

	for e := all.leases.Front(); e != nil && e.Next() != nil; e = e.Next() {
		// Check that the message does not exist in the list
		if e.Value.(*leaseMessage).ChannelID.Cmp(&channelID) {
			t.Errorf(
				"Found lease message from channel %s: %+v", channelID, e.Value)
		}
		if e.Value.(*leaseMessage).LeaseTrigger >
			e.Next().Value.(*leaseMessage).LeaseTrigger {
			t.Errorf("Lease list not in order.")
		}
	}

	// Test removing a channel that does not exist
	err = all._removeChannel(randChannelID(prng, t))
	if err != nil {
		t.Errorf("Error when removing non-existent channel: %+v", err)
	}
}

// Tests that calculateLeaseTrigger returns times within the expected
// window. Runs the test many times to ensure no numbers fall outside the range.
func Test_calculateLeaseTrigger(t *testing.T) {
	rng := csprng.NewSystemRNG()
	ts := time.Date(1955, 11, 5, 12, 0, 0, 0, time.UTC)
	tests := []struct {
		lease                                       time.Duration
		now, timestamp, originalTimestamp, expected time.Time
	}{
		{time.Hour, ts, ts, ts, ts.Add(time.Hour)},
		{time.Hour, ts, ts, ts.Add(-time.Minute), ts.Add(time.Hour - time.Minute)},
		{MessageLife, ts, ts, ts.Add(-MessageLife / 2), ts.Add(MessageLife / 2)},
		{MessageLife, ts, ts, ts, time.Time{}},
		{MessageLife * 3 / 2, ts, ts, ts.Add(-time.Minute), time.Time{}},
		{ValidForever, ts, ts, ts.Add(-2000 * time.Hour), time.Time{}},
	}

	// for i := 0; i < 100; i++ {
	for j, tt := range tests {
		leaseTrigger := calculateLeaseTrigger(
			tt.now, tt.timestamp, tt.originalTimestamp, tt.lease, rng)
		if tt.expected != (time.Time{}) {
			if !leaseTrigger.Equal(tt.expected) {
				t.Errorf("lease trigger duration does not match expected "+
					"(%d).\nexpected: %s\nreceived: %s",
					j, tt.expected, leaseTrigger)
			}
		} else {
			floor := tt.timestamp.Add(MessageLife / 2)
			ceiling := tt.timestamp.Add(MessageLife - (MessageLife / 10))
			if leaseTrigger.Before(floor) {
				t.Errorf("lease trigger occurs before the floor (%d)."+
					"\nfloor:   %s\ntrigger: %s", j, floor, leaseTrigger)
			} else if leaseTrigger.After(ceiling) {
				t.Errorf("lease trigger occurs after the ceiling (%d)."+
					"\nceiling:  %s\ntrigger: %s", j, ceiling, leaseTrigger)
			}
		}
	}
}

// Tests that randDurationInRange returns positive unique numbers in range.
func Test_randDurationInRange(t *testing.T) {
	prng := rand.New(rand.NewSource(684_532))
	rng := csprng.NewSystemRNG()
	const n = 10_000
	ints := make(map[time.Duration]struct{}, n)

	for i := 0; i < n; i++ {
		start := time.Duration(prng.Int63()) / 2
		end := start + time.Duration(prng.Int63())/2

		num := randDurationInRange(start, end, rng)
		if num < start {
			t.Errorf("Int #%d is less than start.\nstart:   %d\nreceived: %d",
				i, start, num)
		} else if num > end {
			t.Errorf("Int #%d is greater than end.\nend:     %d\nreceived: %d",
				i, end, num)
		}

		if _, exists := ints[num]; exists {
			t.Errorf("Int #%d already generated: %d", i, num)
		} else {
			ints[num] = struct{}{}
		}
	}
}

////////////////////////////////////////////////////////////////////////////////
// Storage Functions                                                          //
////////////////////////////////////////////////////////////////////////////////

// Tests that actionLeaseList.load loads an actionLeaseList from storage that
// matches the original.
func Test_actionLeaseList_load(t *testing.T) {
	prng := rand.New(rand.NewSource(23))
	kv := versioned.NewKV(ekv.MakeMemstore())
	all := newActionLeaseList(
		nil, kv, fastRNG.NewStreamGenerator(1, 1, csprng.NewSystemRNG))

	for i := 0; i < 10; i++ {
		channelID := randChannelID(prng, t)
		for j := 0; j < 5; j++ {
			timestamp := randTimestamp(prng)
			lease := time.Minute
			lm := &leaseMessage{
				ChannelID:         channelID,
				MessageID:         randMessageID(prng, t),
				Action:            randAction(prng),
				Payload:           randPayload(prng, t),
				EncryptedPayload:  randPayload(prng, t),
				Timestamp:         timestamp,
				OriginalTimestamp: timestamp,
				Lease:             lease,
				LeaseEnd:          timestamp.Add(lease).UnixNano(),
				LeaseTrigger:      timestamp.Add(lease).UnixNano(),
				FromAdmin:         false,
				e:                 nil,
			}

			err := all._addMessage(lm)
			if err != nil {
				t.Errorf("Failed to add message: %+v", err)
			}
		}
	}

	// Create new list and load old contents into it
	loadedAll := newActionLeaseList(
		nil, kv, fastRNG.NewStreamGenerator(1, 1, csprng.NewSystemRNG))
	err := loadedAll.load(time.Unix(0, 0))
	if err != nil {
		t.Errorf("Failed to load actionLeaseList from storage: %+v", err)
	}

	// Check that the loaded message map matches the original
	for chanID, messages := range all.messages {
		loadedMessages, exists := loadedAll.messages[chanID]
		if !exists {
			t.Errorf("Channel ID %s does not exist in map.", chanID)
		}

		for fp, lm := range messages {
			loadedLm, exists2 := loadedMessages[fp]
			if !exists2 {
				t.Errorf("Lease message does not exist in map: %+v", lm)
			}

			lm.e, loadedLm.e = nil, nil
			if !reflect.DeepEqual(lm, loadedLm) {
				t.Errorf("leaseMessage does not match expected."+
					"\nexpected: %+v\nreceived: %+v", lm, loadedLm)
			}
		}
	}

	// Check that the loaded lease list matches the original
	e1, e2 := all.leases.Front(), loadedAll.leases.Front()
	for ; e1 != nil; e1, e2 = e1.Next(), e2.Next() {
		if !reflect.DeepEqual(e1.Value, e2.Value) {
			t.Errorf("Element does not match expected."+
				"\nexpected: %+v\nreceived: %+v", e1.Value, e2.Value)
		}
	}
}

// Tests that when actionLeaseList.load loads a leaseMessage with a leaseTrigger
// in the past, that a new one is randomly calculated between replayWaitMin and
// replayWaitMax.
func Test_actionLeaseList_load_LeaseModify(t *testing.T) {
	prng := rand.New(rand.NewSource(23))
	kv := versioned.NewKV(ekv.MakeMemstore())
	all := newActionLeaseList(
		nil, kv, fastRNG.NewStreamGenerator(1, 1, csprng.NewSystemRNG))

	now := time.Date(1955, 11, 5, 12, 0, 0, 0, time.UTC)
	lease := time.Hour
	timestamp := now.Add(-6 * time.Hour)
	lm := &leaseMessage{
		ChannelID:         randChannelID(prng, t),
		MessageID:         randMessageID(prng, t),
		Action:            randAction(prng),
		Payload:           randPayload(prng, t),
		EncryptedPayload:  randPayload(prng, t),
		Timestamp:         timestamp,
		OriginalTimestamp: timestamp,
		Lease:             lease,
		LeaseEnd:          timestamp.Add(lease).UnixNano(),
		LeaseTrigger:      timestamp.Add(lease).UnixNano(),
		FromAdmin:         false,
		e:                 nil,
	}

	err := all._addMessage(lm)
	if err != nil {
		t.Errorf("Failed to add message: %+v", err)
	}

	// Create new list and load old contents into it
	loadedAll := newActionLeaseList(
		nil, kv, fastRNG.NewStreamGenerator(1, 1, csprng.NewSystemRNG))
	err = loadedAll.load(now)
	if err != nil {
		t.Errorf("Failed to load actionLeaseList from storage: %+v", err)
	}

	fp := newLeaseFingerprint(lm.ChannelID, lm.Action, lm.Payload)
	leaseEnd := loadedAll.messages[*lm.ChannelID][fp.key()].LeaseEnd
	leaseTrigger := loadedAll.messages[*lm.ChannelID][fp.key()].LeaseTrigger
	all.messages[*lm.ChannelID][fp.key()].LeaseEnd = leaseEnd
	all.messages[*lm.ChannelID][fp.key()].LeaseTrigger = leaseTrigger
	if !reflect.DeepEqual(all.messages[*lm.ChannelID][fp.key()],
		loadedAll.messages[*lm.ChannelID][fp.key()]) {
		t.Errorf("Loaded lease message does not match original."+
			"\nexpected: %+v\nreceived: %+v",
			all.messages[*lm.ChannelID][fp.key()],
			loadedAll.messages[*lm.ChannelID][fp.key()])
	}

	if leaseEnd != leaseTrigger {
		t.Errorf("If LeaseEnd and LeaseTrigger start as the same value, they"+
			"should be loaded as the same value."+
			"\nleaseEnd:     %d\nleaseTrigger: %d", leaseEnd, leaseTrigger)
	}

	if leaseEnd < now.Add(replayWaitMin).UnixNano() ||
		leaseEnd > now.Add(replayWaitMax).UnixNano() {
		t.Errorf("Lease end out of range.\nfloor:    %s\nceiling:  %s"+
			"\nleaseEnd: %s", now.Add(replayWaitMin),
			now.Add(replayWaitMax), time.Unix(0, leaseEnd))
	}

	if leaseTrigger < now.Add(replayWaitMin).UnixNano() ||
		leaseTrigger > now.Add(replayWaitMax).UnixNano() {
		t.Errorf("Lease trigger out of range.\nfloor:        %s"+
			"\nceiling:      %s\nleaseTrigger: %s", now.Add(replayWaitMin),
			now.Add(replayWaitMax), time.Unix(0, leaseTrigger))
	}

	// Check that the loaded lease list matches the original
	e1, e2 := all.leases.Front(), loadedAll.leases.Front()
	for ; e1 != nil; e1, e2 = e1.Next(), e2.Next() {
		if !reflect.DeepEqual(e1.Value, e2.Value) {
			t.Errorf("Element does not match expected."+
				"\nexpected: %+v\nreceived: %+v", e1.Value, e2.Value)
		}
	}
}

// Error path: Tests that actionLeaseList.load returns the expected error when
// no channel IDs can be loaded from storage.
func Test_actionLeaseList_load_ChannelListLoadError(t *testing.T) {
	all := newActionLeaseList(nil, versioned.NewKV(ekv.MakeMemstore()),
		fastRNG.NewStreamGenerator(1, 1, csprng.NewSystemRNG))
	expectedErr := loadLeaseChanIDsErr

	err := all.load(time.Unix(0, 0))
	if err == nil || !strings.Contains(err.Error(), expectedErr) {
		t.Errorf("Failed to return expected error no channel ID list exists."+
			"\nexpected: %s\nreceived: %+v", expectedErr, err)
	}
}

// Error path: Tests that actionLeaseList.load returns the expected error when
// no lease messages can be loaded from storage.
func Test_actionLeaseList_load_LeaseMessagesLoadError(t *testing.T) {
	kv := versioned.NewKV(ekv.MakeMemstore())
	all := newActionLeaseList(
		nil, kv, fastRNG.NewStreamGenerator(1, 1, csprng.NewSystemRNG))
	chanID := randChannelID(rand.New(rand.NewSource(32)), t)
	all.messages[*chanID] = make(map[leaseFingerprintKey]*leaseMessage)
	err := all.storeLeaseChannels()
	if err != nil {
		t.Errorf("Failed to store lease channels: %+v", err)
	}

	expectedErr := fmt.Sprintf(loadLeaseMessagesErr, chanID)

	err = all.load(time.Unix(0, 0))
	if err == nil || !strings.Contains(err.Error(), expectedErr) {
		t.Errorf("Failed to return expected error no lease messages exists."+
			"\nexpected: %s\nreceived: %+v", expectedErr, err)
	}
}

// Tests that the list of channel IDs in the message map can be saved and loaded
// to and from storage with actionLeaseList.storeLeaseChannels and
// actionLeaseList.loadLeaseChannels.
func Test_actionLeaseList_storeLeaseChannels_loadLeaseChannels(t *testing.T) {
	const n = 10
	prng := rand.New(rand.NewSource(32))
	kv := versioned.NewKV(ekv.MakeMemstore())
	all := newActionLeaseList(
		nil, kv, fastRNG.NewStreamGenerator(1, 1, csprng.NewSystemRNG))
	expectedIDs := make([]*id.ID, n)

	for i := 0; i < n; i++ {
		channelID := randChannelID(prng, t)
		all.messages[*channelID] = make(map[leaseFingerprintKey]*leaseMessage)
		for j := 0; j < 5; j++ {
			payload, action := randPayload(prng, t), randAction(prng)
			encrypted := randPayload(prng, t)
			fp := newLeaseFingerprint(channelID, action, payload)
			all.messages[*channelID][fp.key()] = &leaseMessage{
				ChannelID:        channelID,
				Action:           action,
				Payload:          payload,
				EncryptedPayload: encrypted,
			}
		}
		expectedIDs[i] = channelID
	}

	err := all.storeLeaseChannels()
	if err != nil {
		t.Errorf("Failed to store channel IDs: %+v", err)
	}

	loadedIDs, err := all.loadLeaseChannels()
	if err != nil {
		t.Errorf("Failed to load channel IDs: %+v", err)
	}

	sort.SliceStable(expectedIDs, func(i, j int) bool {
		return bytes.Compare(expectedIDs[i][:], expectedIDs[j][:]) == -1
	})
	sort.SliceStable(loadedIDs, func(i, j int) bool {
		return bytes.Compare(loadedIDs[i][:], loadedIDs[j][:]) == -1
	})

	if !reflect.DeepEqual(expectedIDs, loadedIDs) {
		t.Errorf("Loaded channel IDs do not match original."+
			"\nexpected: %+v\nreceived: %+v", expectedIDs, loadedIDs)
	}
}

// Error path: Tests that actionLeaseList.loadLeaseChannels returns an error
// when trying to load when nothing was saved.
func Test_actionLeaseList_loadLeaseChannels_StorageError(t *testing.T) {
	kv := versioned.NewKV(ekv.MakeMemstore())
	all := newActionLeaseList(nil, versioned.NewKV(ekv.MakeMemstore()),
		fastRNG.NewStreamGenerator(1, 1, csprng.NewSystemRNG))

	_, err := all.loadLeaseChannels()
	if err == nil || kv.Exists(err) {
		t.Errorf("Failed to return expected error when nothing exists to load."+
			"\nexpected: %v\nreceived: %+v", os.ErrNotExist, err)
	}
}

// Tests that a list of leaseMessage can be stored and loaded using
// actionLeaseList.storeLeaseMessages and actionLeaseList.loadLeaseMessages.
func Test_actionLeaseList_storeLeaseMessages_loadLeaseMessages(t *testing.T) {
	prng := rand.New(rand.NewSource(32))
	all := newActionLeaseList(nil, versioned.NewKV(ekv.MakeMemstore()),
		fastRNG.NewStreamGenerator(1, 1, csprng.NewSystemRNG))
	channelID := randChannelID(prng, t)
	all.messages[*channelID] = make(map[leaseFingerprintKey]*leaseMessage)

	for i := 0; i < 15; i++ {
		lm := &leaseMessage{
			ChannelID:         channelID,
			MessageID:         randMessageID(prng, t),
			Action:            randAction(prng),
			Payload:           randPayload(prng, t),
			EncryptedPayload:  randPayload(prng, t),
			Timestamp:         randTimestamp(prng),
			OriginalTimestamp: randTimestamp(prng),
			Lease:             randLease(prng),
			LeaseEnd:          randTimestamp(prng).UnixNano(),
			LeaseTrigger:      randTimestamp(prng).UnixNano(),
			FromAdmin:       false,
			e:               nil,
		}
		fp := newLeaseFingerprint(lm.ChannelID, lm.Action, lm.Payload)
		all.messages[*channelID][fp.key()] = lm
	}

	err := all.storeLeaseMessages(channelID)
	if err != nil {
		t.Errorf("Failed to store messages: %+v", err)
	}

	loadedMessages, err := all.loadLeaseMessages(channelID)
	if err != nil {
		t.Errorf("Failed to load messages: %+v", err)
	}

	if !reflect.DeepEqual(all.messages[*channelID], loadedMessages) {
		t.Errorf("Loaded messages do not match original."+
			"\nexpected: %+v\nreceived: %+v",
			all.messages[*channelID], loadedMessages)
	}
}

// Tests that actionLeaseList.storeLeaseMessages deletes the lease message file
// from storage when the list is empty.
func Test_actionLeaseList_storeLeaseMessages_EmptyList(t *testing.T) {
	prng := rand.New(rand.NewSource(32))
	all := newActionLeaseList(nil, versioned.NewKV(ekv.MakeMemstore()),
		fastRNG.NewStreamGenerator(1, 1, csprng.NewSystemRNG))
	channelID := randChannelID(prng, t)
	all.messages[*channelID] = make(map[leaseFingerprintKey]*leaseMessage)

	for i := 0; i < 15; i++ {
		lm := &leaseMessage{
			ChannelID:        channelID,
			Action:           randAction(prng),
			Payload:          randPayload(prng, t),
			EncryptedPayload: randPayload(prng, t),
			LeaseEnd:         randTimestamp(prng).UnixNano(),
			LeaseTrigger:     randTimestamp(prng).UnixNano(),
		}
		fp := newLeaseFingerprint(lm.ChannelID, lm.Action, lm.Payload)
		all.messages[*channelID][fp.key()] = lm
	}

	err := all.storeLeaseMessages(channelID)
	if err != nil {
		t.Errorf("Failed to store messages: %+v", err)
	}

	all.messages[*channelID] = make(map[leaseFingerprintKey]*leaseMessage)
	err = all.storeLeaseMessages(channelID)
	if err != nil {
		t.Errorf("Failed to store messages: %+v", err)
	}

	_, err = all.loadLeaseMessages(channelID)
	if err == nil || all.kv.Exists(err) {
		t.Fatalf("Failed to delete lease messages: %+v", err)
	}
}

// Error path: Tests that actionLeaseList.loadLeaseMessages returns an error
// when trying to load when nothing was saved.
func Test_actionLeaseList_loadLeaseMessages_StorageError(t *testing.T) {
	prng := rand.New(rand.NewSource(32))
	all := newActionLeaseList(nil, versioned.NewKV(ekv.MakeMemstore()),
		fastRNG.NewStreamGenerator(1, 1, csprng.NewSystemRNG))

	_, err := all.loadLeaseMessages(randChannelID(prng, t))
	if err == nil || all.kv.Exists(err) {
		t.Errorf("Failed to return expected error when nothing exists to load."+
			"\nexpected: %v\nreceived: %+v", os.ErrNotExist, err)
	}
}

// Tests that actionLeaseList.deleteLeaseMessages removes the lease messages
// from storage.
func Test_actionLeaseList_deleteLeaseMessages(t *testing.T) {
	prng := rand.New(rand.NewSource(32))
	all := newActionLeaseList(nil, versioned.NewKV(ekv.MakeMemstore()),
		fastRNG.NewStreamGenerator(1, 1, csprng.NewSystemRNG))
	channelID := randChannelID(prng, t)
	all.messages[*channelID] = make(map[leaseFingerprintKey]*leaseMessage)

	for i := 0; i < 15; i++ {
		lm := &leaseMessage{
			ChannelID:        channelID,
			Action:           randAction(prng),
			Payload:          randPayload(prng, t),
			EncryptedPayload: randPayload(prng, t),
			LeaseEnd:         randTimestamp(prng).UnixNano(),
			LeaseTrigger:     randTimestamp(prng).UnixNano(),
		}
		fp := newLeaseFingerprint(lm.ChannelID, lm.Action, lm.Payload)
		all.messages[*channelID][fp.key()] = lm
	}

	err := all.storeLeaseMessages(channelID)
	if err != nil {
		t.Errorf("Failed to store messages: %+v", err)
	}

	err = all.deleteLeaseMessages(channelID)
	if err != nil {
		t.Errorf("Failed to delete messages: %+v", err)
	}

	_, err = all.loadLeaseMessages(channelID)
	if err == nil || all.kv.Exists(err) {
		t.Fatalf("Failed to delete lease messages: %+v", err)
	}
}

// Tests that a leaseMessage object can be JSON marshalled and unmarshalled.
func Test_leaseMessage_JSON(t *testing.T) {
	prng := rand.New(rand.NewSource(12))
	channelID := randChannelID(prng, t)
	payload := []byte("payload")
	encrypted := []byte("encrypted")
	timestamp, lease := netTime.Now().Round(0), 6*time.Minute+30*time.Second

	lm := leaseMessage{
		ChannelID:         channelID,
		MessageID:         cryptoChannel.MakeMessageID(payload, channelID),
		Action:            randAction(prng),
		Payload:           payload,
		EncryptedPayload:  encrypted,
		Timestamp:         timestamp.UTC(),
		OriginalTimestamp: timestamp.UTC(),
		Lease:             lease,
		LeaseEnd:          timestamp.Add(lease).UnixNano(),
		LeaseTrigger:      timestamp.Add(lease).UnixNano(),
		FromAdmin:         true,
		e:                 nil,
	}

	data, err := json.Marshal(&lm)
	if err != nil {
		t.Errorf("Failed to JSON marshal leaseMessage: %+v", err)
	}

	var loadedLm leaseMessage
	err = json.Unmarshal(data, &loadedLm)
	if err != nil {
		t.Errorf("Failed to JSON unmarshal leaseMessage: %+v", err)
	}

	if !reflect.DeepEqual(lm, loadedLm) {
		t.Errorf("Loaded leaseMessage does not match original."+
			"\nexpected: %#v\nreceived: %#v", lm, loadedLm)
	}
}

// Tests that a map of leaseMessage objects can be JSON marshalled and
// unmarshalled.
func Test_leaseMessageMap_JSON(t *testing.T) {
	prng := rand.New(rand.NewSource(32))
	channelID := randChannelID(prng, t)
	messages := make(map[leaseFingerprintKey]*leaseMessage, 15)

	for i := 0; i < 15; i++ {
		lm := &leaseMessage{
			ChannelID:         channelID,
			MessageID:         randMessageID(prng, t),
			Action:            randAction(prng),
			Payload:           randPayload(prng, t),
			EncryptedPayload:  randPayload(prng, t),
			Timestamp:         randTimestamp(prng),
			OriginalTimestamp: randTimestamp(prng),
			Lease:             randLease(prng),
			LeaseEnd:          randTimestamp(prng).UnixNano(),
			LeaseTrigger:      randTimestamp(prng).UnixNano(),
			FromAdmin:         false,
			e:                 nil,
		}
		fp := newLeaseFingerprint(lm.ChannelID, lm.Action, lm.Payload)
		messages[fp.key()] = lm
	}

	data, err := json.Marshal(&messages)
	if err != nil {
		t.Errorf("Failed to JSON marshal map of leaseMessage: %+v", err)
	}

	var loadedMessages map[leaseFingerprintKey]*leaseMessage
	err = json.Unmarshal(data, &loadedMessages)
	if err != nil {
		t.Errorf("Failed to JSON unmarshal map of leaseMessage: %+v", err)
	}

	if !reflect.DeepEqual(messages, loadedMessages) {
		t.Errorf("Loaded map of leaseMessage does not match original."+
			"\nexpected: %#v\nreceived: %#v", messages, loadedMessages)
	}
}

// Consistency test of makeChannelLeaseMessagesKey.
func Test_makeChannelLeaseMessagesKey_Consistency(t *testing.T) {
	prng := rand.New(rand.NewSource(11))

	expectedKeys := []string{
		"channelLeaseMessages/WQwUQJiItbB9UagX7gfD8hRZNbxxVePHp2SQw+CqC2oD",
		"channelLeaseMessages/WGLDLvh5GdCZH3r4XpU7dEKP71tXeJvJAi/UyPkxnakD",
		"channelLeaseMessages/mo59OR72CzZlLvnGxzfhscEY4AxjhmvE6b5W+yK1BQUD",
		"channelLeaseMessages/TOFI3iGP8TNZJ/V1/E4SrgW2MiS9LRxIzM0LoMnUmukD",
		"channelLeaseMessages/xfUsHf4FuGVcwFkKywinHo7mCdaXppXef4RU7l0vUQwD",
		"channelLeaseMessages/dpBGwqS9/xi7eiT+cPNRzC3BmdDg/aY3MR2IPdHBUCAD",
		"channelLeaseMessages/ZnT0fZYP2dCHlxxDo6DSpBplgaM3cj7RPgTZ+OF7MiED",
		"channelLeaseMessages/rXartsxcv2+tIPfN2x9r3wgxPqp77YK2/kSqqKzgw5ID",
		"channelLeaseMessages/6G0Z4gfi6u2yUp9opRTgcB0FpSv/x55HgRo6tNNi5lYD",
		"channelLeaseMessages/7aHvDBG6RsPXxMHvw21NIl273F0CzDN5aixeq5VRD+8D",
		"channelLeaseMessages/v0Pw6w7z7XAaebDUOAv6AkcMKzr+2eOIxLcDMMr/i2gD",
		"channelLeaseMessages/7OI/yTc2sr0m0kONaiV3uolWpyvJHXAtts4bZMm7o14D",
		"channelLeaseMessages/jDQqEBKqNhLpKtsIwIaW5hzUy+JdQ0JkXfkbae5iLCgD",
		"channelLeaseMessages/TCTUC3AblwtJiOHcvDNrmY1o+xm6VueZXhXDm3qDwT4D",
		"channelLeaseMessages/niQssT7H/lGZ0QoQWqLwLM24xSJeDBKKadamDlVM340D",
		"channelLeaseMessages/EYzeEw5VzugCW1QGXgq0jWVc5qbeoot+LH+Pt136xIED",
	}
	for i, expected := range expectedKeys {
		key := makeChannelLeaseMessagesKey(randChannelID(prng, t))

		if expected != key {
			t.Errorf("Key does not match expected (%d)."+
				"\nexpected: %s\nreceived: %s", i, expected, key)
		}
	}
}

////////////////////////////////////////////////////////////////////////////////
// Fingerprint                                                                //
////////////////////////////////////////////////////////////////////////////////

// Consistency test of newLeaseFingerprint.
func Test_newLeaseFingerprint_Consistency(t *testing.T) {
	prng := rand.New(rand.NewSource(420))
	expectedFingerprints := []string{
		"HPplU+CG9P872SORbI4BeFxgjkuBPUlF3gSNm371U3c=",
		"PU4zKeWyqHwrFMbPUMT7BMIVwAkF8vPFsBB4bLf+Arw=",
		"+OqBwVfOwR1tracbff/TxrlT8AIcO2JD+AZ3pmyEgvQ=",
		"7hVYQ1cvCou0O4tFLcipa2IXZSDbRAs+sPhrlTFiF64=",
		"xzddIIMaEZh9q47YDt7umTZtfFOl6T+dzgzfhpneEB4=",
		"Ls2aePoiD7kYeJmzjb5CKS5KNYSr2LbHnW/7UTvkGh8=",
		"r0pqAaciOdWTpWOirV0xv07uZ8fFNmN+F0I6hbQRMZE=",
		"fDl6jf6l/g2+gOZPz/LepdxlTIwKmeEEaNW5gXrxcQ0=",
		"nS2bu34dC6tfKFz6nZu/w9ORA+bcbfow2qomMh5+2NI=",
		"Q8WhfIucZ4fNSfXjfQT6HRkZfV6HMurSgO2BU917f4E=",
		"nUgCKjHnAEX06S0Gocb5I/H2ADWMeSPKii4PND9Hjm4=",
		"zJFC3E3SZhfPxSY/sxziRG1pX5pp/g7ba9/nP6kTFyU=",
		"u8jPvEekbPEBUZyVN9ra2BqRvjlfHpdQwuu5dZHg7U8=",
		"PWEf6L9yPjeMl/xP0fI62FzCCLQklT28XWTYHDi+1FU=",
		"ntnLOuShjBY2f3clP3Adp5tv7PHJxcs7biernqnXa38=",
		"D1NIRb3FdEJKC3Kh84LDC5wtUwICURcGLeyLXF/c6vw=",
	}

	for i, expected := range expectedFingerprints {
		fp := newLeaseFingerprint(randChannelID(prng, t),
			randAction(prng), randPayload(prng, t))

		if expected != fp.String() {
			t.Errorf("leaseFingerprint does not match expected (%d)."+
				"\nexpected: %s\nreceived: %s", i, expected, fp)
		}
	}
}

// Tests that any changes to any of the inputs to newLeaseFingerprint result in
// different fingerprints.
func Test_newLeaseFingerprint_Uniqueness(t *testing.T) {
	rng := csprng.NewSystemRNG()
	const n = 100
	chanIDs := make([]*id.ID, n)
	payloads, encryptedPayloads := make([][]byte, n), make([][]byte, n)
	for i := 0; i < n; i++ {
		chanIDs[i] = randChannelID(rng, t)
		payloads[i] = randPayload(rng, t)
		encryptedPayloads[i] = randPayload(rng, t)

	}
	actions := []MessageType{Delete, Pinned, Mute}

	fingerprints := make(map[string]bool)
	for _, channelID := range chanIDs {
		for _, payload := range payloads {
			for _, action := range actions {
				fp := newLeaseFingerprint(channelID, action, payload)
				if fingerprints[fp.String()] {
					t.Errorf("Fingerprint %s already exists.", fp)
				}

				fingerprints[fp.String()] = true
			}
		}
	}
}

////////////////////////////////////////////////////////////////////////////////
// Test Utility Function                                                      //
////////////////////////////////////////////////////////////////////////////////

// randChannelID creates a new random channel id.ID for testing.
func randChannelID(rng io.Reader, t *testing.T) *id.ID {
	channelID, err := id.NewRandomID(rng, id.User)
	if err != nil {
		t.Fatalf("Failed to generate new channel ID: %+v", err)
	}

	return channelID
}

// randMessageID creates a new random channel.MessageID for testing.
func randMessageID(rng io.Reader, t *testing.T) cryptoChannel.MessageID {
	message := make([]byte, 256)
	if _, err := rng.Read(message); err != nil {
		t.Fatalf("Failed to generate random message: %+v", err)
	}

	channelID, err := id.NewRandomID(rng, id.User)
	if err != nil {
		t.Fatalf("Failed to generate new channel ID: %+v", err)
	}

	return cryptoChannel.MakeMessageID(message, channelID)
}

// randPayload creates a new random payload for testing.
func randPayload(rng io.Reader, t *testing.T) []byte {
	const payloadSize = 256
	payload := make([]byte, payloadSize)

	if n, err := rng.Read(payload); err != nil {
		t.Fatalf("Failed to generate new payload: %+v", err)
	} else if n != payloadSize {
		t.Fatalf("Only generated %d bytes when %d bytes required for payload.",
			n, payloadSize)
	}

	return payload
}

// randAction creates a new random action MessageType for testing.
func randAction(rng io.Reader) MessageType {
	return MessageType(
		randomness.ReadRangeUint32(uint32(Delete), uint32(Mute)+1, rng))
}

// randTimestamp creates a new random action lease end for testing.
func randTimestamp(rng io.Reader) time.Time {
	lease := randDurationInRange(1*time.Hour, 1000*time.Hour, rng)
	return netTime.Now().Add(lease).UTC().Round(0)
}

// randLease creates a new random lease duration end for testing.
func randLease(rng io.Reader) time.Duration {
	return randDurationInRange(1*time.Minute, 1000*time.Hour, rng)
}<|MERGE_RESOLUTION|>--- conflicted
+++ resolved
@@ -167,16 +167,9 @@
 	}
 
 	for lease, e := range expectedMessages {
-<<<<<<< HEAD
-		all.addMessage(ReceiveMessageValues{e.ChannelID, e.MessageID, e.Action,
-			leaseNickname, nil, e.EncryptedPayload, nil, 0, e.Timestamp,
-			e.OriginalTimestamp, lease, rounds.Round{ID: 5}, 0, e.FromAdmin,
-			false}, e.Payload)
-=======
 		all.addMessage(e.ChannelID, e.MessageID, e.Action, e.Payload,
 			e.EncryptedPayload, e.Timestamp, e.OriginalTimestamp, lease,
 			e.FromAdmin)
->>>>>>> dc886979
 	}
 
 	fp := newLeaseFingerprint(expectedMessages[600*time.Hour].ChannelID,
@@ -279,14 +272,8 @@
 	fp := newLeaseFingerprint(
 		exp.ChannelID, exp.Action, exp.Payload)
 
-<<<<<<< HEAD
-	all.addMessage(ReceiveMessageValues{exp.ChannelID, exp.MessageID,
-		exp.Action, leaseNickname, nil, exp.EncryptedPayload, nil, 0, timestamp,
-		timestamp, lease, rounds.Round{}, 0, exp.FromAdmin, false}, exp.Payload)
-=======
 	all.addMessage(exp.ChannelID, exp.MessageID, exp.Action, exp.Payload,
 		exp.EncryptedPayload, timestamp, timestamp, lease, exp.FromAdmin)
->>>>>>> dc886979
 
 	done := make(chan struct{})
 	go func() {
@@ -373,16 +360,9 @@
 				e:                 nil,
 			}
 
-<<<<<<< HEAD
-			all.addMessage(ReceiveMessageValues{exp.ChannelID, exp.MessageID,
-				exp.Action, leaseNickname, nil, exp.EncryptedPayload, nil, 0,
-				exp.Timestamp, exp.OriginalTimestamp, exp.Lease, rounds.Round{},
-				00, exp.FromAdmin, false}, exp.Payload)
-=======
 			all.addMessage(exp.ChannelID, exp.MessageID, exp.Action, exp.Payload,
 				exp.EncryptedPayload, exp.Timestamp, exp.OriginalTimestamp,
 				exp.Lease, exp.FromAdmin)
->>>>>>> dc886979
 		}
 	}
 
@@ -477,16 +457,9 @@
 		e:                 nil,
 	}
 
-<<<<<<< HEAD
-	all.addMessage(ReceiveMessageValues{exp.ChannelID, exp.MessageID,
-		exp.Action, leaseNickname, nil, exp.EncryptedPayload, nil, 0,
-		exp.Timestamp, exp.OriginalTimestamp, exp.Lease, rounds.Round{},
-		00, exp.FromAdmin, false}, exp.Payload)
-=======
 	all.addMessage(exp.ChannelID, exp.MessageID, exp.Action, exp.Payload,
 		exp.EncryptedPayload, exp.Timestamp, exp.OriginalTimestamp, exp.Lease,
 		exp.FromAdmin)
->>>>>>> dc886979
 
 	select {
 	case lm := <-all.addLeaseMessage:
