--- conflicted
+++ resolved
@@ -31,14 +31,12 @@
 	// Reaction denotes that the message is a reaction to another message.
 	Reaction MessageType = 3
 
-<<<<<<< HEAD
-	// Invitation denotes that the message is an invitation to another channel.
-	Invitation MessageType = 4
-=======
 	// Silent denotes that the message is a silent message which should not
 	// notify the user in any way.
 	Silent MessageType = 4
->>>>>>> c0fb2a45
+
+	// Invitation denotes that the message is an invitation to another channel.
+	Invitation MessageType = 5
 
 	////////////////////////////////////////////////////////////////////////////
 	// Message Actions                                                        //
@@ -77,13 +75,10 @@
 		return "AdminText"
 	case Reaction:
 		return "Reaction"
-<<<<<<< HEAD
+	case Silent:
+		return "Silent"
 	case Invitation:
 		return "Invitation"
-=======
-	case Silent:
-		return "Silent"
->>>>>>> c0fb2a45
 	case Delete:
 		return "Delete"
 	case Pinned:
