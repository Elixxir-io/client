--- conflicted
+++ resolved
@@ -12,14 +12,6 @@
 	"testing"
 )
 
-<<<<<<< HEAD
-func TestMessageType_String(t *testing.T) {
-	expected := []string{"Text", "AdminText", "Reaction",
-		"Unknown messageType 4", "Unknown messageType 5",
-		"Unknown messageType 6", "Unknown messageType 7",
-		"Unknown messageType 8", "Unknown messageType 9",
-		"Unknown messageType 10"}
-=======
 // Consistency test of MessageType.String.
 func TestMessageType_String_Consistency(t *testing.T) {
 	expectedStrings := map[MessageType]string{
@@ -42,7 +34,6 @@
 // Consistency test of MessageType.Bytes.
 func TestMessageType_Bytes_Consistency(t *testing.T) {
 	expectedBytes := [][]byte{{1, 0, 0, 0}, {2, 0, 0, 0}, {3, 0, 0, 0}}
->>>>>>> ddfe2f33
 
 	for i, expected := range expectedBytes {
 		mt := MessageType(i + 1)
