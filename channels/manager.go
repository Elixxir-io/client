////////////////////////////////////////////////////////////////////////////////
// Copyright © 2022 xx foundation                                             //
//                                                                            //
// Use of this source code is governed by a license that can be found in the  //
// LICENSE file                                                               //
////////////////////////////////////////////////////////////////////////////////

// Package channels provides a channels implementation on top of broadcast
// which is capable of handing the user facing features of channels, including
// replies, reactions, and eventually admin commands.
package channels

import (
	"crypto/ed25519"
	"encoding/base64"
	"fmt"
	"sync"
	"time"

	"github.com/pkg/errors"
	jww "github.com/spf13/jwalterweatherman"

	"gitlab.com/xx_network/primitives/id"
	"gitlab.com/xx_network/primitives/id/ephemeral"

	"gitlab.com/elixxir/client/v4/broadcast"
	"gitlab.com/elixxir/client/v4/cmix"
	"gitlab.com/elixxir/client/v4/cmix/message"
	"gitlab.com/elixxir/client/v4/cmix/rounds"
	"gitlab.com/elixxir/client/v4/storage/versioned"
	cryptoBroadcast "gitlab.com/elixxir/crypto/broadcast"
	cryptoChannel "gitlab.com/elixxir/crypto/channel"
	"gitlab.com/elixxir/crypto/fastRNG"
	"gitlab.com/elixxir/crypto/rsa"
)

const storageTagFormat = "channelManagerStorageTag-%s"

type manager struct {
	// Sender Identity
	me cryptoChannel.PrivateIdentity

	// List of all channels
	channels map[id.ID]*joinedChannel
	// List of dmTokens for each channel
	dmTokens map[id.ID]uint32
	mux      sync.RWMutex

	// External references
	kv  versioned.KV
	net Client
	rng *fastRNG.StreamGenerator

	// Events model
	*events

	// Nicknames
	*nicknameManager

	// Send tracker
	st *sendTracker

	// Makes the function that is used to create broadcasts be a pointer so that
	// it can be replaced in tests
	broadcastMaker broadcast.NewBroadcastChannelFunc
	*adminKeysManager
}

// Client contains the methods from cmix.Client that are required by the
// [Manager].
type Client interface {
	GetMaxMessageLength() int
	SendWithAssembler(recipient *id.ID, assembler cmix.MessageAssembler,
		cmixParams cmix.CMIXParams) (rounds.Round, ephemeral.Id, error)
	IsHealthy() bool
	AddIdentity(id *id.ID, validUntil time.Time, persistent bool,
		fallthroughProcessor message.Processor)
	AddIdentityWithHistory(
		id *id.ID, validUntil, beginning time.Time,
		persistent bool, fallthroughProcessor message.Processor)
	AddService(clientID *id.ID, newService message.Service,
		response message.Processor)
	DeleteClientService(clientID *id.ID)
	RemoveIdentity(id *id.ID)
	GetRoundResults(timeout time.Duration, roundCallback cmix.RoundEventCallback,
		roundList ...id.Round)
	AddHealthCallback(f func(bool)) uint64
	RemoveHealthCallback(uint64)
}

// NewManagerBuilder creates a new channel Manager using an EventModelBuilder.
func NewManagerBuilder(identity cryptoChannel.PrivateIdentity, kv versioned.KV,
	net Client, rng *fastRNG.StreamGenerator, modelBuilder EventModelBuilder,
	extensions []ExtensionBuilder, addService AddServiceFn,
	uiCallbacks UiCallbacks) (Manager, error) {
	model, err := modelBuilder(getStorageTag(identity.PubKey))
	if err != nil {
		return nil, errors.Errorf("Failed to build event model: %+v", err)
	}

	return NewManager(identity, kv, net, rng, model, extensions, addService, uiCallbacks)
}

// NewManager creates a new channel [Manager] from a
// [cryptoChannel.PrivateIdentity]. It prefixes the KV with a tag derived from
// the public key that can be retried for reloading using
// [Manager.GetStorageTag].
func NewManager(identity cryptoChannel.PrivateIdentity, kv versioned.KV,
	net Client, rng *fastRNG.StreamGenerator, model EventModel,
	extensions []ExtensionBuilder, addService AddServiceFn,
	uiCallbacks UiCallbacks) (Manager, error) {

	// Make a copy of the public key to prevent outside edits
	// TODO: Convert this to DeepCopy() method
	pubKey := make([]byte, len(identity.PubKey))
	copy(pubKey, identity.PubKey)
	identity.PubKey = pubKey

	// Prefix the kv with the username so multiple can be run
	storageTag := getStorageTag(identity.PubKey)
	jww.INFO.Printf("[CH] NewManager for %s (pubKey:%x tag:%s)",
		identity.Codename, identity.PubKey, storageTag)
	kv, err := kv.Prefix(storageTag)
	if err != nil {
		return nil, err
	}

	if err := storeIdentity(kv, identity); err != nil {
		return nil, err
	}

	m := setupManager(identity, kv, net, rng, model, extensions, uiCallbacks)
	m.dmTokens = make(map[id.ID]uint32)

	return m, addService(m.leases.StartProcesses)
}

// LoadManager restores a channel Manager from disk stored at the given storage
// tag.
func LoadManager(storageTag string, kv versioned.KV, net Client,
	rng *fastRNG.StreamGenerator, model EventModel,
	extensions []ExtensionBuilder, uiCallbacks UiCallbacks) (Manager, error) {
	jww.INFO.Printf("[CH] LoadManager for tag %s", storageTag)

	// Prefix the kv with the username so multiple can be run
	kv, err := kv.Prefix(storageTag)
	if err != nil {
		return nil, err
	}

	// Load the identity
	identity, err := loadIdentity(kv)
	if err != nil {
		return nil, err
	}

	m := setupManager(identity, kv, net, rng, model, extensions, uiCallbacks)
	m.loadDMTokens()

	return m, nil
}

// LoadManagerBuilder restores a channel Manager from disk stored at the given storage
// tag.
func LoadManagerBuilder(storageTag string, kv versioned.KV, net Client,
	rng *fastRNG.StreamGenerator, modelBuilder EventModelBuilder,
	extensions []ExtensionBuilder, uiCallbacks UiCallbacks) (Manager, error) {
	model, err := modelBuilder(storageTag)
	if err != nil {
		return nil, errors.Errorf("Failed to build event model: %+v", err)
	}

	return LoadManager(storageTag, kv, net, rng, model, extensions, uiCallbacks)
}

func setupManager(identity cryptoChannel.PrivateIdentity, kv versioned.KV,
	net Client, rng *fastRNG.StreamGenerator, model EventModel,
	extensionBuilders []ExtensionBuilder, uiCallbacks UiCallbacks) *manager {

	if uiCallbacks == nil {
		uiCallbacks = &dummyUICallback{}
	}

	// Build the manager
	m := &manager{
		me:             identity,
		kv:             kv,
		net:            net,
		rng:            rng,
		broadcastMaker: broadcast.NewBroadcastChannel,
		events:         initEvents(model, 512, kv, rng),
	}

	m.events.leases.RegisterReplayFn(m.adminReplayHandler)

	m.st = loadSendTracker(net, kv, m.events.triggerEvent,
		m.events.triggerAdminEvent, model.UpdateFromUUID, rng)

	m.loadChannels()

<<<<<<< HEAD
	m.nicknameManager = LoadOrNewNicknameManager(kv)
	m.adminKeysManager = newAdminKeysManager(kv)
=======
	m.nicknameManager = loadOrNewNicknameManager(kv, uiCallbacks.NicknameUpdate)
>>>>>>> b43e18a4

	// Activate all extensions
	var extensions []ExtensionMessageHandler
	for i := range extensionBuilders {
		ext, err := extensionBuilders[i](model, m, m.me)
		if err != nil {
			jww.FATAL.Panicf("[CH] Failed to initialize extension %d of %d: %+v",
				i, len(extensionBuilders), err)
		}
		extensions = append(extensions, ext...)
	}

	// Register all extensions
	for i := range extensions {
		ext := extensions[i]
		name, userSpace, adminSpace, mutedSpace := ext.GetProperties()
		err := m.events.RegisterReceiveHandler(ext.GetType(),
			&ReceiveMessageHandler{
				name, ext.Handle, userSpace, adminSpace, mutedSpace})
		if err != nil {
			jww.FATAL.Panicf("[CH] Extension message handle %s (%d of %d) "+
				"failed to register: %+v", name, i, len(extensions), err)
		}
	}

	return m
}

// adminReplayHandler registers a ReplayActionFunc with the lease system.
func (m *manager) adminReplayHandler(channelID *id.ID, encryptedPayload []byte) {
	messageID, r, _, err := m.replayAdminMessage(
		channelID, encryptedPayload, cmix.GetDefaultCMIXParams())
	if err != nil {
		jww.ERROR.Printf("[CH] Failed to replay admin message: %+v", err)
		return
	}

	jww.INFO.Printf("[CH] Replayed admin message on message %s in round %d",
		messageID, r.ID)
}

// GenerateChannel creates a new channel with the user as the admin and returns
// the broadcast.Channel object. This function only create a channel and does
// not join it.
//
// The private key is saved to storage and can be accessed with
// ExportChannelAdminKey.
func (m *manager) GenerateChannel(
	name, description string, privacyLevel cryptoBroadcast.PrivacyLevel) (
	*cryptoBroadcast.Channel, error) {
	jww.INFO.Printf("[CH] GenerateChannel %q with description %q and privacy "+
		"level %s", name, description, privacyLevel)
	ch, _, err := m.generateChannel(
		name, description, privacyLevel, m.net.GetMaxMessageLength())
	return ch, err
}

// generateChannel generates a new channel with a custom packet payload length.
func (m *manager) generateChannel(name, description string,
	privacyLevel cryptoBroadcast.PrivacyLevel, packetPayloadLength int) (
	*cryptoBroadcast.Channel, rsa.PrivateKey, error) {

	// Generate channel
	stream := m.rng.GetStream()
	ch, pk, err := cryptoBroadcast.NewChannel(
		name, description, privacyLevel, packetPayloadLength, stream)
	stream.Close()
	if err != nil {
		return nil, nil, err
	}

	// Save private key to storage
	err = m.adminKeysManager.saveChannelPrivateKey(ch.ReceptionID, pk)
	if err != nil {
		return nil, nil, err
	}

	m.adminKeysManager.reportNewAdmin(ch.ReceptionID)

	return ch, pk, nil
}

// JoinChannel joins the given channel. It will return the error
// ChannelAlreadyExistsErr if the channel has already been joined. This function
// will block until the event model returns from joining the channel.
func (m *manager) JoinChannel(channel *cryptoBroadcast.Channel) error {
	jww.INFO.Printf(
		"[CH] JoinChannel %q with ID %s", channel.Name, channel.ReceptionID)
	err := m.addChannel(channel)
	if err != nil {
		return err
	}

	err = m.EnableDirectMessages(channel.ReceptionID)
	if err != nil {
		return err
	}

	// Report joined channel to the event model
	m.events.model.JoinChannel(channel)

	return nil
}

// LeaveChannel leaves the given channel. It will return the error
// ChannelDoesNotExistsErr if the channel was not previously joined. This
// function will block until the event model returns from leaving the channel.
func (m *manager) LeaveChannel(channelID *id.ID) error {
	jww.INFO.Printf("[CH] LeaveChannel %s", channelID)
	err := m.removeChannel(channelID)
	if err != nil {
		return err
	}

	m.events.model.LeaveChannel(channelID)

	return nil
}

// EnableDirectMessages enables the token for direct messaging for this
// channel.
func (m *manager) EnableDirectMessages(chId *id.ID) error {
	m.mux.Lock()
	defer m.mux.Unlock()
	return m.enableDirectMessageToken(chId)
}

// DisableDirectMessages removes the token for direct messaging for a given
// channel.
func (m *manager) DisableDirectMessages(chId *id.ID) error {
	m.mux.Lock()
	defer m.mux.Unlock()
	return m.disableDirectMessageToken(chId)
}

// AreDMsEnabled returns status of DMs for a given channel ID (true if enabled)
func (m *manager) AreDMsEnabled(chId *id.ID) bool {
	m.mux.RLock()
	defer m.mux.RUnlock()
	_, ok := m.dmTokens[*chId]
	return ok
}

// ReplayChannel replays all messages from the channel within the network's
// memory (~3 weeks) over the event model. It does this by wiping the underlying
// state tracking for message pickup for the channel, causing all messages to be
// re-retrieved from the network.
//
// Returns the error ChannelDoesNotExistsErr if the channel was not previously
// joined.
func (m *manager) ReplayChannel(channelID *id.ID) error {
	jww.INFO.Printf("[CH] ReplayChannel %s", channelID)
	m.mux.RLock()
	defer m.mux.RUnlock()

	jc, exists := m.channels[*channelID]
	if !exists {
		return ChannelDoesNotExistsErr
	}

	c := jc.broadcast.Get()

	// Stop the broadcast that will completely wipe it from the underlying cmix
	// object
	jc.broadcast.Stop()

	// Re-instantiate the broadcast, re-registering it from scratch
	b, err := m.initBroadcast(c)
	if err != nil {
		return err
	}
	jc.broadcast = b

	return nil
}

// GetChannels returns the IDs of all channels that have been joined.
//
// Use manager.getChannelsUnsafe if you already have taken the mux.
func (m *manager) GetChannels() []*id.ID {
	jww.INFO.Print("[CH] GetChannels")
	m.mux.Lock()
	defer m.mux.Unlock()
	return m.getChannelsUnsafe()
}

// GetChannel returns the underlying cryptographic structure for a given
// channel.
//
// Returns the error ChannelDoesNotExistsErr if the channel was not previously
// joined.
func (m *manager) GetChannel(channelID *id.ID) (*cryptoBroadcast.Channel, error) {
	jww.INFO.Printf("[CH] GetChannel %s", channelID)
	jc, err := m.getChannel(channelID)
	if err != nil {
		return nil, err
	} else if jc.broadcast == nil {
		return nil, errors.New("broadcast.Channel on joinedChannel is nil")
	}
	return jc.broadcast.Get(), nil
}

////////////////////////////////////////////////////////////////////////////////
// Other Channel Actions                                                      //
////////////////////////////////////////////////////////////////////////////////

// GetIdentity returns the public identity of the user associated with this
// channel manager.
func (m *manager) GetIdentity() cryptoChannel.Identity {
	return m.me.GetIdentity()
}

// ExportPrivateIdentity encrypts the private identity using the password and
// exports it to a portable string.
func (m *manager) ExportPrivateIdentity(password string) ([]byte, error) {
	jww.INFO.Print("[CH] ExportPrivateIdentity")
	rng := m.rng.GetStream()
	defer rng.Close()
	return m.me.Export(password, rng)
}

// GetStorageTag returns the tag at where this manager is stored. To be used
// when loading the manager. The storage tag is derived from the public key.
func (m *manager) GetStorageTag() string {
	return getStorageTag(m.me.PubKey)
}

// getStorageTag generates a storage tag from an Ed25519 public key.
func getStorageTag(pub ed25519.PublicKey) string {
	return fmt.Sprintf(storageTagFormat, base64.StdEncoding.EncodeToString(pub))
}

// Muted returns true if the user is currently muted in the given channel.
func (m *manager) Muted(channelID *id.ID) bool {
	jww.INFO.Printf("[CH] Muted in channel %s", channelID)
	return m.events.mutedUsers.isMuted(channelID, m.me.PubKey)
}

// GetMutedUsers returns the list of the public keys for each muted user in
// the channel. If there are no muted user or if the channel does not exist,
// an empty list is returned.
func (m *manager) GetMutedUsers(channelID *id.ID) []ed25519.PublicKey {
	jww.INFO.Printf("[CH] GetMutedUsers in channel %s", channelID)
	return m.mutedUsers.getMutedUsers(channelID)
}

<<<<<<< HEAD
// RegisterNicknameCallback will register an [UpdateNicknames] callback with
// the Manager. This will call the callback for any nickname change on any
// channel.
func (m *manager) RegisterNicknameCallback(cb UpdateNicknames) {
	m.nicknameManager.callback = cb
}

// RegisterAdminKeyCallback will register an [UpdateAdminKeys] callback with
// the Manager. This will call the callback for any nickname change on any
// channel.
func (m *manager) RegisterAdminKeyCallback(cb UpdateAdminKeys) {
	m.adminKeysManager.callback = cb
=======
// dummyUICallback is an implementation of UI callbacks that does nothing
// it is used for tests and when nothing is passed in for UI callbacks
type dummyUICallback struct{}

func (duic *dummyUICallback) NicknameUpdate(channelId *id.ID, nickname string,
	exists bool) {
	jww.DEBUG.Printf("NicknameUpdate unimplemented in dummyUICallback")
>>>>>>> b43e18a4
}<|MERGE_RESOLUTION|>--- conflicted
+++ resolved
@@ -57,13 +57,15 @@
 	// Nicknames
 	*nicknameManager
 
+	// Admin (Channel Private Keys)
+	*adminKeysManager
+
 	// Send tracker
 	st *sendTracker
 
 	// Makes the function that is used to create broadcasts be a pointer so that
 	// it can be replaced in tests
 	broadcastMaker broadcast.NewBroadcastChannelFunc
-	*adminKeysManager
 }
 
 // Client contains the methods from cmix.Client that are required by the
@@ -198,12 +200,8 @@
 
 	m.loadChannels()
 
-<<<<<<< HEAD
-	m.nicknameManager = LoadOrNewNicknameManager(kv)
+	m.nicknameManager = loadOrNewNicknameManager(kv, uiCallbacks.NicknameUpdate)
 	m.adminKeysManager = newAdminKeysManager(kv)
-=======
-	m.nicknameManager = loadOrNewNicknameManager(kv, uiCallbacks.NicknameUpdate)
->>>>>>> b43e18a4
 
 	// Activate all extensions
 	var extensions []ExtensionMessageHandler
@@ -450,20 +448,6 @@
 	return m.mutedUsers.getMutedUsers(channelID)
 }
 
-<<<<<<< HEAD
-// RegisterNicknameCallback will register an [UpdateNicknames] callback with
-// the Manager. This will call the callback for any nickname change on any
-// channel.
-func (m *manager) RegisterNicknameCallback(cb UpdateNicknames) {
-	m.nicknameManager.callback = cb
-}
-
-// RegisterAdminKeyCallback will register an [UpdateAdminKeys] callback with
-// the Manager. This will call the callback for any nickname change on any
-// channel.
-func (m *manager) RegisterAdminKeyCallback(cb UpdateAdminKeys) {
-	m.adminKeysManager.callback = cb
-=======
 // dummyUICallback is an implementation of UI callbacks that does nothing
 // it is used for tests and when nothing is passed in for UI callbacks
 type dummyUICallback struct{}
@@ -471,5 +455,4 @@
 func (duic *dummyUICallback) NicknameUpdate(channelId *id.ID, nickname string,
 	exists bool) {
 	jww.DEBUG.Printf("NicknameUpdate unimplemented in dummyUICallback")
->>>>>>> b43e18a4
-}+}
