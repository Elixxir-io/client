////////////////////////////////////////////////////////////////////////////////
// Copyright © 2022 xx foundation                                             //
//                                                                            //
// Use of this source code is governed by a license that can be found in the  //
// LICENSE file                                                               //
////////////////////////////////////////////////////////////////////////////////

// Package channels provides a channels implementation on top of broadcast
// which is capable of handing the user facing features of channels, including
// replies, reactions, and eventually admin commands.
package channels

import (
	"crypto/ed25519"
	"encoding/base64"
	"fmt"
	"sync"
	"time"

	"github.com/pkg/errors"
	jww "github.com/spf13/jwalterweatherman"

	"gitlab.com/elixxir/client/v4/broadcast"
	"gitlab.com/elixxir/client/v4/cmix"
	"gitlab.com/elixxir/client/v4/cmix/message"
	"gitlab.com/elixxir/client/v4/cmix/rounds"
	clientNotif "gitlab.com/elixxir/client/v4/notifications"
	"gitlab.com/elixxir/client/v4/storage/versioned"
	cryptoBroadcast "gitlab.com/elixxir/crypto/broadcast"
	cryptoChannel "gitlab.com/elixxir/crypto/channel"
	"gitlab.com/elixxir/crypto/fastRNG"
	"gitlab.com/elixxir/crypto/rsa"
	"gitlab.com/xx_network/primitives/id"
	"gitlab.com/xx_network/primitives/id/ephemeral"
)

const storageTagFormat = "channelManagerStorageTag-%s"

type manager struct {
	// Sender Identity
	me cryptoChannel.PrivateIdentity

	// List of all channels
	channels map[id.ID]*joinedChannel
	// List of dmTokens for each channel
	dmTokens map[id.ID]uint32
	mux      sync.RWMutex

	// External references
<<<<<<< HEAD
	local  versioned.KV
	remote versioned.KV
	net    Client
	rng    *fastRNG.StreamGenerator
=======
	kv  versioned.KV
	net Client
	nm  NotificationsManager
	rng *fastRNG.StreamGenerator
>>>>>>> cfef3db9

	// Events model
	*events

	// Nicknames
	*nicknameManager

	// Admin (Channel Private Keys)
	*adminKeysManager

	// Send tracker
	st *sendTracker

	// Makes the function that is used to create broadcasts be a pointer so that
	// it can be replaced in tests
	broadcastMaker broadcast.NewBroadcastChannelFunc

<<<<<<< HEAD
	// Ui callbacks are calls made when the remote does something which will
	// update the UI
	uiCallbacks UICallbacks
=======
	// Notification manager
	*notifications
>>>>>>> cfef3db9
}

// Client contains the methods from [cmix.Client] that are required by the
// [Manager].
type Client interface {
	GetMaxMessageLength() int
	SendWithAssembler(recipient *id.ID, assembler cmix.MessageAssembler,
		cmixParams cmix.CMIXParams) (rounds.Round, ephemeral.Id, error)
	AddIdentity(id *id.ID, validUntil time.Time, persistent bool,
		fallthroughProcessor message.Processor)
	AddIdentityWithHistory(
		id *id.ID, validUntil, beginning time.Time,
		persistent bool, fallthroughProcessor message.Processor)
	RemoveIdentity(id *id.ID)
	AddService(clientID *id.ID, newService message.Service,
		response message.Processor)
	UpsertCompressedService(clientID *id.ID, newService message.CompressedService,
		response message.Processor)
	DeleteClientService(clientID *id.ID)
	IsHealthy() bool
	AddHealthCallback(f func(bool)) uint64
	RemoveHealthCallback(uint64)
<<<<<<< HEAD
	UpsertCompressedService(clientID *id.ID, newService message.CompressedService,
		response message.Processor)
}

type UICallbacks interface {
	ChannelListUpdate(joined []*cryptoBroadcast.Channel, left []*id.ID)
=======
	GetRoundResults(timeout time.Duration, roundCallback cmix.RoundEventCallback,
		roundList ...id.Round)
}

// NotificationsManager contains the methods from [notifications.Manager] that
// are required by the [Manager].
type NotificationsManager interface {
	Set(toBeNotifiedOn *id.ID, group string, metadata []byte,
		status clientNotif.NotificationState) error
	Get(toBeNotifiedOn *id.ID) (status clientNotif.NotificationState,
		metadata []byte, group string, exists bool)
	Delete(toBeNotifiedOn *id.ID) error
	RegisterUpdateCallback(group string, nu clientNotif.Update)
}

// NotificationInfo contains notification information for each identity.
type NotificationInfo struct {
	Status   bool   `json:"status"`
	Metadata []byte `json:"metadata"`
>>>>>>> cfef3db9
}

// NewManagerBuilder creates a new channel Manager using an EventModelBuilder.
func NewManagerBuilder(identity cryptoChannel.PrivateIdentity, kv versioned.KV,
	net Client, rng *fastRNG.StreamGenerator, modelBuilder EventModelBuilder,
	extensions []ExtensionBuilder, addService AddServiceFn,
	nm NotificationsManager, uiCallbacks UiCallbacks) (Manager, error) {
	model, err := modelBuilder(getStorageTag(identity.PubKey))
	if err != nil {
		return nil, errors.Errorf("Failed to build event model: %+v", err)
	}

	return NewManager(identity, kv, net, rng, model, extensions, addService, nm,
		uiCallbacks)
}

// NewManager creates a new channel [Manager] from a
// [cryptoChannel.PrivateIdentity]. It prefixes the KV with a tag derived from
// the public key that can be retried for reloading using
// [Manager.GetStorageTag].
func NewManager(identity cryptoChannel.PrivateIdentity, kv versioned.KV,
	net Client, rng *fastRNG.StreamGenerator, model EventModel,
	extensions []ExtensionBuilder, addService AddServiceFn,
	nm NotificationsManager, uiCallbacks UiCallbacks) (Manager, error) {

	// Make a copy of the public key to prevent outside edits
	// TODO: Convert this to DeepCopy() method
	pubKey := make([]byte, len(identity.PubKey))
	copy(pubKey, identity.PubKey)
	identity.PubKey = pubKey

	// Prefix the kv with the username so multiple can be run
	storageTag := getStorageTag(identity.PubKey)
	jww.INFO.Printf("[CH] NewManager for %s (pubKey:%x tag:%s)",
		identity.Codename, identity.PubKey, storageTag)
	kv, err := kv.Prefix(storageTag)
	if err != nil {
		return nil, err
	}

	if err := storeIdentity(kv, identity); err != nil {
		return nil, err
	}

	m := setupManager(identity, kv, net, rng, model, extensions, nm, uiCallbacks)
	m.dmTokens = make(map[id.ID]uint32)

	return m, addService(m.leases.StartProcesses)
}

// LoadManager restores a channel Manager from disk stored at the given storage
// tag.
func LoadManager(storageTag string, kv versioned.KV, net Client,
	rng *fastRNG.StreamGenerator, model EventModel,
	extensions []ExtensionBuilder, nm NotificationsManager,
	uiCallbacks UiCallbacks) (Manager, error) {
	jww.INFO.Printf("[CH] LoadManager for tag %s", storageTag)

	// Prefix the kv with the username so multiple can be run
	kv, err := kv.Prefix(storageTag)
	if err != nil {
		return nil, err
	}

	// Load the identity
	identity, err := loadIdentity(kv)
	if err != nil {
		return nil, err
	}

	m := setupManager(identity, kv, net, rng, model, extensions, nm, uiCallbacks)
	m.loadDMTokens()

	return m, nil
}

// LoadManagerBuilder restores a channel Manager from disk stored at the given storage
// tag.
func LoadManagerBuilder(storageTag string, kv versioned.KV, net Client,
	rng *fastRNG.StreamGenerator, modelBuilder EventModelBuilder,
	extensions []ExtensionBuilder, nm NotificationsManager,
	uiCallbacks UiCallbacks) (Manager, error) {
	model, err := modelBuilder(storageTag)
	if err != nil {
		return nil, errors.Errorf("Failed to build event model: %+v", err)
	}

	return LoadManager(storageTag, kv, net, rng, model, extensions, nm, uiCallbacks)
}

func setupManager(identity cryptoChannel.PrivateIdentity, kv versioned.KV,
	net Client, rng *fastRNG.StreamGenerator, model EventModel,
	extensionBuilders []ExtensionBuilder, nm NotificationsManager,
	uiCallbacks UiCallbacks) *manager {

	if uiCallbacks == nil {
		uiCallbacks = &dummyUICallback{}
	}

	// Build the manager
	m := &manager{
		me:             identity,
		local:          kv,
		net:            net,
		nm:             nm,
		rng:            rng,
		events:         initEvents(model, 512, kv, rng),
		broadcastMaker: broadcast.NewBroadcastChannel,
	}

	m.events.leases.RegisterReplayFn(m.adminReplayHandler)

	m.st = loadSendTracker(net, kv, m.events.triggerEvent,
		m.events.triggerAdminEvent, model.UpdateFromUUID, rng)

	m.loadChannels()

	m.nicknameManager = loadOrNewNicknameManager(kv, uiCallbacks.NicknameUpdate)
	m.adminKeysManager = newAdminKeysManager(kv, uiCallbacks.UpdateAdminKeys)

	m.notifications = newNotifications(
		identity.PubKey, uiCallbacks.NotificationUpdate, m, nm)

	// Activate all extensions
	var extensions []ExtensionMessageHandler
	for i := range extensionBuilders {
		ext, err := extensionBuilders[i](model, m, m.me)
		if err != nil {
			jww.FATAL.Panicf("[CH] Failed to initialize extension %d of %d: %+v",
				i, len(extensionBuilders), err)
		}
		extensions = append(extensions, ext...)
	}

	// Register all extensions
	for i := range extensions {
		ext := extensions[i]
		name, userSpace, adminSpace, mutedSpace := ext.GetProperties()
		err := m.events.RegisterReceiveHandler(ext.GetType(),
			&ReceiveMessageHandler{
				name, ext.Handle, userSpace, adminSpace, mutedSpace})
		if err != nil {
			jww.FATAL.Panicf("[CH] Extension message handle %s (%d of %d) "+
				"failed to register: %+v", name, i, len(extensions), err)
		}
	}

	return m
}

// adminReplayHandler registers a ReplayActionFunc with the lease system.
func (m *manager) adminReplayHandler(channelID *id.ID, encryptedPayload []byte) {
	messageID, r, _, err := m.replayAdminMessage(
		channelID, encryptedPayload, cmix.GetDefaultCMIXParams())
	if err != nil {
		jww.ERROR.Printf("[CH] Failed to replay admin message: %+v", err)
		return
	}

	jww.INFO.Printf("[CH] Replayed admin message on message %s in round %d",
		messageID, r.ID)
}

// GenerateChannel creates a new channel with the user as the admin and returns
// the broadcast.Channel object. This function only create a channel and does
// not join it.
//
// The private key is saved to storage and can be accessed with
// ExportChannelAdminKey.
func (m *manager) GenerateChannel(
	name, description string, privacyLevel cryptoBroadcast.PrivacyLevel) (
	*cryptoBroadcast.Channel, error) {
	jww.INFO.Printf("[CH] GenerateChannel %q with description %q and privacy "+
		"level %s", name, description, privacyLevel)
	ch, _, err := m.generateChannel(
		name, description, privacyLevel, m.net.GetMaxMessageLength())
	return ch, err
}

// generateChannel generates a new channel with a custom packet payload length.
func (m *manager) generateChannel(name, description string,
	privacyLevel cryptoBroadcast.PrivacyLevel, packetPayloadLength int) (
	*cryptoBroadcast.Channel, rsa.PrivateKey, error) {

	// Generate channel
	stream := m.rng.GetStream()
	ch, pk, err := cryptoBroadcast.NewChannel(
		name, description, privacyLevel, packetPayloadLength, stream)
	stream.Close()
	if err != nil {
		return nil, nil, err
	}

	// Save private key to storage
	err = m.adminKeysManager.saveChannelPrivateKey(ch.ReceptionID, pk)
	if err != nil {
		return nil, nil, err
	}

	m.adminKeysManager.reportNewAdmin(ch.ReceptionID)

	return ch, pk, nil
}

// JoinChannel joins the given channel. It will return the error
// ChannelAlreadyExistsErr if the channel has already been joined. This function
// will block until the event model returns from joining the channel.
func (m *manager) JoinChannel(channel *cryptoBroadcast.Channel) error {
	jww.INFO.Printf(
		"[CH] JoinChannel %q with ID %s", channel.Name, channel.ReceptionID)
	err := m.addChannel(channel)
	if err != nil {
		return err
	}

	err = m.EnableDirectMessages(channel.ReceptionID)
	if err != nil {
		return err
	}

	// Report joined channel to the event model
	m.events.model.JoinChannel(channel)

	return nil
}

// LeaveChannel leaves the given channel. It will return the error
// ChannelDoesNotExistsErr if the channel was not previously joined. This
// function will block until the event model returns from leaving the channel.
func (m *manager) LeaveChannel(channelID *id.ID) error {
	jww.INFO.Printf("[CH] LeaveChannel %s", channelID)
	err := m.removeChannel(channelID)
	if err != nil {
		return err
	}

	m.events.model.LeaveChannel(channelID)

	return nil
}

// EnableDirectMessages enables the token for direct messaging for this
// channel.
func (m *manager) EnableDirectMessages(chId *id.ID) error {
	m.mux.Lock()
	defer m.mux.Unlock()
	return m.enableDirectMessageToken(chId)
}

// DisableDirectMessages removes the token for direct messaging for a given
// channel.
func (m *manager) DisableDirectMessages(chId *id.ID) error {
	m.mux.Lock()
	defer m.mux.Unlock()
	return m.disableDirectMessageToken(chId)
}

// AreDMsEnabled returns status of DMs for a given channel ID (true if enabled)
func (m *manager) AreDMsEnabled(chId *id.ID) bool {
	m.mux.RLock()
	defer m.mux.RUnlock()
	_, ok := m.dmTokens[*chId]
	return ok
}

// ReplayChannel replays all messages from the channel within the network's
// memory (~3 weeks) over the event model. It does this by wiping the underlying
// state tracking for message pickup for the channel, causing all messages to be
// re-retrieved from the network.
//
// Returns the error ChannelDoesNotExistsErr if the channel was not previously
// joined.
func (m *manager) ReplayChannel(channelID *id.ID) error {
	jww.INFO.Printf("[CH] ReplayChannel %s", channelID)
	m.mux.RLock()
	defer m.mux.RUnlock()

	jc, exists := m.channels[*channelID]
	if !exists {
		return ChannelDoesNotExistsErr
	}

	c := jc.broadcast.Get()

	// Stop the broadcast that will completely wipe it from the underlying cmix
	// object
	jc.broadcast.Stop()

	// Re-instantiate the broadcast, re-registering it from scratch
	b, err := m.initBroadcast(c)
	if err != nil {
		return err
	}
	jc.broadcast = b

	return nil
}

// GetChannels returns the IDs of all channels that have been joined.
//
// Use manager.getChannelsUnsafe if you already have taken the mux.
func (m *manager) GetChannels() []*id.ID {
	jww.INFO.Print("[CH] GetChannels")
	m.mux.Lock()
	defer m.mux.Unlock()
	return m.getChannelsUnsafe()
}

// GetChannel returns the underlying cryptographic structure for a given
// channel.
//
// Returns the error ChannelDoesNotExistsErr if the channel was not previously
// joined.
func (m *manager) GetChannel(channelID *id.ID) (*cryptoBroadcast.Channel, error) {
	jww.INFO.Printf("[CH] GetChannel %s", channelID)
	jc, err := m.getChannel(channelID)
	if err != nil {
		return nil, err
	} else if jc.broadcast == nil {
		return nil, errors.New("broadcast.Channel on joinedChannel is nil")
	}
	return jc.broadcast.Get(), nil
}

////////////////////////////////////////////////////////////////////////////////
// Other Channel Actions                                                      //
////////////////////////////////////////////////////////////////////////////////

// GetIdentity returns the public identity of the user associated with this
// channel manager.
func (m *manager) GetIdentity() cryptoChannel.Identity {
	return m.me.GetIdentity()
}

// ExportPrivateIdentity encrypts the private identity using the password and
// exports it to a portable string.
func (m *manager) ExportPrivateIdentity(password string) ([]byte, error) {
	jww.INFO.Print("[CH] ExportPrivateIdentity")
	rng := m.rng.GetStream()
	defer rng.Close()
	return m.me.Export(password, rng)
}

// GetStorageTag returns the tag at where this manager is stored. To be used
// when loading the manager. The storage tag is derived from the public key.
func (m *manager) GetStorageTag() string {
	return getStorageTag(m.me.PubKey)
}

// getStorageTag generates a storage tag from an Ed25519 public key.
func getStorageTag(pub ed25519.PublicKey) string {
	return fmt.Sprintf(storageTagFormat, base64.StdEncoding.EncodeToString(pub))
}

// Muted returns true if the user is currently muted in the given channel.
func (m *manager) Muted(channelID *id.ID) bool {
	jww.INFO.Printf("[CH] Muted in channel %s", channelID)
	return m.events.mutedUsers.isMuted(channelID, m.me.PubKey)
}

// GetMutedUsers returns the list of the public keys for each muted user in
// the channel. If there are no muted user or if the channel does not exist,
// an empty list is returned.
func (m *manager) GetMutedUsers(channelID *id.ID) []ed25519.PublicKey {
	jww.INFO.Printf("[CH] GetMutedUsers in channel %s", channelID)
	return m.mutedUsers.getMutedUsers(channelID)
}

// dummyUICallback is an implementation of UI callbacks that does nothing
// it is used for tests and when nothing is passed in for UI callbacks
type dummyUICallback struct{}

func (duic *dummyUICallback) UpdateAdminKeys(updates []AdminKeyUpdate) {
	jww.DEBUG.Printf("UpdateAdminKeys unimplemented in dummyUICallback")
}

func (duic *dummyUICallback) NicknameUpdate(channelId *id.ID, nickname string,
	exists bool) {
	jww.DEBUG.Printf("NicknameUpdate unimplemented in dummyUICallback")
}

func (duic *dummyUICallback) NotificationUpdate([]NotificationFilter,
	[]NotificationState, []*id.ID, clientNotif.NotificationState) {
}<|MERGE_RESOLUTION|>--- conflicted
+++ resolved
@@ -47,26 +47,16 @@
 	mux      sync.RWMutex
 
 	// External references
-<<<<<<< HEAD
-	local  versioned.KV
-	remote versioned.KV
-	net    Client
-	rng    *fastRNG.StreamGenerator
-=======
 	kv  versioned.KV
 	net Client
 	nm  NotificationsManager
 	rng *fastRNG.StreamGenerator
->>>>>>> cfef3db9
 
 	// Events model
 	*events
 
 	// Nicknames
 	*nicknameManager
-
-	// Admin (Channel Private Keys)
-	*adminKeysManager
 
 	// Send tracker
 	st *sendTracker
@@ -75,14 +65,8 @@
 	// it can be replaced in tests
 	broadcastMaker broadcast.NewBroadcastChannelFunc
 
-<<<<<<< HEAD
-	// Ui callbacks are calls made when the remote does something which will
-	// update the UI
-	uiCallbacks UICallbacks
-=======
 	// Notification manager
 	*notifications
->>>>>>> cfef3db9
 }
 
 // Client contains the methods from [cmix.Client] that are required by the
@@ -105,14 +89,6 @@
 	IsHealthy() bool
 	AddHealthCallback(f func(bool)) uint64
 	RemoveHealthCallback(uint64)
-<<<<<<< HEAD
-	UpsertCompressedService(clientID *id.ID, newService message.CompressedService,
-		response message.Processor)
-}
-
-type UICallbacks interface {
-	ChannelListUpdate(joined []*cryptoBroadcast.Channel, left []*id.ID)
-=======
 	GetRoundResults(timeout time.Duration, roundCallback cmix.RoundEventCallback,
 		roundList ...id.Round)
 }
@@ -132,7 +108,6 @@
 type NotificationInfo struct {
 	Status   bool   `json:"status"`
 	Metadata []byte `json:"metadata"`
->>>>>>> cfef3db9
 }
 
 // NewManagerBuilder creates a new channel Manager using an EventModelBuilder.
@@ -235,7 +210,7 @@
 	// Build the manager
 	m := &manager{
 		me:             identity,
-		local:          kv,
+		kv:             kv,
 		net:            net,
 		nm:             nm,
 		rng:            rng,
@@ -251,7 +226,6 @@
 	m.loadChannels()
 
 	m.nicknameManager = loadOrNewNicknameManager(kv, uiCallbacks.NicknameUpdate)
-	m.adminKeysManager = newAdminKeysManager(kv, uiCallbacks.UpdateAdminKeys)
 
 	m.notifications = newNotifications(
 		identity.PubKey, uiCallbacks.NotificationUpdate, m, nm)
@@ -327,12 +301,10 @@
 	}
 
 	// Save private key to storage
-	err = m.adminKeysManager.saveChannelPrivateKey(ch.ReceptionID, pk)
+	err = saveChannelPrivateKey(ch.ReceptionID, pk, m.kv)
 	if err != nil {
 		return nil, nil, err
 	}
-
-	m.adminKeysManager.reportNewAdmin(ch.ReceptionID)
 
 	return ch, pk, nil
 }
@@ -505,10 +477,6 @@
 // it is used for tests and when nothing is passed in for UI callbacks
 type dummyUICallback struct{}
 
-func (duic *dummyUICallback) UpdateAdminKeys(updates []AdminKeyUpdate) {
-	jww.DEBUG.Printf("UpdateAdminKeys unimplemented in dummyUICallback")
-}
-
 func (duic *dummyUICallback) NicknameUpdate(channelId *id.ID, nickname string,
 	exists bool) {
 	jww.DEBUG.Printf("NicknameUpdate unimplemented in dummyUICallback")
