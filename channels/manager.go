--- conflicted
+++ resolved
@@ -19,7 +19,7 @@
 
 	"github.com/pkg/errors"
 	jww "github.com/spf13/jwalterweatherman"
-	
+
 	"gitlab.com/xx_network/primitives/id"
 	"gitlab.com/xx_network/primitives/id/ephemeral"
 
@@ -99,18 +99,11 @@
 	return NewManager(identity, kv, net, rng, model, extensions, addService)
 }
 
-<<<<<<< HEAD
-// NewManager creates a new channel Manager from a [cryptoChannel.PrivateIdentity]. It
-// prefixes the KV with a tag derived from the public key that can be retried
-// for reloading using [Manager.GetStorageTag].
-func NewManager(identity cryptoChannel.PrivateIdentity, kv versioned.KV,
-=======
 // NewManager creates a new channel [Manager] from a
 // [cryptoChannel.PrivateIdentity]. It prefixes the KV with a tag derived from
 // the public key that can be retried for reloading using
 // [Manager.GetStorageTag].
-func NewManager(identity cryptoChannel.PrivateIdentity, kv *versioned.KV,
->>>>>>> dc70092f
+func NewManager(identity cryptoChannel.PrivateIdentity, kv versioned.KV,
 	net Client, rng *fastRNG.StreamGenerator, model EventModel,
 	extensions []ExtensionBuilder, addService AddServiceFn) (Manager, error) {
 
@@ -141,15 +134,9 @@
 
 // LoadManager restores a channel Manager from disk stored at the given storage
 // tag.
-<<<<<<< HEAD
 func LoadManager(storageTag string, kv versioned.KV, net Client,
-	rng *fastRNG.StreamGenerator, model EventModel) (
-	Manager, error) {
-=======
-func LoadManager(storageTag string, kv *versioned.KV, net Client,
 	rng *fastRNG.StreamGenerator, model EventModel,
 	extensions []ExtensionBuilder) (Manager, error) {
->>>>>>> dc70092f
 	jww.INFO.Printf("[CH] LoadManager for tag %s", storageTag)
 
 	// Prefix the kv with the username so multiple can be run
@@ -172,14 +159,9 @@
 
 // LoadManagerBuilder restores a channel Manager from disk stored at the given storage
 // tag.
-<<<<<<< HEAD
 func LoadManagerBuilder(storageTag string, kv versioned.KV, net Client,
-	rng *fastRNG.StreamGenerator, modelBuilder EventModelBuilder) (Manager, error) {
-=======
-func LoadManagerBuilder(storageTag string, kv *versioned.KV, net Client,
 	rng *fastRNG.StreamGenerator, modelBuilder EventModelBuilder,
 	extensions []ExtensionBuilder) (Manager, error) {
->>>>>>> dc70092f
 	model, err := modelBuilder(storageTag)
 	if err != nil {
 		return nil, errors.Errorf("Failed to build event model: %+v", err)
@@ -188,18 +170,12 @@
 	return LoadManager(storageTag, kv, net, rng, model, extensions)
 }
 
-<<<<<<< HEAD
 func setupManager(identity cryptoChannel.PrivateIdentity, kv versioned.KV,
-	net Client, rng *fastRNG.StreamGenerator, model EventModel) *manager {
-	m := manager{
-=======
-func setupManager(identity cryptoChannel.PrivateIdentity, kv *versioned.KV,
 	net Client, rng *fastRNG.StreamGenerator, model EventModel,
 	extensionBuilders []ExtensionBuilder) *manager {
 
 	// Build the manager
 	m := &manager{
->>>>>>> dc70092f
 		me:             identity,
 		kv:             kv,
 		net:            net,
