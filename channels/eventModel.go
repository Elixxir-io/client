////////////////////////////////////////////////////////////////////////////////
// Copyright © 2022 xx foundation                                             //
//                                                                            //
// Use of this source code is governed by a license that can be found in the  //
// LICENSE file                                                               //
////////////////////////////////////////////////////////////////////////////////

package channels

import (
	"bytes"
	"crypto/ed25519"
	"encoding/base64"
	"fmt"
	"github.com/golang/protobuf/proto"
	"github.com/pkg/errors"
	jww "github.com/spf13/jwalterweatherman"
	"gitlab.com/elixxir/client/v4/cmix/identity/receptionID"
	"gitlab.com/elixxir/client/v4/storage/versioned"
	"strconv"
	"sync"
	"time"

	"gitlab.com/elixxir/client/v4/cmix/rounds"
	cryptoBroadcast "gitlab.com/elixxir/crypto/broadcast"
	cryptoChannel "gitlab.com/elixxir/crypto/channel"
	"gitlab.com/xx_network/primitives/id"
)

// AdminUsername defines the displayed username of admin messages, which are
// unique users for every channel defined by the channel's private key.
const AdminUsername = "Admin"

// SentStatus represents the current status of a channel message.
type SentStatus uint8

const (
	// Unsent is the status of a message when it is pending to be sent.
	Unsent SentStatus = iota

	// Sent is the status of a message once the round it is sent on completed.
	Sent

	// Delivered is the status of a message once is has been received.
	Delivered

	// Failed is the status of a message if it failed to send.
	Failed
)

// String returns a human-readable version of [SentStatus], used for debugging
// and logging. This function adheres to the [fmt.Stringer] interface.
func (ss SentStatus) String() string {
	switch ss {
	case Unsent:
		return "unsent"
	case Sent:
		return "sent"
	case Delivered:
		return "delivered"
	case Failed:
		return "failed"
	default:
		return "Invalid SentStatus: " + strconv.Itoa(int(ss))
	}
}

var AdminFakePubKey = ed25519.PublicKey{}

// EventModel is an interface which an external party which uses the channels
// system passed an object which adheres to in order to get events on the
// channel.
type EventModel interface {
	// JoinChannel is called whenever a channel is joined locally.
	JoinChannel(channel *cryptoBroadcast.Channel)

	// LeaveChannel is called whenever a channel is left locally.
	LeaveChannel(channelID *id.ID)

	// ReceiveMessage is called whenever a message is received on a given
	// channel. It may be called multiple times on the same message. It is
	// incumbent on the user of the API to filter such called by message ID.
	//
	// The API needs to return a UUID of the message that can be referenced at a
	// later time.
	//
	// messageID, timestamp, and round are all nillable and may be updated based
	// upon the UUID at a later date. A time of time.Time{} will be passed for a
	// nilled timestamp.
	//
	// Nickname may be empty, in which case the UI is expected to display the
	// codename.
	//
	// Message type is included in the call; it will always be Text (1) for this
	// call, but it may be required in downstream databases.
	ReceiveMessage(channelID *id.ID, messageID cryptoChannel.MessageID,
		nickname, text string, pubKey ed25519.PublicKey, codeset uint8,
		timestamp time.Time, lease time.Duration, round rounds.Round,
		mType MessageType, status SentStatus, hidden bool) uint64

	// ReceiveReply is called whenever a message is received that is a reply on
	// a given channel. It may be called multiple times on the same message. It
	// is incumbent on the user of the API to filter such called by message ID.
	//
	// Messages may arrive our of order, so a reply, in theory, can arrive
	// before the initial message. As a result, it may be important to buffer
	// replies.
	//
	// The API needs to return a UUID of the message that can be referenced at a
	// later time.
	//
	// messageID, timestamp, and round are all nillable and may be updated based
	// upon the UUID at a later date. A time of time.Time{} will be passed for a
	// nilled timestamp.
	//
	// Nickname may be empty, in which case the UI is expected to display the
	// codename.
	//
	// Message type is included in the call; it will always be Text (1) for this
	// call, but it may be required in downstream databases.
	ReceiveReply(channelID *id.ID, messageID,
		reactionTo cryptoChannel.MessageID, nickname, text string,
		pubKey ed25519.PublicKey, codeset uint8, timestamp time.Time,
		lease time.Duration, round rounds.Round, mType MessageType,
		status SentStatus, hidden bool) uint64

	// ReceiveReaction is called whenever a reaction to a message is received on
	// a given channel. It may be called multiple times on the same reaction. It
	// is incumbent on the user of the API to filter such called by message ID.
	//
	// Messages may arrive our of order, so a reply, in theory, can arrive
	// before the initial message. As a result, it may be important to buffer
	// replies.
	//
	// The API needs to return a UUID of the message that can be referenced at a
	// later time.
	//
	// messageID, timestamp, and round are all nillable and may be updated based
	// upon the UUID at a later date. A time of time.Time{} will be passed for a
	// nilled timestamp.
	//
	// Nickname may be empty, in which case the UI is expected to display the
	// codename.
	//
	// Message type is included in the call; it will always be Text (1) for this
	// call, but it may be required in downstream databases.
	ReceiveReaction(channelID *id.ID, messageID,
		reactionTo cryptoChannel.MessageID, nickname, reaction string,
		pubKey ed25519.PublicKey, codeset uint8, timestamp time.Time,
		lease time.Duration, round rounds.Round, mType MessageType,
		status SentStatus, hidden bool) uint64

	// UpdateFromUUID is called whenever a message at the UUID is modified.
	//
	// messageID, timestamp, round, pinned, and hidden are all nillable and may
	// be updated based upon the UUID at a later date. If a nil value is passed,
	// then make no update.
	UpdateFromUUID(uuid uint64, messageID *cryptoChannel.MessageID,
		timestamp *time.Time, round *rounds.Round, pinned, hidden *bool,
		status *SentStatus)

	// UpdateFromMessageID is called whenever a message with the message ID is
	// modified.
	//
	// The API needs to return the UUID of the modified message that can be
	// referenced at a later time.
	//
	// timestamp, round, pinned, and hidden are all nillable and may be updated
	// based upon the UUID at a later date. If a nil value is passed, then make
	// no update.
	UpdateFromMessageID(messageID cryptoChannel.MessageID, timestamp *time.Time,
		round *rounds.Round, pinned, hidden *bool, status *SentStatus) uint64

	// GetMessage returns the message with the given [channel.MessageID].
	GetMessage(messageID cryptoChannel.MessageID) (ModelMessage, error)
}

// ModelMessage contains a message and all of its information.
type ModelMessage struct {
	UUID            uint64                  `json:"uuid"`
	Nickname        string                  `json:"nickname"`
	MessageID       cryptoChannel.MessageID `json:"messageID"`
	ChannelID       *id.ID                  `json:"channelID"`
	ParentMessageID cryptoChannel.MessageID `json:"parentMessageID"`
	Timestamp       time.Time               `json:"timestamp"`
	Lease           time.Duration           `json:"lease"`
	Status          SentStatus              `json:"status"`
	Hidden          bool                    `json:"hidden"`
	Pinned          bool                    `json:"pinned"`
	Content         []byte                  `json:"content"`
	Type            MessageType             `json:"type"`
	Round           id.Round                `json:"round"`
	PubKey          ed25519.PublicKey       `json:"pubKey"`
	CodesetVersion  uint8                   `json:"codesetVersion"`
}

// MessageTypeReceiveMessage defines handlers for messages of various message
// types. Default ones for Text, Reaction, and AdminText.
//
// A unique UUID must be returned by which the message can be referenced later
// via [EventModel.UpdateFromUUID].
//
// If fromAdmin is true, then the message has been verifies to come from the
// channel admin.
type MessageTypeReceiveMessage func(channelID *id.ID,
	messageID cryptoChannel.MessageID, messageType MessageType, nickname string,
	content []byte, pubKey ed25519.PublicKey, codeset uint8,
	timestamp time.Time, lease time.Duration, round rounds.Round,
	status SentStatus, fromAdmin, userMuted bool) uint64

// UpdateFromUuidFunc is a function type for EventModel.UpdateFromUUID so it can
// be mocked for testing where used.
type UpdateFromUuidFunc func(uuid uint64, messageID *cryptoChannel.MessageID,
	timestamp *time.Time, round *rounds.Round, pinned, hidden *bool,
	status *SentStatus)

// events is an internal structure that processes events and stores the handlers
// for those events.
type events struct {
	model      EventModel
	registered map[MessageType]ReceiveMessageHandler
	leases     *actionLeaseList
	mutedUsers *mutedUserManager
	mux        sync.RWMutex
}

// ReceiveMessageHandler contains a message listener MessageTypeReceiveMessage
// linked to a specific MessageType. It also lists which spaces this handler can
// receive messages for.
type ReceiveMessageHandler struct {
	name       string // Describes the listener (used for logging)
	listener   MessageTypeReceiveMessage
	userSpace  bool
	adminSpace bool
	mutedSpace bool
}

// NewReceiveMessageHandler generates a new ReceiveMessageHandler.
//
// Parameters:
//   - name - A name describing what type of messages the listener picks up. This
//     is used for debugging and logging.
//   - listener - The listener that handles the received message.
//   - userSpace - Set to true if this listener can receive messages from normal
//     users.
//   - adminSpace - Set to true if this listener can receive messages from
//     admins.
//   - mutedSpace - Set to true if this listener can receive messages from muted
//     users. Note that this should still be true when receiving most messages
//     because they still need to be stored in the database, they will just be
//     marked as hidden. Only set this to true if you truly want to reject the
//     message entirely.
func NewReceiveMessageHandler(name string, listener MessageTypeReceiveMessage,
	userSpace, adminSpace, mutedSpace bool) ReceiveMessageHandler {
	return ReceiveMessageHandler{
		name:       name,
		listener:   listener,
		userSpace:  userSpace,
		adminSpace: adminSpace,
		mutedSpace: mutedSpace,
	}
}

// CheckSpace checks that ReceiveMessageHandler can receive in the given user
// spaces. Returns nil if the message matches one or more of the handler's
// spaces. Returns an error if it does not.
func (rmh *ReceiveMessageHandler) CheckSpace(user, admin, muted bool) error {
	// Always reject a muted user if they are not allowed even if this message
	// satisfies one or more of the other spaces
	if !rmh.mutedSpace && muted {
		return errors.Errorf("rejected channel message from %s listener "+
			"because sender is muted. Accepted spaces:{user:%t admin:%t "+
			"muted:%t}, message spaces:{user:%t admin:%t muted:%t}", rmh.name,
			rmh.userSpace, rmh.adminSpace, rmh.mutedSpace, user, admin, muted)
	}

	switch {
	case rmh.userSpace && user:
		return nil
	case rmh.adminSpace && admin:
		return nil
	}

	return errors.Errorf("Rejected channel message from %s listener because "+
		"message space mismatch. Accepted spaces:{user:%t admin:%t muted:%t}, "+
		"message spaces:{user:%t admin:%t muted:%t}", rmh.name,
		rmh.userSpace, rmh.adminSpace, rmh.mutedSpace, user, admin, muted)
}

// initEvents initializes the event model and registers default message type
// handlers.
func initEvents(model EventModel, kv *versioned.KV) *events {
	e := &events{model: model}

	// Set up default message types
	// TODO: add space checking (admin, user, muted)
	e.registered = map[MessageType]ReceiveMessageHandler{
		Text:      {"userTextMessage", e.receiveTextMessage, true, false, true},
		AdminText: {"adminTextMessage", e.receiveTextMessage, false, true, true},
		Reaction:  {"reaction", e.receiveReaction, true, false, true},
		Delete:    {"delete", e.receiveDelete, true, true, false},
		Pinned:    {"pinned", e.receivePinned, false, true, false},
		Mute:      {"mute", e.receiveMute, false, true, false},
	}

	// Initialise list of message leases
	var err error
	e.leases, err = newOrLoadActionLeaseList(e.triggerActionEvent, kv)
	if err != nil {
		jww.FATAL.Panicf("Failed to initialise lease list: %+v", err)
	}

	// Initialise list of muted users
	e.mutedUsers, err = newOrLoadMutedUserManager(kv)
	if err != nil {
		jww.FATAL.Panicf("Failed to initialise muted user list: %+v", err)
	}

	return e
}

<<<<<<< HEAD
// RegisterReceiveHandler is used to register handlers for non-default message
// types so that they can be processed by modules. It is important that such
// modules sync up with the event model implementation.
//
// There can only be one handler registered per MessageType. This function will
// return the error MessageTypeAlreadyRegistered when attempting to register
// more than one handler per type.
//
// To create a ReceiveMessageHandler, use NewReceiveMessageHandler.
=======
// RegisterReceiveHandler registers a listener for non-default message types so
// that they can be processed by modules. It is important that such modules sync
// up with the event model implementation.
//
// There can only be one handler per message type; the error
// MessageTypeAlreadyRegistered will be returned on multiple registrations of
// the same type.
>>>>>>> 0ff4323b
func (e *events) RegisterReceiveHandler(
	messageType MessageType, handler ReceiveMessageHandler) error {
	e.mux.Lock()
	defer e.mux.Unlock()

	// check if the type is already registered
	if _, exists := e.registered[messageType]; exists {
		return MessageTypeAlreadyRegistered
	}

	// register the message type
	e.registered[messageType] = handler
	jww.INFO.Printf("Registered Listener for Message Type %s", messageType)
	return nil
}

////////////////////////////////////////////////////////////////////////////////
// Message Triggers                                                           //
////////////////////////////////////////////////////////////////////////////////

// triggerEventFunc is triggered on normal message reception.
type triggerEventFunc func(channelID *id.ID, umi *userMessageInternal,
	timestamp time.Time, receptionID receptionID.EphemeralIdentity,
	round rounds.Round, status SentStatus) (uint64, error)

// triggerEvent is an internal function that is used to trigger message
// reception on a message received from a user (symmetric encryption).
//
// It will call the appropriate MessageTypeReceiveMessage, assuming one exists.
//
// This function adheres to the triggerEventFunc type.
func (e *events) triggerEvent(channelID *id.ID, umi *userMessageInternal,
	timestamp time.Time, _ receptionID.EphemeralIdentity, round rounds.Round,
	status SentStatus) (uint64, error) {
	um := umi.GetUserMessage()
	cm := umi.GetChannelMessage()
	messageType := MessageType(cm.PayloadType)

	// Check if the type is already registered
	e.mux.RLock()
	handler, exists := e.registered[messageType]
	e.mux.RUnlock()
	if !exists {
		err := errors.Errorf("Received message %s from %x on channel %s in "+
			"round %d that could not be handled due to unregistered message "+
			"type %s; Contents: %v", umi.GetMessageID(), um.ECCPublicKey,
			channelID, round.ID, messageType, cm.Payload)
		jww.WARN.Print(err)
		return 0, err
	}

	// Check if the user is muted on this channel
	isMuted := e.mutedUsers.isMuted(channelID, um.ECCPublicKey)

	// Check if the received message is in the correct space for the listener
	if err := handler.CheckSpace(true, false, isMuted); err != nil {
		err = errors.Errorf("Received message %s from %x of type %s on "+
			"channel %s in round %d could not be handled: %+v",
			umi.GetMessageID(), um.ECCPublicKey, messageType, channelID,
			round.ID, err)
		jww.WARN.Print(err)
		return 0, err
	}

	// Call the listener. This is already in an instanced event; no new thread
	// is needed.
	uuid := handler.listener(channelID, umi.GetMessageID(), messageType,
		cm.Nickname, cm.Payload, um.ECCPublicKey, 0, timestamp,
		time.Duration(cm.Lease), round, status, false, isMuted)
	return uuid, nil
}

// triggerAdminEventFunc is triggered on admin message reception.
type triggerAdminEventFunc func(channelID *id.ID, cm *ChannelMessage,
	timestamp time.Time, messageID cryptoChannel.MessageID,
	receptionID receptionID.EphemeralIdentity, round rounds.Round,
	status SentStatus) (uint64, error)

// triggerAdminEvent is an internal function that is used to trigger message
// reception on a message received from the admin (asymmetric encryption).
//
// It will call the appropriate MessageTypeReceiveMessage, assuming one exists.
//
// This function adheres to the triggerAdminEventFunc type.
func (e *events) triggerAdminEvent(channelID *id.ID, cm *ChannelMessage,
	timestamp time.Time, messageID cryptoChannel.MessageID,
	_ receptionID.EphemeralIdentity, round rounds.Round, status SentStatus) (
	uint64, error) {
	messageType := MessageType(cm.PayloadType)

	// check if the type is already registered
	e.mux.RLock()
	handler, exists := e.registered[messageType]
	e.mux.RUnlock()
	if !exists {
		err := errors.Errorf("Received admin message %s from %s on channel %s "+
			"in round %d that could not be handled due to unregistered "+
			"message type %s; Contents: %v", messageID, AdminUsername,
			channelID, round.ID, messageType, cm.Payload)
		jww.WARN.Print(err)
		return 0, err
	}

	// Check if the received message is in the correct space for the listener
	if err := handler.CheckSpace(false, true, false); err != nil {
		err = errors.Errorf("Received message %s from %s of type %s on "+
			"channel %s in round %d could not be handled: %+v",
			messageID, AdminUsername, messageType, channelID, round.ID, err)
		jww.WARN.Print(err)
		return 0, err
	}

	// Call the listener. This is already in an instanced event; no new thread
	// is needed.
	uuid := handler.listener(channelID, messageID, messageType, AdminUsername,
		cm.Payload, AdminFakePubKey, 0, timestamp, time.Duration(cm.Lease),
		round, status, true, false)
	return uuid, nil
}

// triggerAdminEventFunc is triggered on for message actions.
type triggerActionEventFunc func(channelID *id.ID,
	messageID cryptoChannel.MessageID, messageType MessageType, nickname string,
	payload []byte, timestamp time.Time, lease time.Duration,
	round rounds.Round, status SentStatus, fromAdmin bool) (uint64, error)

// triggerActionEvent is an internal function that is used to trigger an action
// on a message. Currently, this function does not receive any messages and is
// only called by the internal lease manager to undo a message action. An action
// is set via triggerAdminEvent and triggerEvent.
//
// It will call the appropriate MessageTypeReceiveMessage, assuming one exists.
//
// This function adheres to the triggerActionEventFunc type.
func (e *events) triggerActionEvent(channelID *id.ID,
	messageID cryptoChannel.MessageID, messageType MessageType, nickname string,
	payload []byte, timestamp time.Time, lease time.Duration,
	round rounds.Round, status SentStatus, fromAdmin bool) (uint64, error) {

	// Check if the type is already registered
	e.mux.RLock()
	handler, exists := e.registered[messageType]
	e.mux.RUnlock()
	if !exists {
		err := errors.Errorf("Received action trigger message %s from %s on "+
			"channel %s in round %d that could not be handled due to "+
			"unregistered message type %s; Contents: %v",
			messageID, nickname, channelID, round.ID, messageType, payload)
		jww.WARN.Print(err)
		return 0, err
	}

	// Check if the received message is in the correct space for the listener
	if err := handler.CheckSpace(true, fromAdmin, false); err != nil {
		err = errors.Errorf("Received message %s from %s of type %s on "+
			"channel %s in round %d could not be handled: %+v",
			messageID, nickname, messageType, channelID, round.ID, err)
		jww.WARN.Print(err)
		return 0, err
	}

	// Call the listener. This is already in an instanced event; no new thread
	// is needed.
	return handler.listener(
		channelID, messageID, messageType, nickname, payload, AdminFakePubKey,
		0, timestamp, lease, round, status, fromAdmin, false), nil
}

////////////////////////////////////////////////////////////////////////////////
// Message Handlers                                                           //
////////////////////////////////////////////////////////////////////////////////

// receiveTextMessage is the internal function that handles the reception of
// text messages. It handles both messages and replies and calls the correct
// function on the event model.
//
// If the message has a reply, but it is malformed, it will drop the reply and
// write to the log.
func (e *events) receiveTextMessage(channelID *id.ID,
	messageID cryptoChannel.MessageID, messageType MessageType,
	nickname string, content []byte, pubKey ed25519.PublicKey, codeset uint8,
	timestamp time.Time, lease time.Duration, round rounds.Round,
	status SentStatus, _, userMuted bool) uint64 {
	txt := &CMIXChannelText{}

	if err := proto.Unmarshal(content, txt); err != nil {
		jww.ERROR.Printf("Failed to text unmarshal message %s from %x on "+
			"channel %s, type %s, ts: %s, lease: %s, round: %d: %+v",
			messageID, pubKey, channelID, messageType, timestamp, lease,
			round.ID, err)
		return 0
	}

	if txt.ReplyMessageID != nil {

		if len(txt.ReplyMessageID) == cryptoChannel.MessageIDLen {
			var replyTo cryptoChannel.MessageID
			copy(replyTo[:], txt.ReplyMessageID)
			tag := makeChaDebugTag(channelID, pubKey, content, SendReplyTag)
			jww.INFO.Printf("[%s]Channels - Received reply from %s "+
				"to %s on %s", tag, base64.StdEncoding.EncodeToString(pubKey),
				base64.StdEncoding.EncodeToString(txt.ReplyMessageID),
				channelID)
			return e.model.ReceiveReply(
				channelID, messageID, replyTo, nickname, txt.Text, pubKey,
				codeset, timestamp, lease, round, Text, status, userMuted)
		} else {
			jww.ERROR.Printf("Failed process reply to for message %s from "+
				"public key %v (codeset %d) on channel %s, type %s, ts: %s, "+
				"lease: %s, round: %d, returning without reply",
				messageID, pubKey, codeset, channelID, messageType, timestamp,
				lease, round.ID)
			// Still process the message, but drop the reply because it is
			// malformed
		}
	}

	tag := makeChaDebugTag(channelID, pubKey, content, SendMessageTag)
	jww.INFO.Printf("[%s]Channels - Received message from %s "+
		"to %s on %s", tag, base64.StdEncoding.EncodeToString(pubKey),
		base64.StdEncoding.EncodeToString(txt.ReplyMessageID), channelID)

	return e.model.ReceiveMessage(channelID, messageID, nickname, txt.Text,
		pubKey, codeset, timestamp, lease, round, Text, status, userMuted)
}

// receiveReaction is the internal function that handles the reception of
// Reactions.
//
// It does edge checking to ensure the received reaction is just a single emoji.
// If the received reaction is not, the reaction is dropped.
// If the messageID for the message the reaction is to is malformed, the
// reaction is dropped.
func (e *events) receiveReaction(channelID *id.ID,
	messageID cryptoChannel.MessageID, messageType MessageType,
	nickname string, content []byte, pubKey ed25519.PublicKey, codeset uint8,
	timestamp time.Time, lease time.Duration, round rounds.Round,
	status SentStatus, _, userMuted bool) uint64 {
	react := &CMIXChannelReaction{}
	if err := proto.Unmarshal(content, react); err != nil {
		jww.ERROR.Printf("Failed to text unmarshal message %s from %x on "+
			"channel %s, type %s, ts: %s, lease: %s, round: %d: %+v",
			messageID, pubKey, channelID, messageType, timestamp, lease,
			round.ID, err)
		return 0
	}

	// check that the reaction is a single emoji and ignore if it isn't
	if err := ValidateReaction(react.Reaction); err != nil {
		jww.ERROR.Printf("Failed process reaction %s from %x on channel "+
			"%s, type %s, ts: %s, lease: %s, round: %d, due to malformed "+
			"reaction (%s), ignoring reaction",
			messageID, pubKey, channelID, messageType, timestamp, lease,
			round.ID, err)
		return 0
	}

	if react.ReactionMessageID != nil &&
		len(react.ReactionMessageID) == cryptoChannel.MessageIDLen {
		var reactTo cryptoChannel.MessageID
		copy(reactTo[:], react.ReactionMessageID)

		tag := makeChaDebugTag(channelID, pubKey, content, SendReactionTag)
		jww.INFO.Printf("[%s]Channels - Received reaction from %s "+
			"to %s on %s", tag, base64.StdEncoding.EncodeToString(pubKey),
			base64.StdEncoding.EncodeToString(react.ReactionMessageID),
			channelID)

		return e.model.ReceiveReaction(channelID, messageID, reactTo, nickname,
			react.Reaction, pubKey, codeset, timestamp, lease, round, Reaction,
			status, userMuted)
	} else {
		jww.ERROR.Printf("Failed process reaction %s from public key %v "+
			"(codeset %d) on channel %s, type %s, ts: %s, lease: %s, "+
			"round: %d, reacting to invalid message, ignoring reaction",
			messageID, pubKey, codeset, channelID, messageType, timestamp,
			lease, round.ID)
	}
	return 0
}

// receiveDelete is the internal function that handles the reception of deleted
// messages.
//
// This function adheres to the MessageTypeReceiveMessage type.
func (e *events) receiveDelete(channelID *id.ID,
	messageID cryptoChannel.MessageID, messageType MessageType, nickname string,
	content []byte, pubKey ed25519.PublicKey, codeset uint8,
	timestamp time.Time, lease time.Duration, round rounds.Round,
	status SentStatus, fromAdmin, _ bool) uint64 {

	msgLog := sprintfReceiveMessage(channelID, messageID, messageType, pubKey,
		codeset, timestamp, lease, round, fromAdmin)

	deleteMsg := &CMIXChannelDelete{}
	if err := proto.Unmarshal(content, deleteMsg); err != nil {
		jww.ERROR.Printf("Failed to proto unmarshal %T from payload in %s: %+v",
			deleteMsg, msgLog, err)
		return 0
	}

	deleteMessageID, err := cryptoChannel.UnmarshalMessageID(deleteMsg.MessageID)
	if err != nil {
		jww.ERROR.Printf("Failed unmarshal message ID of message targeted for "+
			"deletion in %s: %+v", msgLog, err)
		return 0
	}

	v := deleteVerb(deleteMsg.UndoAction)
	tag := makeChaDebugTag(channelID, pubKey, content, SendDeleteTag)
	jww.INFO.Printf("[%s]Channels - "+
		"Received message %s from %x to channel %s to %s message %s",
		tag, messageID, pubKey, channelID, v, deleteMessageID)

	// Reject the message deletion if not from original sender or admin
	if !fromAdmin {
		targetMsg, err2 := e.model.GetMessage(deleteMessageID)
		if err2 != nil {
			jww.ERROR.Printf("Failed to find target message %s for deletion "+
				"from %s: %+v", deleteMsg, msgLog, err2)
			return 0
		}
		if !bytes.Equal(targetMsg.PubKey, pubKey) {
			jww.ERROR.Printf("Deletion message must come from original sender "+
				"or admin for %s", msgLog)
			return 0
		}
	}

	deleteMsg.UndoAction = true
	payload, err := proto.Marshal(deleteMsg)
	if err != nil {
		jww.ERROR.Printf("Failed to proto marshal %T from payload in %s: %+v",
			deleteMsg, msgLog, err)
		return 0
	}

	if deleteMsg.UndoAction {
		e.leases.removeMessage(channelID, messageType, payload)
		deleted := false
		return e.model.UpdateFromMessageID(
			messageID, nil, nil, &deleted, nil, nil)
	} else {
		e.leases.addMessage(channelID, messageID, messageType, nickname,
			payload, timestamp, lease, round, status)

		deleted := true
		return e.model.UpdateFromMessageID(
			messageID, nil, nil, &deleted, nil, nil)
	}
}

// receivePinned is the internal function that handles the reception of pinned
// messages.
//
// This function adheres to the MessageTypeReceiveMessage type.
func (e *events) receivePinned(channelID *id.ID,
	messageID cryptoChannel.MessageID, messageType MessageType, nickname string,
	content []byte, pubKey ed25519.PublicKey, codeset uint8,
	timestamp time.Time, lease time.Duration, round rounds.Round,
	status SentStatus, fromAdmin, _ bool) uint64 {

	msgLog := sprintfReceiveMessage(channelID, messageID, messageType, pubKey,
		codeset, timestamp, lease, round, fromAdmin)

	pinnedMsg := &CMIXChannelPinned{}
	if err := proto.Unmarshal(content, pinnedMsg); err != nil {
		jww.ERROR.Printf("Failed to proto unmarshal %T from payload in %s: %+v",
			pinnedMsg, msgLog, err)
		return 0
	}

	pinnedMessageID, err := cryptoChannel.UnmarshalMessageID(pinnedMsg.MessageID)
	if err != nil {
		jww.ERROR.Printf("Failed unmarshal message ID of message targeted for "+
			"pinning in %s: %+v", msgLog, err)
		return 0
	}

	v := pinnedVerb(pinnedMsg.UndoAction)
	tag := makeChaDebugTag(channelID, pubKey, content, SendPinnedTag)
	jww.INFO.Printf("[%s]Channels - "+
		"Received message %s from %x to channel %s to %s message %s",
		tag, messageID, pubKey, channelID, v, pinnedMessageID)

	pinnedMsg.UndoAction = true
	payload, err := proto.Marshal(pinnedMsg)
	if err != nil {
		jww.ERROR.Printf("Failed to proto marshal %T from payload in %s: %+v",
			pinnedMsg, msgLog, err)
		return 0
	}

	if pinnedMsg.UndoAction {
		e.leases.removeMessage(channelID, messageType, payload)
		pinned := false

		return e.model.UpdateFromMessageID(
			messageID, nil, nil, &pinned, nil, nil)
	} else {
		e.leases.addMessage(channelID, messageID, messageType, nickname,
			payload, timestamp, lease, round, status)

		pinned := true
		return e.model.UpdateFromMessageID(
			messageID, nil, nil, &pinned, nil, nil)
	}
}

// receiveMute is the internal function that handles the reception of muted
// users.
//
// This function adheres to the MessageTypeReceiveMessage type.
func (e *events) receiveMute(channelID *id.ID,
	messageID cryptoChannel.MessageID, messageType MessageType, nickname string,
	content []byte, pubKey ed25519.PublicKey, codeset uint8,
	timestamp time.Time, lease time.Duration, round rounds.Round,
	status SentStatus, fromAdmin, _ bool) uint64 {

	msgLog := sprintfReceiveMessage(channelID, messageID, messageType, pubKey,
		codeset, timestamp, lease, round, fromAdmin)

	muteMsg := &CMIXChannelMute{}
	if err := proto.Unmarshal(content, muteMsg); err != nil {
		jww.ERROR.Printf("Failed to proto unmarshal %T from payload in %s: %+v",
			muteMsg, msgLog, err)
		return 0
	}

	if len(muteMsg.PubKey) != ed25519.PublicKeySize {
		jww.ERROR.Printf("Failed unmarshal public key of user targeted for "+
			"pinning in %s: length of %d bytes required, received %d bytes",
			msgLog, ed25519.PublicKeySize, len(muteMsg.PubKey))
		return 0
	}

	var mutedUser ed25519.PublicKey
	copy(mutedUser[:], muteMsg.PubKey)

	tag := makeChaDebugTag(channelID, pubKey, content, SendMuteTag)
	jww.INFO.Printf("[%s]Channels - "+
		"Received message %s from %x to channel %s to %s user %x", tag,
		messageID, pubKey, channelID, muteVerb(muteMsg.UndoAction), mutedUser)

	muteMsg.UndoAction = true
	payload, err := proto.Marshal(muteMsg)
	if err != nil {
		jww.ERROR.Printf("Failed to proto marshal %T from payload in %s: %+v",
			muteMsg, msgLog, err)
		return 0
	}

	if muteMsg.UndoAction {
		e.leases.removeMessage(channelID, messageType, payload)
		e.mutedUsers.unmuteUser(channelID, pubKey)
		return 0
	} else {
		e.leases.addMessage(channelID, messageID, messageType, nickname,
			payload, timestamp, lease, round, status)
		e.mutedUsers.muteUser(channelID, pubKey)
		return 0
	}
}

////////////////////////////////////////////////////////////////////////////////
// Debugging and Logging Utilities                                            //
////////////////////////////////////////////////////////////////////////////////

// sprintfReceiveMessage returns a string describing the received message. Used
// for debugging and logging.
func sprintfReceiveMessage(channelID *id.ID,
	messageID cryptoChannel.MessageID, messageType MessageType,
	pubKey ed25519.PublicKey, codeset uint8, timestamp time.Time,
	lease time.Duration, round rounds.Round, fromAdmin bool) string {
	return fmt.Sprintf("message %s from %x (codeset %d) on channel %s "+
		"{type:%s timestamp:%s lease:%s round:%d fromAdmin:%t}", messageID,
		pubKey, codeset, channelID, messageType, timestamp.Round(0), lease,
		round.ID, fromAdmin)
}

// deleteVerb returns the correct verb for the delete action to use for logging
// and debugging.
func deleteVerb(b bool) string {
	if b {
		return "delete"
	}
	return "un-delete"
}

// pinnedVerb returns the correct verb for the pinned action to use for logging
// and debugging.
func pinnedVerb(b bool) string {
	if b {
		return "pin"
	}
	return "unpin"
}

// muteVerb returns the correct verb for the mute action to use for logging and
// debugging.
func muteVerb(b bool) string {
	if b {
		return "mute"
	}
	return "unmute"
}<|MERGE_RESOLUTION|>--- conflicted
+++ resolved
@@ -293,7 +293,6 @@
 	e := &events{model: model}
 
 	// Set up default message types
-	// TODO: add space checking (admin, user, muted)
 	e.registered = map[MessageType]ReceiveMessageHandler{
 		Text:      {"userTextMessage", e.receiveTextMessage, true, false, true},
 		AdminText: {"adminTextMessage", e.receiveTextMessage, false, true, true},
@@ -319,17 +318,6 @@
 	return e
 }
 
-<<<<<<< HEAD
-// RegisterReceiveHandler is used to register handlers for non-default message
-// types so that they can be processed by modules. It is important that such
-// modules sync up with the event model implementation.
-//
-// There can only be one handler registered per MessageType. This function will
-// return the error MessageTypeAlreadyRegistered when attempting to register
-// more than one handler per type.
-//
-// To create a ReceiveMessageHandler, use NewReceiveMessageHandler.
-=======
 // RegisterReceiveHandler registers a listener for non-default message types so
 // that they can be processed by modules. It is important that such modules sync
 // up with the event model implementation.
@@ -337,7 +325,8 @@
 // There can only be one handler per message type; the error
 // MessageTypeAlreadyRegistered will be returned on multiple registrations of
 // the same type.
->>>>>>> 0ff4323b
+//
+// To create a ReceiveMessageHandler, use NewReceiveMessageHandler.
 func (e *events) RegisterReceiveHandler(
 	messageType MessageType, handler ReceiveMessageHandler) error {
 	e.mux.Lock()
