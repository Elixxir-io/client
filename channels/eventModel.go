--- conflicted
+++ resolved
@@ -199,84 +199,11 @@
 //
 // If fromAdmin is true, then the message has been verifies to come from the
 // channel admin.
-<<<<<<< HEAD
-type MessageTypeReceiveMessage func(v ReceiveMessageValues) uint64
-
-// ReceiveMessageValues is returned to a MessageTypeReceiveMessage containing
-// all its parameters in a single structure.
-type ReceiveMessageValues struct {
-	// ChannelID is the ID of the channel. It is set by the listener receiving
-	// the message.
-	ChannelID *id.ID
-
-	// MessageID is the ID of the message. It is calculated on message reception
-	// and is the hash of the marshalled ChannelMessage and channel ID.
-	MessageID cryptoChannel.MessageID
-
-	// MessageType is the type of channel message. It comes from the received
-	// ChannelMessage.PayloadType
-	MessageType MessageType
-
-	// Nickname is the nickname of the sender. It comes from the received
-	// ChannelMessage.Nickname
-	Nickname string
-
-	// Content is the message contents. In most cases, this is the various
-	// marshalled proto messages (e.g., CMIXChannelText and CMIXChannelDelete).
-	// It comes from the received ChannelMessage.Payload
-	Content []byte
-
-	// EncryptedPayload is the encrypted contents of the received format.Message
-	// (with its outer layer of encryption removed). This is the encrypted
-	// ChannelMessage.
-	EncryptedPayload []byte
-
-	// PubKey is the Ed25519 public key of the sender. It comes from the
-	// received UserMessage.ECCPublicKey.
-	PubKey ed25519.PublicKey
-
-	// Codeset is the codeset.
-	Codeset uint8
-
-	// Timestamp is the time that the round was queued. It is set by the
-	// listener to be either ChannelMessage.LocalTimestamp or the timestamp for
-	// states.QUEUED of the round it was sent on, if that is significantly later
-	// than LocalTimestamp. If the message is a replay, then Timestamp will
-	// always be the queued time of the round.
-	Timestamp time.Time
-
-	// LocalTimestamp is the time the sender queued the message for sending on
-	// their client. It comes from the received ChannelMessage.LocalTimestamp.
-	LocalTimestamp time.Time
-
-	// Lease is how long the message should persist. It comes from the received
-	// ChannelMessage.Lease.
-	Lease time.Duration
-
-	// Round is the information about the round the message was sent on. For
-	// replay messages, this is the round of the most recent replay, not the
-	// round of the original message.
-	Round rounds.Round
-
-	// Status is the current status of the message. It is set to Delivered by
-	// the listener.
-	Status SentStatus
-
-	// FromAdmin indicates if the message came from the channel admin. It is set
-	// by the appropriate trigger (admin vs. user).
-	FromAdmin bool
-
-	// UserMuted indicates if the sender of the message is muted. This is
-	// determined in the trigger.
-	UserMuted bool
-}
-=======
 type MessageTypeReceiveMessage func(channelID *id.ID,
 	messageID cryptoChannel.MessageID, messageType MessageType, nickname string,
 	content, encryptedPayload []byte, pubKey ed25519.PublicKey, codeset uint8,
 	timestamp, localTimestamp time.Time, lease time.Duration,
 	round rounds.Round, status SentStatus, fromAdmin, userMuted bool) uint64
->>>>>>> dc886979
 
 // UpdateFromUuidFunc is a function type for EventModel.UpdateFromUUID so it can
 // be mocked for testing where used.
