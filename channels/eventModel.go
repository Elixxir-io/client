--- conflicted
+++ resolved
@@ -95,13 +95,8 @@
 	//
 	// messageType type is included in the call; it will always be Text (1) for
 	// this call, but it may be required in downstream databases.
-<<<<<<< HEAD
 	ReceiveMessage(channelID *id.ID, messageID message.ID, nickname,
 		text string, pubKey ed25519.PublicKey, dmToken uint32, codeset uint8,
-=======
-	ReceiveMessage(channelID *id.ID, messageID cryptoChannel.MessageID,
-		nickname, text string, pubKey ed25519.PublicKey, codeset uint8,
->>>>>>> ddfe2f33
 		timestamp time.Time, lease time.Duration, round rounds.Round,
 		messageType MessageType, status SentStatus, hidden bool) uint64
 
@@ -125,18 +120,10 @@
 	//
 	// messageType type is included in the call; it will always be Text (1) for
 	// this call, but it may be required in downstream databases.
-<<<<<<< HEAD
 	ReceiveReply(channelID *id.ID, messageID, reactionTo message.ID, nickname,
 		text string, pubKey ed25519.PublicKey, dmToken uint32, codeset uint8,
 		timestamp time.Time, lease time.Duration, round rounds.Round,
 		messageType MessageType, status SentStatus, hidden bool) uint64
-=======
-	ReceiveReply(channelID *id.ID, messageID,
-		reactionTo cryptoChannel.MessageID, nickname, text string,
-		pubKey ed25519.PublicKey, codeset uint8, timestamp time.Time,
-		lease time.Duration, round rounds.Round, messageType MessageType,
-		status SentStatus, hidden bool) uint64
->>>>>>> ddfe2f33
 
 	// ReceiveReaction is called whenever a reaction to a message is received on
 	// a given channel. It may be called multiple times on the same reaction. It
@@ -158,33 +145,19 @@
 	//
 	// messageType type is included in the call; it will always be Text (1) for
 	// this call, but it may be required in downstream databases.
-<<<<<<< HEAD
 	ReceiveReaction(channelID *id.ID, messageID, reactionTo message.ID,
 		nickname, reaction string, pubKey ed25519.PublicKey, dmToken uint32,
 		codeset uint8, timestamp time.Time, lease time.Duration,
 		round rounds.Round, messageType MessageType, status SentStatus,
 		hidden bool) uint64
-=======
-	ReceiveReaction(channelID *id.ID, messageID,
-		reactionTo cryptoChannel.MessageID, nickname, reaction string,
-		pubKey ed25519.PublicKey, codeset uint8, timestamp time.Time,
-		lease time.Duration, round rounds.Round, messageType MessageType,
-		status SentStatus, hidden bool) uint64
->>>>>>> ddfe2f33
 
 	// UpdateFromUUID is called whenever a message at the UUID is modified.
 	//
 	// messageID, timestamp, round, pinned, hidden, and status are all nillable
 	// and may be updated based upon the UUID at a later date. If a nil value is
 	// passed, then make no update.
-<<<<<<< HEAD
 	UpdateFromUUID(uuid uint64, messageID *message.ID, timestamp *time.Time,
 		round *rounds.Round, pinned, hidden *bool, status *SentStatus)
-=======
-	UpdateFromUUID(uuid uint64, messageID *cryptoChannel.MessageID,
-		timestamp *time.Time, round *rounds.Round, pinned, hidden *bool,
-		status *SentStatus)
->>>>>>> ddfe2f33
 
 	// UpdateFromMessageID is called whenever a message with the message ID is
 	// modified.
@@ -195,7 +168,6 @@
 	// timestamp, round, pinned, hidden, and status are all nillable and may be
 	// updated based upon the UUID at a later date. If a nil value is passed,
 	// then make no update.
-<<<<<<< HEAD
 	UpdateFromMessageID(messageID message.ID, timestamp *time.Time,
 		round *rounds.Round, pinned, hidden *bool, status *SentStatus) uint64
 
@@ -205,22 +177,10 @@
 	// DeleteMessage deletes the message with the given [channel.MessageID] from
 	// the database.
 	DeleteMessage(messageID message.ID) error
-=======
-	UpdateFromMessageID(messageID cryptoChannel.MessageID, timestamp *time.Time,
-		round *rounds.Round, pinned, hidden *bool, status *SentStatus) uint64
-
-	// GetMessage returns the message with the given channel.MessageID.
-	GetMessage(messageID cryptoChannel.MessageID) (ModelMessage, error)
-
-	// DeleteMessage deletes the message with the given [channel.MessageID] from
-	// the database.
-	DeleteMessage(messageID cryptoChannel.MessageID) error
->>>>>>> ddfe2f33
 }
 
 // ModelMessage contains a message and all of its information.
 type ModelMessage struct {
-<<<<<<< HEAD
 	UUID            uint64            `json:"uuid"`
 	Nickname        string            `json:"nickname"`
 	MessageID       message.ID        `json:"messageID"`
@@ -236,23 +196,6 @@
 	Round           id.Round          `json:"round"`
 	PubKey          ed25519.PublicKey `json:"pubKey"`
 	CodesetVersion  uint8             `json:"codesetVersion"`
-=======
-	UUID            uint64                  `json:"uuid"`
-	Nickname        string                  `json:"nickname"`
-	MessageID       cryptoChannel.MessageID `json:"messageID"`
-	ChannelID       *id.ID                  `json:"channelID"`
-	ParentMessageID cryptoChannel.MessageID `json:"parentMessageID"`
-	Timestamp       time.Time               `json:"timestamp"`
-	Lease           time.Duration           `json:"lease"`
-	Status          SentStatus              `json:"status"`
-	Hidden          bool                    `json:"hidden"`
-	Pinned          bool                    `json:"pinned"`
-	Content         []byte                  `json:"content"`
-	Type            MessageType             `json:"type"`
-	Round           id.Round                `json:"round"`
-	PubKey          ed25519.PublicKey       `json:"pubKey"`
-	CodesetVersion  uint8                   `json:"codesetVersion"`
->>>>>>> ddfe2f33
 }
 
 // MessageTypeReceiveMessage defines handlers for messages of various message
@@ -262,7 +205,6 @@
 // via [EventModel.UpdateFromUUID].
 //
 // If fromAdmin is true, then the message has been verified to come from the
-<<<<<<< HEAD
 type MessageTypeReceiveMessage func(channelID *id.ID, messageID message.ID,
 	messageType MessageType, nickname string, content, encryptedPayload []byte,
 	pubKey ed25519.PublicKey, dmToken uint32, codeset uint8, timestamp,
@@ -272,18 +214,6 @@
 // UpdateFromUuidFunc is a function type for EventModel.UpdateFromUUID so it can
 // be mocked for testing where used.
 type UpdateFromUuidFunc func(uuid uint64, messageID *message.ID,
-=======
-// channel admin.
-type MessageTypeReceiveMessage func(channelID *id.ID,
-	messageID cryptoChannel.MessageID, messageType MessageType, nickname string,
-	content, encryptedPayload []byte, pubKey ed25519.PublicKey, codeset uint8,
-	timestamp, localTimestamp time.Time, lease time.Duration,
-	round rounds.Round, status SentStatus, fromAdmin, hidden bool) uint64
-
-// UpdateFromUuidFunc is a function type for EventModel.UpdateFromUUID so it can
-// be mocked for testing where used.
-type UpdateFromUuidFunc func(uuid uint64, messageID *cryptoChannel.MessageID,
->>>>>>> ddfe2f33
 	timestamp *time.Time, round *rounds.Round, pinned, hidden *bool,
 	status *SentStatus)
 
@@ -497,25 +427,15 @@
 	// Call the listener. This is already in an instanced event; no new thread
 	// is needed.
 	uuid := handler.listener(channelID, umi.GetMessageID(), messageType,
-<<<<<<< HEAD
 		cm.Nickname, cm.Payload, encryptedPayload, um.ECCPublicKey, cm.DMToken,
 		0, timestamp, time.Unix(0, cm.LocalTimestamp), time.Duration(cm.Lease),
-=======
-		cm.Nickname, cm.Payload, encryptedPayload, um.ECCPublicKey, 0,
-		timestamp, time.Unix(0, cm.LocalTimestamp), time.Duration(cm.Lease),
->>>>>>> ddfe2f33
 		round, status, false, false)
 	return uuid, nil
 }
 
 // triggerAdminEventFunc is triggered on admin message reception.
 type triggerAdminEventFunc func(channelID *id.ID, cm *ChannelMessage,
-<<<<<<< HEAD
 	encryptedPayload []byte, timestamp time.Time, messageID message.ID,
-=======
-	encryptedPayload []byte, timestamp time.Time,
-	messageID cryptoChannel.MessageID,
->>>>>>> ddfe2f33
 	receptionID receptionID.EphemeralIdentity, round rounds.Round,
 	status SentStatus) (uint64, error)
 
@@ -526,15 +446,9 @@
 //
 // This function adheres to the triggerAdminEventFunc type.
 func (e *events) triggerAdminEvent(channelID *id.ID, cm *ChannelMessage,
-<<<<<<< HEAD
 	encryptedPayload []byte, timestamp time.Time, messageID message.ID,
 	_ receptionID.EphemeralIdentity, round rounds.Round, status SentStatus) (
 	uint64, error) {
-=======
-	encryptedPayload []byte, timestamp time.Time,
-	messageID cryptoChannel.MessageID, _ receptionID.EphemeralIdentity,
-	round rounds.Round, status SentStatus) (uint64, error) {
->>>>>>> ddfe2f33
 	messageType := MessageType(cm.PayloadType)
 
 	// Get handler for message type
@@ -543,25 +457,22 @@
 		return 0, errors.Errorf("Received admin message %s from %s on channel "+
 			"%s  in round %d that could not be handled: %s; Contents: %v",
 			messageID, AdminUsername, channelID, round.ID, err, cm.Payload)
-<<<<<<< HEAD
-=======
 	}
 
 	// Call the listener. This is already in an instanced event; no new thread
 	// is needed.
 	uuid := handler.listener(channelID, messageID, messageType, AdminUsername,
-		cm.Payload, encryptedPayload, AdminFakePubKey, 0, timestamp,
+		cm.Payload, encryptedPayload, AdminFakePubKey, cm.DMToken, 0, timestamp,
 		time.Unix(0, cm.LocalTimestamp), time.Duration(cm.Lease), round, status,
 		true, false)
 	return uuid, nil
 }
 
 // triggerAdminEventFunc is triggered on for message actions.
-type triggerActionEventFunc func(channelID *id.ID,
-	messageID cryptoChannel.MessageID, messageType MessageType, nickname string,
-	payload, encryptedPayload []byte, timestamp, localTimestamp time.Time,
-	lease time.Duration, round rounds.Round,
-	status SentStatus, fromAdmin bool) (uint64, error)
+type triggerActionEventFunc func(channelID *id.ID, messageID message.ID,
+	messageType MessageType, nickname string, payload, encryptedPayload []byte,
+	timestamp, localTimestamp time.Time, lease time.Duration,
+	round rounds.Round, status SentStatus, fromAdmin bool) (uint64, error)
 
 // triggerActionEvent is an internal function that is used to trigger an action
 // on a message. Currently, this function does not receive any messages and is
@@ -571,11 +482,10 @@
 // It will call the appropriate MessageTypeReceiveMessage, assuming one exists.
 //
 // This function adheres to the triggerActionEventFunc type.
-func (e *events) triggerActionEvent(channelID *id.ID,
-	messageID cryptoChannel.MessageID, messageType MessageType, nickname string,
-	payload, encryptedPayload []byte, timestamp, localTimestamp time.Time,
-	lease time.Duration, round rounds.Round, status SentStatus,
-	fromAdmin bool) (uint64, error) {
+func (e *events) triggerActionEvent(channelID *id.ID, messageID message.ID,
+	messageType MessageType, nickname string, payload, encryptedPayload []byte,
+	timestamp, localTimestamp time.Time, lease time.Duration,
+	round rounds.Round, status SentStatus, fromAdmin bool) (uint64, error) {
 
 	// Get handler for message type
 	handler, err := e.getHandler(messageType, true, fromAdmin, false)
@@ -584,45 +494,6 @@
 			"on channel %s in round %d that could not be handled: %s; "+
 			"Contents: %v",
 			messageID, nickname, channelID, round.ID, err, payload)
->>>>>>> ddfe2f33
-	}
-
-	// Call the listener. This is already in an instanced event; no new thread
-	// is needed.
-<<<<<<< HEAD
-	uuid := handler.listener(channelID, messageID, messageType, AdminUsername,
-		cm.Payload, encryptedPayload, AdminFakePubKey, cm.DMToken, 0, timestamp,
-		time.Unix(0, cm.LocalTimestamp), time.Duration(cm.Lease), round, status,
-		true, false)
-	return uuid, nil
-}
-
-// triggerAdminEventFunc is triggered on for message actions.
-type triggerActionEventFunc func(channelID *id.ID, messageID message.ID,
-	messageType MessageType, nickname string, payload, encryptedPayload []byte,
-	timestamp, localTimestamp time.Time, lease time.Duration,
-	round rounds.Round, status SentStatus, fromAdmin bool) (uint64, error)
-
-// triggerActionEvent is an internal function that is used to trigger an action
-// on a message. Currently, this function does not receive any messages and is
-// only called by the internal lease manager to undo a message action. An action
-// is set via triggerAdminEvent and triggerEvent.
-//
-// It will call the appropriate MessageTypeReceiveMessage, assuming one exists.
-//
-// This function adheres to the triggerActionEventFunc type.
-func (e *events) triggerActionEvent(channelID *id.ID, messageID message.ID,
-	messageType MessageType, nickname string, payload, encryptedPayload []byte,
-	timestamp, localTimestamp time.Time, lease time.Duration,
-	round rounds.Round, status SentStatus, fromAdmin bool) (uint64, error) {
-
-	// Get handler for message type
-	handler, err := e.getHandler(messageType, true, fromAdmin, false)
-	if err != nil {
-		return 0, errors.Errorf("Received action trigger message %s from %s "+
-			"on channel %s in round %d that could not be handled: %s; "+
-			"Contents: %v",
-			messageID, nickname, channelID, round.ID, err, payload)
 	}
 
 	// Call the listener. This is already in an instanced event; no new thread
@@ -633,14 +504,6 @@
 	return uuid, nil
 }
 
-=======
-	uuid := handler.listener(channelID, messageID, messageType, nickname,
-		payload, encryptedPayload, AdminFakePubKey, 0, timestamp,
-		localTimestamp, lease, round, status, fromAdmin, false)
-	return uuid, nil
-}
-
->>>>>>> ddfe2f33
 ////////////////////////////////////////////////////////////////////////////////
 // Message Handlers                                                           //
 ////////////////////////////////////////////////////////////////////////////////
@@ -653,15 +516,9 @@
 // write to the log.
 //
 // This function adheres to the MessageTypeReceiveMessage type.
-<<<<<<< HEAD
 func (e *events) receiveTextMessage(channelID *id.ID, messageID message.ID,
 	messageType MessageType, nickname string, content, _ []byte,
 	pubKey ed25519.PublicKey, dmToken uint32, codeset uint8, timestamp,
-=======
-func (e *events) receiveTextMessage(channelID *id.ID,
-	messageID cryptoChannel.MessageID, messageType MessageType, nickname string,
-	content, _ []byte, pubKey ed25519.PublicKey, codeset uint8, timestamp,
->>>>>>> ddfe2f33
 	_ time.Time, lease time.Duration, round rounds.Round, status SentStatus,
 	_, hidden bool) uint64 {
 	txt := &CMIXChannelText{}
@@ -674,13 +531,8 @@
 	}
 
 	if txt.ReplyMessageID != nil {
-<<<<<<< HEAD
 		if len(txt.ReplyMessageID) == message.IDLen {
 			var replyTo message.ID
-=======
-		if len(txt.ReplyMessageID) == cryptoChannel.MessageIDLen {
-			var replyTo cryptoChannel.MessageID
->>>>>>> ddfe2f33
 			copy(replyTo[:], txt.ReplyMessageID)
 			tag :=
 				makeChaDebugTag(channelID, pubKey, content, SendReplyTag)
@@ -688,11 +540,7 @@
 				tag, pubKey, txt.ReplyMessageID, channelID)
 			return e.model.ReceiveReply(
 				channelID, messageID, replyTo, nickname, txt.Text, pubKey,
-<<<<<<< HEAD
 				dmToken, codeset, timestamp, lease, round, Text, status, hidden)
-=======
-				codeset, timestamp, lease, round, Text, status, hidden)
->>>>>>> ddfe2f33
 		} else {
 			jww.ERROR.Printf("[CH] Failed process reply to for message %s "+
 				"from public key %x (codeset %d) on channel %s, type %s, ts: "+
@@ -708,14 +556,8 @@
 	jww.INFO.Printf("[CH] [%s] Received message from %x on %s",
 		tag, pubKey, channelID)
 
-<<<<<<< HEAD
 	return e.model.ReceiveMessage(channelID, messageID, nickname, txt.Text,
 		pubKey, dmToken, codeset, timestamp, lease, round, Text, status, hidden)
-=======
-	return e.model.ReceiveMessage(channelID, messageID, nickname,
-		txt.Text, pubKey, codeset, timestamp, lease, round, Text,
-		status, hidden)
->>>>>>> ddfe2f33
 }
 
 // receiveReaction is the internal function that handles the reception of
@@ -727,15 +569,9 @@
 // reaction is dropped.
 //
 // This function adheres to the MessageTypeReceiveMessage type.
-<<<<<<< HEAD
 func (e *events) receiveReaction(channelID *id.ID, messageID message.ID,
 	messageType MessageType, nickname string, content, _ []byte,
 	pubKey ed25519.PublicKey, dmToken uint32, codeset uint8, timestamp,
-=======
-func (e *events) receiveReaction(channelID *id.ID,
-	messageID cryptoChannel.MessageID, messageType MessageType, nickname string,
-	content, _ []byte, pubKey ed25519.PublicKey, codeset uint8, timestamp,
->>>>>>> ddfe2f33
 	_ time.Time, lease time.Duration, round rounds.Round, status SentStatus, _,
 	hidden bool) uint64 {
 	react := &CMIXChannelReaction{}
@@ -747,13 +583,8 @@
 		return 0
 	}
 
-<<<<<<< HEAD
 	// Check that the reaction is a single emoji and ignore if it isn't
 	if err := emoji.ValidateReaction(react.Reaction); err != nil {
-=======
-	// check that the reaction is a single emoji and ignore if it isn't
-	if err := ValidateReaction(react.Reaction); err != nil {
->>>>>>> ddfe2f33
 		jww.ERROR.Printf("[CH] Failed process reaction %s from %x on channel "+
 			"%s, type %s, ts: %s, lease: %s, round: %d, due to malformed "+
 			"reaction (%s), ignoring reaction",
@@ -771,15 +602,9 @@
 		jww.INFO.Printf("[CH] [%s] Received reaction from %x to %x on %s",
 			tag, pubKey, react.ReactionMessageID, channelID)
 
-<<<<<<< HEAD
 		return e.model.ReceiveReaction(channelID, messageID, reactTo, nickname,
 			react.Reaction, pubKey, dmToken, codeset, timestamp, lease, round,
 			messageType, status, hidden)
-=======
-		return e.model.ReceiveReaction(channelID, messageID, reactTo,
-			nickname, react.Reaction, pubKey, codeset, timestamp,
-			lease, round, messageType, status, hidden)
->>>>>>> ddfe2f33
 	} else {
 		jww.ERROR.Printf("[CH] Failed process reaction %s from public key %x "+
 			"(codeset %d) on channel %s, type %s, ts: %s, lease: %s, "+
@@ -794,7 +619,6 @@
 // messages.
 //
 // This function adheres to the MessageTypeReceiveMessage type.
-<<<<<<< HEAD
 func (e *events) receiveDelete(channelID *id.ID, messageID message.ID,
 	messageType MessageType, _ string, content, _ []byte,
 	pubKey ed25519.PublicKey, _ uint32, codeset uint8, timestamp, _ time.Time,
@@ -802,15 +626,6 @@
 	_ bool) uint64 {
 	msgLog := sPrintfReceiveMessage(channelID, messageID, messageType, pubKey,
 		codeset, timestamp, lease, round, fromAdmin)
-=======
-func (e *events) receiveDelete(channelID *id.ID,
-	messageID cryptoChannel.MessageID, messageType MessageType, _ string,
-	content, _ []byte, pubKey ed25519.PublicKey, codeset uint8, timestamp,
-	_ time.Time, lease time.Duration, round rounds.Round, _ SentStatus,
-	fromAdmin, _ bool) uint64 {
-	msgLog := sPrintfReceiveMessage(channelID, messageID, messageType,
-		pubKey, codeset, timestamp, lease, round, fromAdmin)
->>>>>>> ddfe2f33
 
 	deleteMsg := &CMIXChannelDelete{}
 	if err := proto.Unmarshal(content, deleteMsg); err != nil {
@@ -820,17 +635,8 @@
 		return 0
 	}
 
-<<<<<<< HEAD
 	var deleteMessageID message.ID
 	copy(deleteMessageID[:], deleteMsg.MessageID)
-=======
-	deleteMessageID, err := cryptoChannel.UnmarshalMessageID(deleteMsg.MessageID)
-	if err != nil {
-		jww.ERROR.Printf("[CH] Failed unmarshal message ID of message "+
-			"targeted for deletion in %s: %+v", msgLog, err)
-		return 0
-	}
->>>>>>> ddfe2f33
 
 	tag := makeChaDebugTag(channelID, pubKey, content, SendDeleteTag)
 	jww.INFO.Printf("[CH] [%s] Received message %s from %x to channel %s to "+
@@ -851,11 +657,7 @@
 		}
 	}
 
-<<<<<<< HEAD
 	err := e.model.DeleteMessage(deleteMessageID)
-=======
-	err = e.model.DeleteMessage(deleteMessageID)
->>>>>>> ddfe2f33
 	if err != nil {
 		jww.ERROR.Printf(
 			"[CH] [%s] Failed to delete message %s: %+v", tag, msgLog, err)
@@ -867,19 +669,11 @@
 // messages.
 //
 // This function adheres to the MessageTypeReceiveMessage type.
-<<<<<<< HEAD
 func (e *events) receivePinned(channelID *id.ID, messageID message.ID,
 	messageType MessageType, nickname string, content, encryptedPayload []byte,
 	pubKey ed25519.PublicKey, _ uint32, codeset uint8, timestamp,
 	localTimestamp time.Time, lease time.Duration, round rounds.Round,
 	_ SentStatus, fromAdmin, _ bool) uint64 {
-=======
-func (e *events) receivePinned(channelID *id.ID,
-	messageID cryptoChannel.MessageID, messageType MessageType, nickname string,
-	content, encryptedPayload []byte, pubKey ed25519.PublicKey, codeset uint8,
-	timestamp, localTimestamp time.Time, lease time.Duration,
-	round rounds.Round, _ SentStatus, fromAdmin, _ bool) uint64 {
->>>>>>> ddfe2f33
 	msgLog := sPrintfReceiveMessage(channelID, messageID, messageType,
 		pubKey, codeset, timestamp, lease, round, fromAdmin)
 
@@ -891,17 +685,8 @@
 		return 0
 	}
 
-<<<<<<< HEAD
 	var pinnedMessageID message.ID
 	copy(pinnedMessageID[:], pinnedMsg.MessageID)
-=======
-	pinnedMessageID, err := cryptoChannel.UnmarshalMessageID(pinnedMsg.MessageID)
-	if err != nil {
-		jww.ERROR.Printf("[CH] Failed unmarshal message ID of message "+
-			"targeted for pinning in %s: %+v", msgLog, err)
-		return 0
-	}
->>>>>>> ddfe2f33
 
 	vb := pinnedVerb(pinnedMsg.UndoAction)
 	tag := makeChaDebugTag(channelID, pubKey, content, SendPinnedTag)
@@ -937,19 +722,11 @@
 // users.
 //
 // This function adheres to the MessageTypeReceiveMessage type.
-<<<<<<< HEAD
 func (e *events) receiveMute(channelID *id.ID, messageID message.ID,
 	messageType MessageType, nickname string, content, encryptedPayload []byte,
 	pubKey ed25519.PublicKey, _ uint32, codeset uint8, timestamp,
 	localTimestamp time.Time, lease time.Duration, round rounds.Round,
 	_ SentStatus, fromAdmin, _ bool) uint64 {
-=======
-func (e *events) receiveMute(channelID *id.ID,
-	messageID cryptoChannel.MessageID, messageType MessageType, nickname string,
-	content, encryptedPayload []byte, pubKey ed25519.PublicKey, codeset uint8,
-	timestamp, localTimestamp time.Time, lease time.Duration,
-	round rounds.Round, _ SentStatus, fromAdmin, _ bool) uint64 {
->>>>>>> ddfe2f33
 	msgLog := sPrintfReceiveMessage(channelID, messageID, messageType,
 		pubKey, codeset, timestamp, lease, round, fromAdmin)
 
@@ -1002,19 +779,11 @@
 // receiveAdminReplay handles replayed admin commands.
 //
 // This function adheres to the MessageTypeReceiveMessage type.
-<<<<<<< HEAD
 func (e *events) receiveAdminReplay(channelID *id.ID, messageID message.ID,
 	messageType MessageType, _ string, content, _ []byte,
 	pubKey ed25519.PublicKey, _ uint32, codeset uint8, timestamp, _ time.Time,
 	lease time.Duration, round rounds.Round, _ SentStatus, fromAdmin,
 	_ bool) uint64 {
-=======
-func (e *events) receiveAdminReplay(channelID *id.ID,
-	messageID cryptoChannel.MessageID, messageType MessageType, _ string,
-	content, _ []byte, pubKey ed25519.PublicKey, codeset uint8, timestamp,
-	_ time.Time, lease time.Duration, round rounds.Round, _ SentStatus,
-	fromAdmin, _ bool) uint64 {
->>>>>>> ddfe2f33
 	msgLog := sPrintfReceiveMessage(channelID, messageID, messageType,
 		pubKey, codeset, timestamp, lease, round, fromAdmin)
 
@@ -1041,11 +810,7 @@
 // sPrintfReceiveMessage returns a string describing the received message. Used
 // for debugging and logging.
 func sPrintfReceiveMessage(channelID *id.ID,
-<<<<<<< HEAD
 	messageID message.ID, messageType MessageType,
-=======
-	messageID cryptoChannel.MessageID, messageType MessageType,
->>>>>>> ddfe2f33
 	pubKey ed25519.PublicKey, codeset uint8, timestamp time.Time,
 	lease time.Duration, round rounds.Round, fromAdmin bool) string {
 	return fmt.Sprintf("message %s from %x (codeset %d) on channel %s "+
