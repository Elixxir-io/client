////////////////////////////////////////////////////////////////////////////////
// Copyright © 2022 xx foundation                                             //
//                                                                            //
// Use of this source code is governed by a license that can be found in the  //
// LICENSE file                                                               //
////////////////////////////////////////////////////////////////////////////////

package channels

import (
	"bytes"
	"crypto/ed25519"
	"fmt"
	"strconv"
	"strings"
	"sync"
	"time"

	"github.com/golang/protobuf/proto"
	"github.com/pkg/errors"
	jww "github.com/spf13/jwalterweatherman"

	"gitlab.com/xx_network/primitives/id"
	"gitlab.com/xx_network/primitives/netTime"

	"gitlab.com/elixxir/client/v4/cmix/identity/receptionID"
	"gitlab.com/elixxir/client/v4/cmix/rounds"
	"gitlab.com/elixxir/client/v4/emoji"
	"gitlab.com/elixxir/client/v4/storage/versioned"
	cryptoBroadcast "gitlab.com/elixxir/crypto/broadcast"
	"gitlab.com/elixxir/crypto/fastRNG"
	"gitlab.com/elixxir/crypto/message"
)

// AdminUsername defines the displayed username of admin messages, which are
// unique users for every channel defined by the channel's private key.
const AdminUsername = "Admin"

// SentStatus represents the current status of a channel message.
type SentStatus uint8

const (
	// Unsent is the status of a message when it is pending to be sent.
	Unsent SentStatus = iota

	// Sent is the status of a message once the round it is sent on completed.
	Sent

	// Delivered is the status of a message once is has been received.
	Delivered

	// Failed is the status of a message if it failed to send.
	Failed
)

// String returns a human-readable version of [SentStatus], used for debugging
// and logging. This function adheres to the [fmt.Stringer] interface.
func (ss SentStatus) String() string {
	switch ss {
	case Unsent:
		return "unsent"
	case Sent:
		return "sent"
	case Delivered:
		return "delivered"
	case Failed:
		return "failed"
	default:
		return "Invalid SentStatus: " + strconv.Itoa(int(ss))
	}
}

// AdminFakePubKey is the placeholder for the Ed25519 public key used when the
// admin trigger calls a message handler.
var AdminFakePubKey = ed25519.PublicKey{}

// EventModel is an interface which an external party which uses the channels
// system passed an object which adheres to in order to get events on the
// channel.
type EventModel interface {
	// JoinChannel is called whenever a channel is joined locally.
	JoinChannel(channel *cryptoBroadcast.Channel)

	// LeaveChannel is called whenever a channel is left locally.
	LeaveChannel(channelID *id.ID)

	// ReceiveMessage is called whenever a message is received on a given
	// channel. It may be called multiple times on the same message. It is
	// incumbent on the user of the API to filter such called by message ID.
	//
	// The API needs to return a UUID of the message that can be referenced at a
	// later time.
	//
	// messageID, timestamp, and round are all nillable and may be updated based
	// upon the UUID at a later date. A time of time.Time{} will be passed for a
	// nilled timestamp.
	//
	// nickname may be empty, in which case the UI is expected to display the
	// codename.
	//
	// messageType type is included in the call; it will always be Text (1) for
	// this call, but it may be required in downstream databases.
	ReceiveMessage(channelID *id.ID, messageID message.ID, nickname,
		text string, pubKey ed25519.PublicKey, dmToken uint32, codeset uint8,
		timestamp time.Time, lease time.Duration, round rounds.Round,
		messageType MessageType, status SentStatus, hidden bool) uint64

	// ReceiveReply is called whenever a message is received that is a reply on
	// a given channel. It may be called multiple times on the same message. It
	// is incumbent on the user of the API to filter such called by message ID.
	//
	// Messages may arrive our of order, so a reply, in theory, can arrive
	// before the initial message. As a result, it may be important to buffer
	// replies.
	//
	// The API needs to return a UUID of the message that can be referenced at a
	// later time.
	//
	// messageID, timestamp, and round are all nillable and may be updated based
	// upon the UUID at a later date. A time of time.Time{} will be passed for a
	// nilled timestamp.
	//
	// nickname may be empty, in which case the UI is expected to display the
	// codename.
	//
	// messageType type is included in the call; it will always be Text (1) for
	// this call, but it may be required in downstream databases.
	ReceiveReply(channelID *id.ID, messageID, reactionTo message.ID, nickname,
		text string, pubKey ed25519.PublicKey, dmToken uint32, codeset uint8,
		timestamp time.Time, lease time.Duration, round rounds.Round,
		messageType MessageType, status SentStatus, hidden bool) uint64

	// ReceiveReaction is called whenever a reaction to a message is received on
	// a given channel. It may be called multiple times on the same reaction. It
	// is incumbent on the user of the API to filter such called by message ID.
	//
	// Messages may arrive our of order, so a reply, in theory, can arrive
	// before the initial message. As a result, it may be important to buffer
	// replies.
	//
	// The API needs to return a UUID of the message that can be referenced at a
	// later time.
	//
	// messageID, timestamp, and round are all nillable and may be updated based
	// upon the UUID at a later date. A time of time.Time{} will be passed for a
	// nilled timestamp.
	//
	// nickname may be empty, in which case the UI is expected to display the
	// codename.
	//
	// messageType type is included in the call; it will always be Text (1) for
	// this call, but it may be required in downstream databases.
	ReceiveReaction(channelID *id.ID, messageID, reactionTo message.ID,
		nickname, reaction string, pubKey ed25519.PublicKey, dmToken uint32,
		codeset uint8, timestamp time.Time, lease time.Duration,
		round rounds.Round, messageType MessageType, status SentStatus,
		hidden bool) uint64

	// UpdateFromUUID is called whenever a message at the UUID is modified.
	//
	// messageID, timestamp, round, pinned, hidden, and status are all nillable
	// and may be updated based upon the UUID at a later date. If a nil value is
	// passed, then make no update.
	//
	// Returns an error if the message cannot be updated. It must return
	// NoMessageErr if the message does not exist.
	UpdateFromUUID(uuid uint64, messageID *message.ID, timestamp *time.Time,
		round *rounds.Round, pinned, hidden *bool, status *SentStatus) error

	// UpdateFromMessageID is called whenever a message with the message ID is
	// modified.
	//
	// The API needs to return the UUID of the modified message that can be
	// referenced at a later time.
	//
	// timestamp, round, pinned, hidden, and status are all nillable and may be
	// updated based upon the UUID at a later date. If a nil value is passed,
	// then make no update.
	//
	// Returns an error if the message cannot be updated. It must return
	// NoMessageErr if the message does not exist.
	UpdateFromMessageID(messageID message.ID, timestamp *time.Time,
		round *rounds.Round, pinned, hidden *bool, status *SentStatus) (
		uint64, error)

	// GetMessage returns the message with the given channel.MessageID.
	//
	// Returns an error if the message cannot be gotten. It must return
	// NoMessageErr if the message does not exist.
	GetMessage(messageID message.ID) (ModelMessage, error)

	// DeleteMessage deletes the message with the given [channel.MessageID] from
	// the database.
	//
	// Returns an error if the message cannot be deleted. It must return
	// NoMessageErr if the message does not exist.
	DeleteMessage(messageID message.ID) error

	// MuteUser is called whenever a user is muted or unmuted.
	MuteUser(channelID *id.ID, pubKey ed25519.PublicKey, unmute bool)
}

<<<<<<< HEAD
// NoMessageErr must be returned by EventModel.UpdateFromUUID,
// EventModel.UpdateFromMessageID, and EventModel.GetMessage when the message
// cannot be found.
var NoMessageErr = errors.New("message does not exist [EV]")

// checkNoMessageErr returns true if the error contains NoMessageErr.
func checkNoMessageErr(err error) bool {
	return !(errors.Is(err, NoMessageErr) ||
		strings.Contains(err.Error(), NoMessageErr.Error()))
=======
// NoMessageErr must be returned by EventModel methods (such as
// EventModel.UpdateFromUUID, EventModel.UpdateFromMessageID, and
// EventModel.GetMessage) when the message cannot be found.
var NoMessageErr = errors.New("message does not exist [EV]")

// CheckNoMessageErr determines if the error returned by an EventModel function
// indicates that the message or item does not exist. It returns true if the
// error contains NoMessageErr.
func CheckNoMessageErr(err error) bool {
	return errors.Is(err, NoMessageErr) ||
		strings.Contains(err.Error(), NoMessageErr.Error())
>>>>>>> 7a880a2b
}

// ModelMessage contains a message and all of its information.
type ModelMessage struct {
	UUID            uint64            `json:"uuid"`
	Nickname        string            `json:"nickname"`
	MessageID       message.ID        `json:"messageID"`
	ChannelID       *id.ID            `json:"channelID"`
	ParentMessageID message.ID        `json:"parentMessageID"`
	Timestamp       time.Time         `json:"timestamp"`
	Lease           time.Duration     `json:"lease"`
	Status          SentStatus        `json:"status"`
	Hidden          bool              `json:"hidden"`
	Pinned          bool              `json:"pinned"`
	Content         []byte            `json:"content"`
	Type            MessageType       `json:"type"`
	Round           id.Round          `json:"round"`
	PubKey          ed25519.PublicKey `json:"pubKey"`
	CodesetVersion  uint8             `json:"codesetVersion"`
	DmToken         uint32            `json:"dmToken"`
}

// MessageTypeReceiveMessage defines handlers for messages of various message
// types. Default ones for Text, Reaction, and AdminText.
//
// A unique UUID must be returned by which the message can be referenced later
// via [EventModel.UpdateFromUUID].
//
// If fromAdmin is true, then the message has been verified to come from the
// channel admin.
type MessageTypeReceiveMessage func(channelID *id.ID, messageID message.ID,
	messageType MessageType, nickname string, content, encryptedPayload []byte,
	pubKey ed25519.PublicKey, dmToken uint32, codeset uint8, timestamp,
	originatingTimestamp time.Time, lease time.Duration,
	originatingRound id.Round, round rounds.Round, status SentStatus, fromAdmin,
	hidden bool) uint64

// UpdateFromUuidFunc is a function type for EventModel.UpdateFromUUID so it can
// be mocked for testing where used.
type UpdateFromUuidFunc func(uuid uint64, messageID *message.ID,
	timestamp *time.Time, round *rounds.Round, pinned, hidden *bool,
	status *SentStatus) error

// events is an internal structure that processes events and stores the handlers
// for those events.
type events struct {
	model        EventModel
	registered   map[MessageType]*ReceiveMessageHandler
	commandStore *CommandStore
	leases       *ActionLeaseList
	mutedUsers   *mutedUserManager
	as           *ActionSaver

	// List of registered message processors
	broadcast *processorList

	// Used when creating new format.Message for replays
	maxMessageLength int

	mux sync.RWMutex
}

// getHandler returned the handler registered to the message type. It returns an
// error if no handler exists or if the handler does not match the message
// space.
func (e *events) getHandler(messageType MessageType, user, admin, muted bool) (
	*ReceiveMessageHandler, error) {
	e.mux.RLock()
	handler, exists := e.registered[messageType]
	e.mux.RUnlock()

	// Check that a handler is registered for the message type
	if !exists {
		return nil,
			errors.Errorf("no handler found for message type %s", messageType)
	}

	// Check if the received message is in the correct space for the listener
	if err := handler.CheckSpace(user, admin, muted); err != nil {
		return nil, err
	}

	return handler, nil
}

// ReceiveMessageHandler contains a message listener MessageTypeReceiveMessage
// linked to a specific MessageType. It also lists which spaces this handler can
// receive messages for.
type ReceiveMessageHandler struct {
	name       string // Describes the listener (used for logging)
	listener   MessageTypeReceiveMessage
	userSpace  bool
	adminSpace bool
	mutedSpace bool
}

// NewReceiveMessageHandler generates a new ReceiveMessageHandler.
//
// Parameters:
//   - name - A name describing what type of messages the listener picks up.
//     This is used for debugging and logging.
//   - listener - The listener that handles the received message.
//   - userSpace - Set to true if this listener can receive messages from normal
//     users.
//   - adminSpace - Set to true if this listener can receive messages from
//     admins.
//   - mutedSpace - Set to true if this listener can receive messages from muted
//     users.
func NewReceiveMessageHandler(name string, listener MessageTypeReceiveMessage,
	userSpace, adminSpace, mutedSpace bool) *ReceiveMessageHandler {
	return &ReceiveMessageHandler{
		name:       name,
		listener:   listener,
		userSpace:  userSpace,
		adminSpace: adminSpace,
		mutedSpace: mutedSpace,
	}
}

// SpaceString returns a string with the values of each space. This is used for
// logging and debugging purposes.
func (rmh *ReceiveMessageHandler) SpaceString() string {
	return fmt.Sprintf("{user:%t admin:%t muted:%t}",
		rmh.userSpace, rmh.adminSpace, rmh.mutedSpace)
}

// CheckSpace checks that ReceiveMessageHandler can receive in the given user
// spaces. Returns nil if the message matches one or more of the handler's
// spaces. Returns an error if it does not.
func (rmh *ReceiveMessageHandler) CheckSpace(user, admin, muted bool) error {
	// Always reject a muted user if they are not allowed even if this message
	// satisfies one or more of the other spaces
	if !rmh.mutedSpace && muted {
		return errors.Errorf("rejected channel message from %s listener "+
			"because sender is muted. Accepted spaces:%s, message spaces:"+
			"{user:%t admin:%t muted:%t}",
			rmh.name, rmh.SpaceString(), user, admin, muted)
	}

	switch {
	case rmh.userSpace && user:
		return nil
	case rmh.adminSpace && admin:
		return nil
	}

	return errors.Errorf("Rejected channel message from %s listener because "+
		"message space mismatch. Accepted spaces:%s, message spaces:"+
		"{user:%t admin:%t muted:%t}",
		rmh.name, rmh.SpaceString(), user, admin, muted)
}

// initEvents initializes the event model and registers default message type
// handlers.
func initEvents(model EventModel, maxMessageLength int, kv *versioned.KV,
	rng *fastRNG.StreamGenerator) *events {
	e := &events{
		model:            model,
		commandStore:     NewCommandStore(kv),
		broadcast:        newProcessorList(),
		maxMessageLength: maxMessageLength,
		mux:              sync.RWMutex{},
	}

	// Set up default message types
	e.registered = map[MessageType]*ReceiveMessageHandler{
		Text:        {"userTextMessage", e.receiveTextMessage, true, false, false},
		AdminText:   {"adminTextMessage", e.receiveTextMessage, false, true, false},
		Reaction:    {"reaction", e.receiveReaction, true, false, false},
		Delete:      {"delete", e.receiveDelete, true, true, false},
		Pinned:      {"pinned", e.receivePinned, false, true, false},
		Mute:        {"mute", e.receiveMute, false, true, false},
		AdminReplay: {"adminReplay", e.receiveAdminReplay, true, true, false},
	}

	// Initialise list of message leases
	var err error
	e.leases, err = NewOrLoadActionLeaseList(
		e.triggerActionEvent, e.commandStore, kv, rng)
	if err != nil {
		jww.FATAL.Panicf("[CH] Failed to initialise lease list: %+v", err)
	}

	// Initialise list of muted users
	e.mutedUsers, err = newOrLoadMutedUserManager(kv)
	if err != nil {
		jww.FATAL.Panicf("[CH] Failed to initialise muted user list: %+v", err)
	}

	// Initialise action saver
	e.as = NewActionSaver(e.triggerActionEvent, kv)

	return e
}

// RegisterReceiveHandler registers a listener for non-default message types so
// that they can be processed by modules. It is important that such modules sync
// up with the event model implementation.
//
// There can only be one handler per message type; the error
// MessageTypeAlreadyRegistered will be returned on multiple registrations of
// the same type.
//
// To create a ReceiveMessageHandler, use NewReceiveMessageHandler.
func (e *events) RegisterReceiveHandler(
	messageType MessageType, handler *ReceiveMessageHandler) error {
	jww.INFO.Printf(
		"[CH] RegisterReceiveHandler for message type %s", messageType)
	e.mux.Lock()
	defer e.mux.Unlock()

	// Check if the type is already registered
	if _, exists := e.registered[messageType]; exists {
		return MessageTypeAlreadyRegistered
	}

	// Register the message type
	e.registered[messageType] = handler
	jww.INFO.Printf("[CH] Registered Listener for Message Type %s", messageType)
	return nil
}

////////////////////////////////////////////////////////////////////////////////
// Message Triggers                                                           //
////////////////////////////////////////////////////////////////////////////////

// triggerEventFunc is triggered on normal message reception.
type triggerEventFunc func(channelID *id.ID, umi *userMessageInternal,
	encryptedPayload []byte, timestamp time.Time,
	receptionID receptionID.EphemeralIdentity, round rounds.Round,
	status SentStatus) (uint64, error)

// triggerEvent is an internal function that is used to trigger message
// reception on a message received from a user (symmetric encryption).
//
// It will call the appropriate MessageTypeReceiveMessage, assuming one exists.
//
// This function adheres to the triggerEventFunc type.
func (e *events) triggerEvent(channelID *id.ID, umi *userMessageInternal,
	encryptedPayload []byte, timestamp time.Time,
	_ receptionID.EphemeralIdentity, round rounds.Round, status SentStatus) (
	uint64, error) {
	um := umi.GetUserMessage()
	cm := umi.GetChannelMessage()
	messageType := MessageType(cm.PayloadType)

	// Check if the user is muted on this channel
	isMuted := e.mutedUsers.isMuted(channelID, um.ECCPublicKey)

	// Check if there are any saved actions for this message
	updateFn, deleted := e.as.CheckSavedActions(channelID, umi.GetMessageID())
	if deleted {
		// If there was an action to delete the message, then drop it
		return 0, nil
	}

	// Get handler for message type
	handler, err := e.getHandler(messageType, true, false, isMuted)
	if err != nil {
		return 0, errors.Errorf("Received message %s from %x on channel %s in "+
			"round %d that could not be handled: %s; Contents: %v",
			umi.GetMessageID(), um.ECCPublicKey, channelID, round.ID, err,
			cm.Payload)
	}

	// Call the listener. This is already in an instanced event; no new thread
	// is needed.
	uuid := handler.listener(channelID, umi.GetMessageID(), messageType,
		cm.Nickname, cm.Payload, encryptedPayload, um.ECCPublicKey, cm.DMToken,
		0, timestamp, time.Unix(0, cm.LocalTimestamp), time.Duration(cm.Lease),
		id.Round(cm.RoundID), round, status, false, false)

	// If there is an update function, then call it in a new thread
	if updateFn != nil {
		go func() {
			uuid2, err2 := updateFn()
			if err2 != nil {
				jww.ERROR.Printf("[CH] Failed to update action on message %s "+
					"in channel %s: %+v", umi.GetMessageID(), channelID, err)
			} else {
				jww.DEBUG.Printf("[CH] Updated action on message %s in "+
					"channel %s at UUID %d", umi.GetMessageID(), channelID, uuid2)
			}
		}()
	}

	return uuid, nil
}

// triggerAdminEventFunc is triggered on admin message reception.
type triggerAdminEventFunc func(channelID *id.ID, cm *ChannelMessage,
	encryptedPayload []byte, timestamp time.Time, messageID message.ID,
	receptionID receptionID.EphemeralIdentity, round rounds.Round,
	status SentStatus) (uint64, error)

// triggerAdminEvent is an internal function that is used to trigger message
// reception on a message received from the admin (asymmetric encryption).
//
// It will call the appropriate MessageTypeReceiveMessage, assuming one exists.
//
// This function adheres to the triggerAdminEventFunc type.
func (e *events) triggerAdminEvent(channelID *id.ID, cm *ChannelMessage,
	encryptedPayload []byte, timestamp time.Time, messageID message.ID,
	_ receptionID.EphemeralIdentity, round rounds.Round, status SentStatus) (
	uint64, error) {
	messageType := MessageType(cm.PayloadType)

	// Check if there are any saved actions for this message
	updateFn, deleted := e.as.CheckSavedActions(channelID, messageID)
	if deleted {
		// If there was an action to delete the message, then drop it
		return 0, nil
	}

	// Get handler for message type
	handler, err := e.getHandler(messageType, false, true, false)
	if err != nil {
		return 0, errors.Errorf("Received admin message %s from %s on channel "+
			"%s  in round %d that could not be handled: %s; Contents: %v",
			messageID, AdminUsername, channelID, round.ID, err, cm.Payload)
	}

	// Call the listener. This is already in an instanced event; no new thread
	// is needed.
	uuid := handler.listener(channelID, messageID, messageType, AdminUsername,
		cm.Payload, encryptedPayload, AdminFakePubKey, cm.DMToken, 0, timestamp,
		time.Unix(0, cm.LocalTimestamp), time.Duration(cm.Lease),
		id.Round(cm.RoundID), round, status, true, false)

	// If there is an update function, then call it in a new thread
	if updateFn != nil {
		go func() {
			uuid2, err2 := updateFn()
			if err2 != nil {
				jww.ERROR.Printf("[CH] Failed to update action on message %s "+
					"in channel %s: %+v", messageID, channelID, err)
			} else {
				jww.DEBUG.Printf("[CH] Updated action on message %s in "+
					"channel %s at UUID %d", messageID, channelID, uuid2)
			}
		}()
	}

	return uuid, nil
}

// triggerAdminEventFunc is triggered on for message actions.
type triggerActionEventFunc func(channelID *id.ID, messageID message.ID,
	messageType MessageType, nickname string, payload, encryptedPayload []byte,
	timestamp, originatingTimestamp time.Time, lease time.Duration,
	originatingRound id.Round, round rounds.Round, status SentStatus,
	fromAdmin bool) (uint64, error)

// triggerActionEvent is an internal function that is used to trigger an action
// on a message. Currently, this function does not receive any messages and is
// only called by the internal lease manager to undo a message action. An action
// is set via triggerAdminEvent and triggerEvent.
//
// It will call the appropriate MessageTypeReceiveMessage, assuming one exists.
//
// This function adheres to the triggerActionEventFunc type.
func (e *events) triggerActionEvent(channelID *id.ID, messageID message.ID,
	messageType MessageType, nickname string, payload, encryptedPayload []byte,
	timestamp, originatingTimestamp time.Time, lease time.Duration,
	originatingRound id.Round, round rounds.Round, status SentStatus,
	fromAdmin bool) (uint64, error) {

	// Get handler for message type
	handler, err := e.getHandler(messageType, true, fromAdmin, false)
	if err != nil {
		return 0, errors.Errorf("Received action trigger message %s from %s "+
			"on channel %s in round %d that could not be handled: %s; "+
			"Contents: %v",
			messageID, nickname, channelID, round.ID, err, payload)
	}

	// Call the listener. This is already in an instanced event; no new thread
	// is needed.
	uuid := handler.listener(channelID, messageID, messageType, nickname,
		payload, encryptedPayload, AdminFakePubKey, 0, 0, timestamp,
		originatingTimestamp, lease, originatingRound, round, status, fromAdmin,
		false)
	return uuid, nil
}

////////////////////////////////////////////////////////////////////////////////
// Message Handlers                                                           //
////////////////////////////////////////////////////////////////////////////////

// receiveTextMessage is the internal function that handles the reception of
// text messages. It handles both messages and replies and calls the correct
// function on the event model.
//
// If the message has a reply, but it is malformed, it will drop the reply and
// write to the log.
//
// This function adheres to the MessageTypeReceiveMessage type.
func (e *events) receiveTextMessage(channelID *id.ID, messageID message.ID,
	messageType MessageType, nickname string, content, _ []byte,
	pubKey ed25519.PublicKey, dmToken uint32, codeset uint8, timestamp,
	_ time.Time, lease time.Duration, _ id.Round, round rounds.Round,
	status SentStatus, _, hidden bool) uint64 {
	txt := &CMIXChannelText{}
	if err := proto.Unmarshal(content, txt); err != nil {
		jww.ERROR.Printf("[CH] Failed to text unmarshal message %s from %x on "+
			"channel %s, type %s, ts: %s, lease: %s, round: %d: %+v",
			messageID, pubKey, channelID, messageType, timestamp,
			lease, round.ID, err)
		return 0
	}

	if txt.ReplyMessageID != nil {
		if len(txt.ReplyMessageID) == message.IDLen {
			var replyTo message.ID
			copy(replyTo[:], txt.ReplyMessageID)
			tag :=
				makeChaDebugTag(channelID, pubKey, content, SendReplyTag)
			jww.INFO.Printf("[CH] [%s] Received reply from %x to %x on %s",
				tag, pubKey, txt.ReplyMessageID, channelID)
			return e.model.ReceiveReply(
				channelID, messageID, replyTo, nickname, txt.Text, pubKey,
				dmToken, codeset, timestamp, lease, round, Text, status, hidden)
		} else {
			jww.ERROR.Printf("[CH] Failed process reply to for message %s "+
				"from public key %x (codeset %d) on channel %s, type %s, ts: "+
				"%s, lease: %s, round: %d, returning without reply",
				messageID, pubKey, codeset, channelID, messageType,
				timestamp, lease, round.ID)
			// Still process the message, but drop the reply because it is
			// malformed
		}
	}

	tag := makeChaDebugTag(channelID, pubKey, content, SendMessageTag)
	jww.INFO.Printf("[CH] [%s] Received message from %x on %s",
		tag, pubKey, channelID)

	return e.model.ReceiveMessage(channelID, messageID, nickname, txt.Text,
		pubKey, dmToken, codeset, timestamp, lease, round, Text, status, hidden)
}

// receiveReaction is the internal function that handles the reception of
// Reactions.
//
// It does edge checking to ensure the received reaction is just a single emoji.
// If the received reaction is not, the reaction is dropped.
// If the messageID for the message the reaction is to is malformed, the
// reaction is dropped.
//
// This function adheres to the MessageTypeReceiveMessage type.
func (e *events) receiveReaction(channelID *id.ID, messageID message.ID,
	messageType MessageType, nickname string, content, _ []byte,
	pubKey ed25519.PublicKey, dmToken uint32, codeset uint8, timestamp,
	_ time.Time, lease time.Duration, _ id.Round, round rounds.Round,
	status SentStatus, _, hidden bool) uint64 {
	react := &CMIXChannelReaction{}
	if err := proto.Unmarshal(content, react); err != nil {
		jww.ERROR.Printf("[CH] Failed to text unmarshal message %s from %x on "+
			"channel %s, type %s, ts: %s, lease: %s, round: %d: %+v",
			messageID, pubKey, channelID, messageType, timestamp,
			lease, round.ID, err)
		return 0
	}

	// Check that the reaction is a single emoji and ignore if it isn't
	if err := emoji.ValidateReaction(react.Reaction); err != nil {
		jww.ERROR.Printf("[CH] Failed process reaction %s from %x on channel "+
			"%s, type %s, ts: %s, lease: %s, round: %d, due to malformed "+
			"reaction (%s), ignoring reaction",
			messageID, pubKey, channelID, messageType, timestamp,
			lease, round.ID, err)
		return 0
	}

	if react.ReactionMessageID != nil &&
		len(react.ReactionMessageID) == message.IDLen {
		var reactTo message.ID
		copy(reactTo[:], react.ReactionMessageID)

		tag := makeChaDebugTag(channelID, pubKey, content, SendReactionTag)
		jww.INFO.Printf("[CH] [%s] Received reaction from %x to %x on %s",
			tag, pubKey, react.ReactionMessageID, channelID)

		return e.model.ReceiveReaction(channelID, messageID, reactTo, nickname,
			react.Reaction, pubKey, dmToken, codeset, timestamp, lease, round,
			messageType, status, hidden)
	} else {
		jww.ERROR.Printf("[CH] Failed process reaction %s from public key %x "+
			"(codeset %d) on channel %s, type %s, ts: %s, lease: %s, "+
			"round: %d, reacting to invalid message, ignoring reaction",
			messageID, pubKey, codeset, channelID, messageType,
			timestamp, lease, round.ID)
	}
	return 0
}

// receiveDelete is the internal function that handles the reception of deleted
// messages.
//
// This function adheres to the MessageTypeReceiveMessage type.
func (e *events) receiveDelete(channelID *id.ID, messageID message.ID,
	messageType MessageType, _ string, content, _ []byte,
	pubKey ed25519.PublicKey, _ uint32, codeset uint8, timestamp, _ time.Time,
	lease time.Duration, _ id.Round, round rounds.Round, _ SentStatus, fromAdmin,
	_ bool) uint64 {
	msgLog := sprintfReceiveMessage(channelID, messageID, messageType, pubKey,
		codeset, timestamp, lease, round, fromAdmin)

	deleteMsg := &CMIXChannelDelete{}
	if err := proto.Unmarshal(content, deleteMsg); err != nil {
		jww.ERROR.Printf(
			"[CH] Failed to proto unmarshal %T from payload in %s: %+v",
			deleteMsg, msgLog, err)
		return 0
	}

	var deleteMessageID message.ID
	copy(deleteMessageID[:], deleteMsg.MessageID)

	tag := makeChaDebugTag(channelID, pubKey, content, SendDeleteTag)
	jww.INFO.Printf("[CH] [%s] Received message %s from %x to channel %s to "+
		"delete message %s", tag, messageID, pubKey, channelID, deleteMessageID)

	// Reject the message deletion if not from original sender or admin
	if !fromAdmin {
		targetMsg, err2 := e.model.GetMessage(deleteMessageID)
		if err2 != nil {
			jww.ERROR.Printf("[CH] [%s] Failed to find target message %s for "+
				"deletion from %s: %+v", tag, deleteMsg, msgLog, err2)
			return 0
		}
		if !bytes.Equal(targetMsg.PubKey, pubKey) {
			jww.ERROR.Printf("[CH] [%s] Deletion message must come from "+
				"original sender or admin for %s", tag, msgLog)
			return 0
		}
	}

	err := e.model.DeleteMessage(deleteMessageID)
	if err != nil {
<<<<<<< HEAD
		if checkNoMessageErr(err) {
=======
		if CheckNoMessageErr(err) {
>>>>>>> 7a880a2b
			err = e.as.AddAction(channelID, messageID, deleteMessageID,
				messageType, nil, nil, timestamp, time.Time{}, netTime.Now(),
				lease, 0, rounds.Round{}, fromAdmin)
			if err != nil {
				jww.ERROR.Printf("[CH] [%s] Could not add action for deletion "+
					"message %s: %+v", tag, msgLog, err)
			}
		} else {
			jww.ERROR.Printf(
				"[CH] [%s] Failed to delete message %s: %+v", tag, msgLog, err)
		}
	}
	return 0
}

// receivePinned is the internal function that handles the reception of pinned
// messages.
//
// This function adheres to the MessageTypeReceiveMessage type.
func (e *events) receivePinned(channelID *id.ID, messageID message.ID,
	messageType MessageType, nickname string, content, encryptedPayload []byte,
	pubKey ed25519.PublicKey, _ uint32, codeset uint8, timestamp,
	originatingTimestamp time.Time, lease time.Duration,
	originatingRound id.Round, round rounds.Round, _ SentStatus,
	fromAdmin, _ bool) uint64 {
	msgLog := sprintfReceiveMessage(channelID, messageID, messageType,
		pubKey, codeset, timestamp, lease, round, fromAdmin)

	pinnedMsg := &CMIXChannelPinned{}
	if err := proto.Unmarshal(content, pinnedMsg); err != nil {
		jww.ERROR.Printf(
			"[CH] Failed to proto unmarshal %T from payload in %s: %+v",
			pinnedMsg, msgLog, err)
		return 0
	}

	var pinnedMessageID message.ID
	copy(pinnedMessageID[:], pinnedMsg.MessageID)

	vb := pinnedVerb(pinnedMsg.UndoAction)
	tag := makeChaDebugTag(channelID, pubKey, content, SendPinnedTag)
	jww.INFO.Printf(
		"[CH] [%s] Received message %s from %s to channel %s to %s message %s",
		tag, messageID, nickname, channelID, vb, pinnedMessageID)

	undoAction := pinnedMsg.UndoAction
	pinnedMsg.UndoAction = true
	payload, err := proto.Marshal(pinnedMsg)
	if err != nil {
		jww.ERROR.Printf(
			"[CH] [%s] Failed to proto marshal %T from payload in %s: %+v",
			tag, pinnedMsg, msgLog, err)
		return 0
	}

	var pinned bool
	if undoAction {
		err = e.leases.RemoveMessage(channelID, messageID, messageType, content,
			payload, encryptedPayload, timestamp, originatingTimestamp, lease,
			originatingRound, round, fromAdmin)
		if err != nil {
			jww.ERROR.Printf(
				"[CH] [%s] Lease system rejected %s: %+v", tag, msgLog, err)
			return 0
		}
		pinned = false
	} else {
		err = e.leases.AddMessage(channelID, messageID, messageType, content,
			payload, encryptedPayload, timestamp, originatingTimestamp, lease,
			originatingRound, round, fromAdmin)
		if err != nil {
			jww.ERROR.Printf(
				"[CH] [%s] Lease system rejected %s: %+v", tag, msgLog, err)
			return 0
		}
		pinned = true
	}

	uuid, err := e.model.UpdateFromMessageID(
		pinnedMessageID, nil, nil, &pinned, nil, nil)
	if err != nil {
<<<<<<< HEAD
		if checkNoMessageErr(err) {
=======
		if CheckNoMessageErr(err) {
>>>>>>> 7a880a2b
			err = e.as.AddAction(channelID, messageID, pinnedMessageID,
				messageType, content, encryptedPayload, timestamp,
				originatingTimestamp, netTime.Now(), lease, originatingRound,
				round, fromAdmin)
			if err != nil {
				jww.ERROR.Printf("[CH] [%s] Could not add action for pinned "+
					"message %s: %+v", tag, msgLog, err)
			}
		} else {
			jww.ERROR.Printf(
				"[CH] [%s] Failed to pin message %s: %+v", tag, msgLog, err)
		}
	}

	return uuid
}

// receiveMute is the internal function that handles the reception of muted
// users.
//
// This function adheres to the MessageTypeReceiveMessage type.
func (e *events) receiveMute(channelID *id.ID, messageID message.ID,
	messageType MessageType, nickname string, content, encryptedPayload []byte,
	pubKey ed25519.PublicKey, _ uint32, codeset uint8, timestamp,
	originatingTimestamp time.Time, lease time.Duration,
	originatingRound id.Round, round rounds.Round, _ SentStatus, fromAdmin,
	_ bool) uint64 {
	msgLog := sprintfReceiveMessage(channelID, messageID, messageType,
		pubKey, codeset, timestamp, lease, round, fromAdmin)

	muteMsg := &CMIXChannelMute{}
	if err := proto.Unmarshal(content, muteMsg); err != nil {
		jww.ERROR.Printf(
			"[CH] Failed to proto unmarshal %T from payload in %s: %+v",
			muteMsg, msgLog, err)
		return 0
	}

	if len(muteMsg.PubKey) != ed25519.PublicKeySize {
		jww.ERROR.Printf("[CH] Failed unmarshal public key of user targeted "+
			"for muting in %s: length of %d bytes required, received %d bytes",
			msgLog, ed25519.PublicKeySize, len(muteMsg.PubKey))
		return 0
	}

	mutedUser := make(ed25519.PublicKey, ed25519.PublicKeySize)
	copy(mutedUser[:], muteMsg.PubKey)

	tag := makeChaDebugTag(channelID, pubKey, content, SendMuteTag)
	jww.INFO.Printf(
		"[CH] [%s] Received message %s from %s to channel %s to %s user %x",
		tag, messageID, nickname, channelID, muteVerb(muteMsg.UndoAction),
		mutedUser)

	undoAction := muteMsg.UndoAction
	muteMsg.UndoAction = true
	payload, err := proto.Marshal(muteMsg)
	if err != nil {
		jww.ERROR.Printf(
			"[CH] [%s] Failed to proto marshal %T from payload in %s: %+v",
			tag, muteMsg, msgLog, err)
		return 0
	}

	if undoAction {
		err = e.leases.RemoveMessage(channelID, messageID, messageType, content,
			payload, encryptedPayload, timestamp, originatingTimestamp, lease,
			originatingRound, round, fromAdmin)
		if err != nil {
			jww.ERROR.Printf(
				"[CH] [%s] Lease system rejected %s: %+v", tag, msgLog, err)
			return 0
		}
		e.mutedUsers.unmuteUser(channelID, mutedUser)
	} else {
		err = e.leases.AddMessage(channelID, messageID, messageType, content,
			payload, encryptedPayload, timestamp, originatingTimestamp, lease,
			originatingRound, round, fromAdmin)
		if err != nil {
			jww.ERROR.Printf(
				"[CH] [%s] Lease system rejected %s: %+v", tag, msgLog, err)
			return 0
		}
		e.mutedUsers.muteUser(channelID, mutedUser)
	}

	e.model.MuteUser(channelID, mutedUser, undoAction)

	return 0
}

// receiveAdminReplay handles replayed admin commands.
//
// This function adheres to the MessageTypeReceiveMessage type.
func (e *events) receiveAdminReplay(channelID *id.ID, messageID message.ID,
	messageType MessageType, _ string, content, _ []byte,
	pubKey ed25519.PublicKey, _ uint32, codeset uint8, timestamp, _ time.Time,
	lease time.Duration, _ id.Round, round rounds.Round, _ SentStatus,
	fromAdmin, _ bool) uint64 {
	msgLog := sprintfReceiveMessage(channelID, messageID, messageType,
		pubKey, codeset, timestamp, lease, round, fromAdmin)

	tag := makeChaDebugTag(channelID, pubKey, content, SendAdminReplayTag)
	jww.INFO.Printf(
		"[CH] [%s] Received admin replay message %s from %x to channel %s",
		tag, messageID, pubKey, channelID)

	p, err := e.broadcast.getProcessor(channelID, adminProcessor)
	if err != nil {
		jww.ERROR.Printf("[CH] [%s] Failed to find processor to process "+
			"replayed admin message in %s: %+v", tag, msgLog, err)
		return 0
	}

	go p.ProcessAdminMessage(content, receptionID.EphemeralIdentity{}, round)
	return 0
}

////////////////////////////////////////////////////////////////////////////////
// Debugging and Logging Utilities                                            //
////////////////////////////////////////////////////////////////////////////////

// sprintfReceiveMessage returns a string describing the received message. Used
// for debugging and logging.
func sprintfReceiveMessage(channelID *id.ID, messageID message.ID,
	messageType MessageType, pubKey ed25519.PublicKey, codeset uint8,
	timestamp time.Time, lease time.Duration, round rounds.Round,
	fromAdmin bool) string {
	return fmt.Sprintf("message %s from %x (codeset %d) on channel %s "+
		"{type:%s timestamp:%s lease:%s round:%d fromAdmin:%t}", messageID,
		pubKey, codeset, channelID, messageType, timestamp.Round(0), lease,
		round.ID, fromAdmin)
}

// pinnedVerb returns the correct verb for the pinned action to use for logging
// and debugging.
func pinnedVerb(b bool) string {
	if b {
		return "unpin"
	}
	return "pin"
}

// muteVerb returns the correct verb for the mute action to use for logging and
// debugging.
func muteVerb(b bool) string {
	if b {
		return "unmute"
	}
	return "mute"
}<|MERGE_RESOLUTION|>--- conflicted
+++ resolved
@@ -200,17 +200,6 @@
 	MuteUser(channelID *id.ID, pubKey ed25519.PublicKey, unmute bool)
 }
 
-<<<<<<< HEAD
-// NoMessageErr must be returned by EventModel.UpdateFromUUID,
-// EventModel.UpdateFromMessageID, and EventModel.GetMessage when the message
-// cannot be found.
-var NoMessageErr = errors.New("message does not exist [EV]")
-
-// checkNoMessageErr returns true if the error contains NoMessageErr.
-func checkNoMessageErr(err error) bool {
-	return !(errors.Is(err, NoMessageErr) ||
-		strings.Contains(err.Error(), NoMessageErr.Error()))
-=======
 // NoMessageErr must be returned by EventModel methods (such as
 // EventModel.UpdateFromUUID, EventModel.UpdateFromMessageID, and
 // EventModel.GetMessage) when the message cannot be found.
@@ -222,7 +211,6 @@
 func CheckNoMessageErr(err error) bool {
 	return errors.Is(err, NoMessageErr) ||
 		strings.Contains(err.Error(), NoMessageErr.Error())
->>>>>>> 7a880a2b
 }
 
 // ModelMessage contains a message and all of its information.
@@ -763,11 +751,7 @@
 
 	err := e.model.DeleteMessage(deleteMessageID)
 	if err != nil {
-<<<<<<< HEAD
-		if checkNoMessageErr(err) {
-=======
 		if CheckNoMessageErr(err) {
->>>>>>> 7a880a2b
 			err = e.as.AddAction(channelID, messageID, deleteMessageID,
 				messageType, nil, nil, timestamp, time.Time{}, netTime.Now(),
 				lease, 0, rounds.Round{}, fromAdmin)
@@ -849,11 +833,7 @@
 	uuid, err := e.model.UpdateFromMessageID(
 		pinnedMessageID, nil, nil, &pinned, nil, nil)
 	if err != nil {
-<<<<<<< HEAD
-		if checkNoMessageErr(err) {
-=======
 		if CheckNoMessageErr(err) {
->>>>>>> 7a880a2b
 			err = e.as.AddAction(channelID, messageID, pinnedMessageID,
 				messageType, content, encryptedPayload, timestamp,
 				originatingTimestamp, netTime.Now(), lease, originatingRound,
