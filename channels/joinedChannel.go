--- conflicted
+++ resolved
@@ -244,20 +244,9 @@
 }
 
 // delete removes the channel from the kv.
-<<<<<<< HEAD
-func (jc *joinedChannel) delete(kv *versioned.KV) {
-	err := kv.Delete(makeJoinedChannelKey(jc.broadcast.Get().ReceptionID),
-=======
 func (jc *joinedChannel) delete(kv versioned.KV) error {
 	return kv.Delete(makeJoinedChannelKey(jc.broadcast.Get().ReceptionID),
->>>>>>> 1b7fdf1a
 		joinedChannelVersion)
-	if err != nil {
-		// Print an error instead of returning/panicking because the worst case
-		// scenario is a storage leak
-		jww.ERROR.Printf("[CH] Failed to delete channel %s from KV: %+v",
-			jc.broadcast.Get().ReceptionID, err)
-	}
 }
 
 func makeJoinedChannelKey(channelID *id.ID) string {
