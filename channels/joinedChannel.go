--- conflicted
+++ resolved
@@ -17,160 +17,110 @@
 	"gitlab.com/elixxir/client/v4/storage/versioned"
 	cryptoBroadcast "gitlab.com/elixxir/crypto/broadcast"
 	"gitlab.com/xx_network/primitives/id"
-	"time"
+	"gitlab.com/xx_network/primitives/netTime"
 )
 
 const (
-	joinedChannelsMapVersion = 0
-	joinedChannelsMap        = "JoinedChannelsMap"
+	joinedChannelsVersion = 0
+	joinedChannelsKey     = "JoinedChannelsKey"
+	joinedChannelVersion  = 0
+	joinedChannelKey      = "JoinedChannelKey-"
 )
+
+// store stores the list of joined channels to disk while taking the read lock.
+func (m *manager) store() error {
+	m.mux.RLock()
+	defer m.mux.RUnlock()
+	return m.storeUnsafe()
+}
+
+// storeUnsafe stores the list of joined channels to disk without taking the
+// read lock. It must be used by another function that has already taken the
+// read lock.
+func (m *manager) storeUnsafe() error {
+	channelsList := m.getChannelsUnsafe()
+
+	data, err := json.Marshal(&channelsList)
+	if err != nil {
+		return err
+	}
+
+	obj := &versioned.Object{
+		Version:   joinedChannelsVersion,
+		Timestamp: netTime.Now(),
+		Data:      data,
+	}
+
+	return m.kv.Set(joinedChannelsKey, obj)
+}
 
 // loadChannels loads all currently joined channels from disk and registers them
 // for message reception.
 func (m *manager) loadChannels() {
-	m.mux.Lock()
-	defer m.mux.Unlock()
-	mapObj, err := m.remote.ListenOnRemoteMap(joinedChannelsMap, joinedChannelsMapVersion, m.mapUpdate)
-
-	if err != nil {
-		jww.FATAL.Panicf("Failed to set up listener on remote for "+
-			"channels: %+v", err)
+	obj, err := m.kv.Get(joinedChannelsKey, joinedChannelsVersion)
+	if !m.kv.Exists(err) {
+		m.channels = make(map[id.ID]*joinedChannel)
+		return
+	} else if err != nil {
+		jww.FATAL.Panicf("[CH] Failed to load channels: %+v", err)
+	}
+
+	chList := make([]*id.ID, 0, len(m.channels))
+	if err = json.Unmarshal(obj.Data, &chList); err != nil {
+		jww.FATAL.Panicf("[CH] Failed to load channels: %+v", err)
 	}
 
 	chMap := make(map[id.ID]*joinedChannel)
 
-	for elementName, chObj := range mapObj {
-		channelID := &id.ID{}
-		if err := channelID.UnmarshalJSON([]byte(elementName)); err != nil {
-			jww.WARN.Printf("Failed to unmarshal channel ID in"+
-				"remote channel %s, skipping: %+v", elementName, err)
-			continue
+	for i := range chList {
+		jc, err2 := m.loadJoinedChannel(chList[i])
+		if err2 != nil {
+			jww.FATAL.Panicf("[CH] Failed to load channel %s (%d of %d): %+v",
+				chList[i], i, len(chList), err2)
 		}
-
-		if _, err := m.setUpJoinedChannel(chObj.Data); err != nil {
-			jww.WARN.Printf("Failed to set up channel %s, skipping: "+
-				"%+v", elementName, err)
-			continue
-		}
+		chMap[*chList[i]] = jc
 	}
 
 	m.channels = chMap
-}
-
-func (m *manager) mapUpdate(mapName string, edits map[string]versioned.ElementEdit) {
-	if mapName != joinedChannelsMap {
-		jww.ERROR.Printf("Got an update for the wrong map, "+
-			"expected: %s, got: %s", joinedChannelsMap, mapName)
-		return
-	}
-
-	m.mux.Lock()
-	defer m.mux.Unlock()
-
-	joined := make([]*cryptoBroadcast.Channel, 0, len(edits))
-	deleted := make([]*id.ID, 0, len(edits))
-
-	for elementName, edit := range edits {
-		channelID := &id.ID{}
-		if err := channelID.UnmarshalJSON([]byte(elementName)); err != nil {
-			jww.WARN.Printf("Failed to unmarshal channel ID in"+
-				"remote channel %s, skipping: %+v", elementName, err)
-			continue
-		}
-		if edit.Operation == versioned.Deleted {
-			if err := m.removeChannelUnsafe(channelID); err != nil {
-				jww.WARN.Printf("Failed to remove "+
-					"channel on instruction from remote %s: %+v", channelID,
-					err)
-			} else {
-				deleted = append(deleted, channelID)
-			}
-			continue
-		} else if edit.Operation == versioned.Updated {
-			jww.WARN.Printf("Received update from remote for %s, "+
-				"updates not supported", channelID)
-			continue
-		}
-
-		jc, err := m.setUpJoinedChannel(edit.NewElement.Data)
-		if err != nil {
-			jww.WARN.Printf("Failed to set up channel %s passed by "+
-				"remote, skipping: %+v", channelID, err)
-			continue
-		}
-		joined = append(joined, jc.broadcast.Get())
-	}
-
-	if !(len(joined) == 0 && len(deleted) == 0) {
-		go m.uiCallbacks.ChannelListUpdate(joined, deleted)
-	} else {
-		jww.WARN.Printf("Received empty update from remote in " +
-			"join channels")
-	}
-
 }
 
 // addChannel adds a channel.
 func (m *manager) addChannel(channel *cryptoBroadcast.Channel) error {
 	m.mux.Lock()
 	defer m.mux.Unlock()
-
-	jc, err := m.addChannelInternal(channel)
-	if err != nil {
-		return err
-	}
-	elementName := string(channel.ReceptionID.Marshal())
-
-	jcBytes, err := jc.Marshal()
-	if err != nil {
-		return err
-	}
-
-	err = m.remote.StoreMapElement(joinedChannelsMap, elementName, &versioned.Object{
-		Version:   joinedChannelsMapVersion,
-		Timestamp: time.Time{},
-		Data:      jcBytes,
-	}, joinedChannelsMapVersion)
-	if err != nil {
-		return err
-	}
-
-	go m.uiCallbacks.ChannelListUpdate([]*cryptoBroadcast.Channel{jc.broadcast.Get()}, nil)
-	return nil
-}
-
-// addChannel adds a channel.
-func (m *manager) addChannelInternal(channel *cryptoBroadcast.Channel) (*joinedChannel, error) {
 	if _, exists := m.channels[*channel.ReceptionID]; exists {
-		return nil, ChannelAlreadyExistsErr
+		return ChannelAlreadyExistsErr
 	}
 
 	b, err := m.broadcastMaker(channel, m.net, m.rng)
 	if err != nil {
-		return nil, err
-	}
-
-<<<<<<< HEAD
+		return err
+	}
+
 	jc := &joinedChannel{b}
+	if err = jc.Store(m.kv); err != nil {
+		go b.Stop()
+		return err
+	}
 
 	m.channels[*jc.broadcast.Get().ReceptionID] = jc
-=======
+
+	if err = m.storeUnsafe(); err != nil {
+		go b.Stop()
+		return err
+	}
+
 	// Enable notifications
 	err = m.notifications.addChannel(channel.ReceptionID)
 	if err != nil {
 		return errors.WithMessage(err,
 			"failed to add channel to notification manager")
 	}
->>>>>>> cfef3db9
 
 	// Connect to listeners
 	_, err = m.registerListeners(b, channel)
 
-<<<<<<< HEAD
-	return jc, nil
-=======
 	return err
->>>>>>> cfef3db9
 }
 
 // removeChannel deletes the channel with the given ID from the channel list and
@@ -180,10 +130,6 @@
 	m.mux.Lock()
 	defer m.mux.Unlock()
 
-	return m.removeChannelUnsafe(channelID)
-}
-
-func (m *manager) removeChannelUnsafe(channelID *id.ID) error {
 	ch, exists := m.channels[*channelID]
 	if !exists {
 		return ChannelDoesNotExistsErr
@@ -207,8 +153,6 @@
 
 	delete(m.channels, *channelID)
 
-<<<<<<< HEAD
-=======
 	// Delete channel from channel list
 	err = m.storeUnsafe()
 	if err != nil {
@@ -227,7 +171,6 @@
 		jww.FATAL.Panicf("Failed to delete channel from notifications: %+v", err)
 	}
 
->>>>>>> cfef3db9
 	return nil
 }
 
@@ -267,35 +210,57 @@
 	Broadcast *cryptoBroadcast.Channel
 }
 
-// Marshal marshals a given channel to bytes.
-func (jc *joinedChannel) Marshal() ([]byte, error) {
+// Store writes the given channel to a unique storage location within the EKV.
+func (jc *joinedChannel) Store(kv versioned.KV) error {
 	jcd := joinedChannelDisk{jc.broadcast.Get()}
-	return json.Marshal(&jcd)
-}
-
-// Unmarshal loads a given channel from ekv storage.
-func (m *manager) setUpJoinedChannel(b []byte) (*joinedChannel, error) {
+	data, err := json.Marshal(&jcd)
+	if err != nil {
+		return err
+	}
+
+	obj := &versioned.Object{
+		Version:   joinedChannelVersion,
+		Timestamp: netTime.Now(),
+		Data:      data,
+	}
+
+	return kv.Set(makeJoinedChannelKey(jc.broadcast.Get().ReceptionID), obj)
+}
+
+// loadJoinedChannel loads a given channel from ekv storage.
+func (m *manager) loadJoinedChannel(channelID *id.ID) (*joinedChannel, error) {
+	obj, err := m.kv.Get(makeJoinedChannelKey(channelID), joinedChannelVersion)
+	if err != nil {
+		return nil, err
+	}
+
 	jcd := &joinedChannelDisk{}
-	err := json.Unmarshal(b, jcd)
-	if err != nil {
-		return nil, err
-	}
-
-	bc, err := m.initBroadcast(jcd.Broadcast)
-	if err != nil {
-		return nil, err
-	}
-
-	jc := &joinedChannel{broadcast: bc}
-
-	m.channels[*jc.broadcast.Get().ReceptionID] = jc
-
+	err = json.Unmarshal(obj.Data, jcd)
+	if err != nil {
+		return nil, err
+	}
+
+	b, err := m.initBroadcast(jcd.Broadcast)
+	if err != nil {
+		return nil, err
+	}
+
+	jc := &joinedChannel{broadcast: b}
 	return jc, nil
+}
+
+// delete removes the channel from the kv.
+func (jc *joinedChannel) delete(kv versioned.KV) error {
+	return kv.Delete(makeJoinedChannelKey(jc.broadcast.Get().ReceptionID),
+		joinedChannelVersion)
+}
+
+func makeJoinedChannelKey(channelID *id.ID) string {
+	return joinedChannelKey + channelID.HexEncode()
 }
 
 func (m *manager) initBroadcast(
 	channel *cryptoBroadcast.Channel) (broadcast.Channel, error) {
-
 	broadcastChan, err := m.broadcastMaker(channel, m.net, m.rng)
 	if err != nil {
 		return nil, err
