////////////////////////////////////////////////////////////////////////////////
// Copyright © 2022 xx foundation                                             //
//                                                                            //
// Use of this source code is governed by a license that can be found in the  //
// LICENSE file                                                               //
////////////////////////////////////////////////////////////////////////////////

package channels

import (
	"bytes"
	"testing"
	"time"

	"gitlab.com/xx_network/primitives/netTime"

	"github.com/golang/protobuf/proto"

	"gitlab.com/elixxir/client/v4/cmix/identity/receptionID"
	"gitlab.com/elixxir/client/v4/cmix/rounds"
	"gitlab.com/elixxir/crypto/message"
	"gitlab.com/elixxir/primitives/states"
	"gitlab.com/xx_network/primitives/id"
)

type triggerAdminEventDummy struct {
	gotData bool

<<<<<<< HEAD
	chID        *id.ID
	cm          *ChannelMessage
	msgID       message.ID
	receptionID receptionID.EphemeralIdentity
	round       rounds.Round
}

func (taed *triggerAdminEventDummy) triggerAdminEvent(chID *id.ID,
	cm *ChannelMessage, _ time.Time, messageID message.ID,
=======
	chID             *id.ID
	cm               *ChannelMessage
	encryptedPayload []byte
	msgID            cryptoChannel.MessageID
	receptionID      receptionID.EphemeralIdentity
	round            rounds.Round
}

func (taed *triggerAdminEventDummy) triggerAdminEvent(chID *id.ID,
	cm *ChannelMessage, encryptedPayload []byte, _ time.Time,
	messageID cryptoChannel.MessageID,
>>>>>>> ddfe2f33
	receptionID receptionID.EphemeralIdentity, round rounds.Round,
	_ SentStatus) (uint64, error) {
	taed.gotData = true

	taed.chID = chID
	taed.cm = cm
	taed.encryptedPayload = encryptedPayload
	taed.msgID = messageID
	taed.receptionID = receptionID
	taed.round = round

	return 0, nil
}

// Tests the happy path.
func Test_adminListener_Listen(t *testing.T) {
	// Build inputs
	chID := &id.ID{1}
	r := rounds.Round{ID: 420,
		Timestamps: map[states.Round]time.Time{states.QUEUED: netTime.Now()}}
	cm := &ChannelMessage{
		Lease:       int64(time.Hour),
		RoundID:     uint64(r.ID),
		PayloadType: 42,
		Payload:     []byte("blarg"),
	}
	cmSerial, err := proto.Marshal(cm)
	if err != nil {
		t.Fatalf("Failed to marshal proto: %+v", err)
	}
<<<<<<< HEAD

	msgID := message.DeriveChannelMessageID(chID, uint64(r.ID), cmSerial)
=======
	msgID := cryptoChannel.MakeMessageID(cmSerial, chID)
>>>>>>> ddfe2f33

	// Build the listener
	dummy := &triggerAdminEventDummy{}
	al := adminListener{
		chID:    chID,
		trigger: dummy.triggerAdminEvent,
<<<<<<< HEAD
		checkSent: func(message.ID, rounds.Round) bool {
			return false
		},
=======
>>>>>>> ddfe2f33
	}

	// Call the listener
	al.Listen(cmSerial, nil, receptionID.EphemeralIdentity{}, r)

	// Check the results
	if !dummy.gotData {
		t.Fatalf("No data returned after valid listen")
	}

	if !dummy.chID.Cmp(chID) {
		t.Errorf("Channel ID not correct: %s vs %s", dummy.chID, chID)
	}

	if !bytes.Equal(cm.Payload, dummy.cm.Payload) {
		t.Errorf("payload not correct: %s vs %s", cm.Payload,
			dummy.cm.Payload)
	}

	if !msgID.Equals(dummy.msgID) {
		t.Errorf("messageIDs not correct: %s vs %s", msgID,
			dummy.msgID)
	}

	if r.ID != dummy.round.ID {
		t.Errorf("rounds not correct: %s vs %s", r.ID,
			dummy.round.ID)
	}
}

<<<<<<< HEAD
// Tests that the message is rejected when the round it came on doesn't match
// the round in the channel message.
func TestAdminListener_Listen_BadRound(t *testing.T) {
	// Build inputs
	chID := &id.ID{}
	chID[0] = 1

	r := rounds.Round{ID: 420, Timestamps: make(map[states.Round]time.Time)}
	r.Timestamps[states.QUEUED] = netTime.Now()

	cm := &ChannelMessage{
		Lease: int64(time.Hour),
		// Different from the round above
		RoundID:     69,
		PayloadType: 42,
		Payload:     []byte("blarg"),
	}

	cmSerial, err := proto.Marshal(cm)
	if err != nil {
		t.Fatalf("Failed to marshal proto: %+v", err)
	}

	// Build the listener
	dummy := &triggerAdminEventDummy{}

	al := adminListener{
		chID:    chID,
		trigger: dummy.triggerAdminEvent,
		checkSent: func(message.ID, rounds.Round) bool {
			return false
		},
	}

	// Call the listener
	al.Listen(cmSerial, receptionID.EphemeralIdentity{}, r)

	// Check the results
	if dummy.gotData {
		t.Fatal(
			"Payload handled when it should have failed due to a round issue.")
	}
}

=======
>>>>>>> ddfe2f33
// Tests that the message is rejected when the channel message is malformed.
func TestAdminListener_Listen_BadChannelMessage(t *testing.T) {

	// Build inputs
	chID := &id.ID{1}

	r := rounds.Round{ID: 420,
		Timestamps: map[states.Round]time.Time{states.QUEUED: netTime.Now()}}

	cmSerial := []byte("blarg")

	// Build the listener
	dummy := &triggerAdminEventDummy{}

	al := adminListener{
		chID:    chID,
		trigger: dummy.triggerAdminEvent,
<<<<<<< HEAD
		checkSent: func(message.ID, rounds.Round) bool {
			return false
		},
=======
>>>>>>> ddfe2f33
	}

	// Call the listener
	al.Listen(cmSerial, nil, receptionID.EphemeralIdentity{}, r)

	// Check the results
	if dummy.gotData {
		t.Fatalf("payload handled when it should have failed due to " +
			"a malformed channel message")
	}
}

// Tests that the message is rejected when the sized broadcast message is
// malformed.
func TestAdminListener_Listen_BadSizedBroadcast(t *testing.T) {
	// Build inputs
	chID := &id.ID{1}
	r := rounds.Round{ID: 420,
		Timestamps: map[states.Round]time.Time{states.QUEUED: netTime.Now()}}
	chMsgSerialSized := []byte("invalid")

	// Build the listener
	dummy := &triggerAdminEventDummy{}
	al := adminListener{
		chID:    chID,
		trigger: dummy.triggerAdminEvent,
<<<<<<< HEAD
		checkSent: func(message.ID, rounds.Round) bool {
			return false
		},
=======
>>>>>>> ddfe2f33
	}

	// Call the listener
	al.Listen(chMsgSerialSized, nil, receptionID.EphemeralIdentity{}, r)

	// Check the results
	if dummy.gotData {
		t.Fatalf("payload handled when it should have failed due to " +
			"a malformed sized broadcast")
	}
}<|MERGE_RESOLUTION|>--- conflicted
+++ resolved
@@ -26,29 +26,17 @@
 type triggerAdminEventDummy struct {
 	gotData bool
 
-<<<<<<< HEAD
-	chID        *id.ID
-	cm          *ChannelMessage
-	msgID       message.ID
-	receptionID receptionID.EphemeralIdentity
-	round       rounds.Round
-}
-
-func (taed *triggerAdminEventDummy) triggerAdminEvent(chID *id.ID,
-	cm *ChannelMessage, _ time.Time, messageID message.ID,
-=======
 	chID             *id.ID
 	cm               *ChannelMessage
 	encryptedPayload []byte
-	msgID            cryptoChannel.MessageID
+	msgID            message.ID
 	receptionID      receptionID.EphemeralIdentity
 	round            rounds.Round
 }
 
 func (taed *triggerAdminEventDummy) triggerAdminEvent(chID *id.ID,
 	cm *ChannelMessage, encryptedPayload []byte, _ time.Time,
-	messageID cryptoChannel.MessageID,
->>>>>>> ddfe2f33
+	messageID message.ID,
 	receptionID receptionID.EphemeralIdentity, round rounds.Round,
 	_ SentStatus) (uint64, error) {
 	taed.gotData = true
@@ -79,24 +67,13 @@
 	if err != nil {
 		t.Fatalf("Failed to marshal proto: %+v", err)
 	}
-<<<<<<< HEAD
-
 	msgID := message.DeriveChannelMessageID(chID, uint64(r.ID), cmSerial)
-=======
-	msgID := cryptoChannel.MakeMessageID(cmSerial, chID)
->>>>>>> ddfe2f33
 
 	// Build the listener
 	dummy := &triggerAdminEventDummy{}
 	al := adminListener{
 		chID:    chID,
 		trigger: dummy.triggerAdminEvent,
-<<<<<<< HEAD
-		checkSent: func(message.ID, rounds.Round) bool {
-			return false
-		},
-=======
->>>>>>> ddfe2f33
 	}
 
 	// Call the listener
@@ -127,53 +104,6 @@
 	}
 }
 
-<<<<<<< HEAD
-// Tests that the message is rejected when the round it came on doesn't match
-// the round in the channel message.
-func TestAdminListener_Listen_BadRound(t *testing.T) {
-	// Build inputs
-	chID := &id.ID{}
-	chID[0] = 1
-
-	r := rounds.Round{ID: 420, Timestamps: make(map[states.Round]time.Time)}
-	r.Timestamps[states.QUEUED] = netTime.Now()
-
-	cm := &ChannelMessage{
-		Lease: int64(time.Hour),
-		// Different from the round above
-		RoundID:     69,
-		PayloadType: 42,
-		Payload:     []byte("blarg"),
-	}
-
-	cmSerial, err := proto.Marshal(cm)
-	if err != nil {
-		t.Fatalf("Failed to marshal proto: %+v", err)
-	}
-
-	// Build the listener
-	dummy := &triggerAdminEventDummy{}
-
-	al := adminListener{
-		chID:    chID,
-		trigger: dummy.triggerAdminEvent,
-		checkSent: func(message.ID, rounds.Round) bool {
-			return false
-		},
-	}
-
-	// Call the listener
-	al.Listen(cmSerial, receptionID.EphemeralIdentity{}, r)
-
-	// Check the results
-	if dummy.gotData {
-		t.Fatal(
-			"Payload handled when it should have failed due to a round issue.")
-	}
-}
-
-=======
->>>>>>> ddfe2f33
 // Tests that the message is rejected when the channel message is malformed.
 func TestAdminListener_Listen_BadChannelMessage(t *testing.T) {
 
@@ -191,12 +121,6 @@
 	al := adminListener{
 		chID:    chID,
 		trigger: dummy.triggerAdminEvent,
-<<<<<<< HEAD
-		checkSent: func(message.ID, rounds.Round) bool {
-			return false
-		},
-=======
->>>>>>> ddfe2f33
 	}
 
 	// Call the listener
@@ -223,12 +147,6 @@
 	al := adminListener{
 		chID:    chID,
 		trigger: dummy.triggerAdminEvent,
-<<<<<<< HEAD
-		checkSent: func(message.ID, rounds.Round) bool {
-			return false
-		},
-=======
->>>>>>> ddfe2f33
 	}
 
 	// Call the listener
