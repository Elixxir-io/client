--- conflicted
+++ resolved
@@ -32,15 +32,9 @@
 		collective.StandardPrefexs, collective.NewMockRemote())
 	akm := newAdminKeysManager(rkv, dummyAdminKeyUpdate)
 	return &manager{
-<<<<<<< HEAD
 		channels:         make(map[id.ID]*joinedChannel),
 		rng:              fastRNG.NewStreamGenerator(1, 1, csprng.NewSystemRNG),
 		adminKeysManager: akm,
-=======
-		channels: make(map[id.ID]*joinedChannel),
-		rng:      fastRNG.NewStreamGenerator(1, 1, csprng.NewSystemRNG),
-		local:    versioned.NewKV(ekv.MakeMemstore()),
->>>>>>> 92a855a1
 	}
 }
 
@@ -114,26 +108,21 @@
 	akm := newAdminKeysManager(rkv, dummyAdminKeyUpdate)
 
 	m := &manager{
-<<<<<<< HEAD
 		rng: fastRNG.NewStreamGenerator(1, 1, csprng.NewSystemRNG),
 		//local:            versioned.NewKV(ekv.MakeMemstore()),
 		adminKeysManager: akm,
-=======
 		rng:   fastRNG.NewStreamGenerator(1, 1, csprng.NewSystemRNG),
 		local: versioned.NewKV(ekv.MakeMemstore()),
->>>>>>> 92a855a1
 	}
 
 	invalidChannelID := id.NewIdFromString("someID", id.User, t)
 	_, err := m.ExportChannelAdminKey(invalidChannelID, "password")
-<<<<<<< HEAD
 	require.Error(t, err,
 		"Unexpected error when no private key exist."+
-=======
 	if err == nil || m.local.Exists(err) {
 		t.Errorf("Unexpected error when no private key exist."+
->>>>>>> 92a855a1
 			"\nexpected: %s\nreceived: %+v", "object not found", err)
+	}
 }
 
 // Error path: Tests that when the password is invalid,
@@ -215,13 +204,7 @@
 		"Failed to delete private key: %+v", err)
 
 	_, err = m.ExportChannelAdminKey(c.ReceptionID, "hunter2")
-<<<<<<< HEAD
 	require.Error(t, err)
-=======
-	if m.local.Exists(err) {
-		t.Fatalf("Private key was not deleted: %+v", err)
-	}
->>>>>>> 92a855a1
 }
 
 ////////////////////////////////////////////////////////////////////////////////
