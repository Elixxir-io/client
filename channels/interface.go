--- conflicted
+++ resolved
@@ -445,16 +445,14 @@
 type AddServiceFn func(sp xxdk.Service) error
 
 // UiCallbacks is an interface that a caller can adhere to in order to get
-// updates on when sync events occur that require the UI to be updated
-// and what those events are
+// updates on when sync events occur that require the UI to be updated and what
+// those events are.
 type UiCallbacks interface {
-<<<<<<< HEAD
+	NicknameUpdate(channelId *id.ID, nickname string, exists bool)
+
 	// FilterCallback is called every time there is a change to the notification
 	// filtering options. It returns services that are compared with
 	// notification data to determine which channel notifications belong to you
 	// using [GetNotificationReportsForMe].
 	FilterCallback(nfs []NotificationFilter)
-=======
-	NicknameUpdate(channelId *id.ID, nickname string, exists bool)
->>>>>>> 1b7fdf1a
 }