////////////////////////////////////////////////////////////////////////////////
// Copyright © 2022 xx foundation                                             //
//                                                                            //
// Use of this source code is governed by a license that can be found in the  //
// LICENSE file                                                               //
////////////////////////////////////////////////////////////////////////////////

package channels

import (
	"crypto/ed25519"
	"github.com/pkg/errors"
	"math"
	"time"

	"gitlab.com/elixxir/client/v4/cmix"
	"gitlab.com/elixxir/client/v4/cmix/rounds"
	cryptoBroadcast "gitlab.com/elixxir/crypto/broadcast"
	cryptoChannel "gitlab.com/elixxir/crypto/channel"
	"gitlab.com/xx_network/primitives/id"
	"gitlab.com/xx_network/primitives/id/ephemeral"
)

// ValidForever is used as a validUntil lease when sending to denote the message
// or operation never expires.
//
// Note: A message relay must be present to enforce this otherwise things expire
// after 3 weeks due to network retention.
var ValidForever = time.Duration(math.MaxInt64)

// Manager provides an interface to manager channels.
type Manager interface {

	////////////////////////////////////////////////////////////////////////////
	// Channel Actions                                                        //
	////////////////////////////////////////////////////////////////////////////

	// GenerateChannel creates a new channel with the user as the admin and
	// returns the broadcast.Channel object. This function only create a channel
	// and does not join it.
	//
	// The private key is saved to storage and can be accessed with
	// ExportChannelAdminKey.
	//
	// Parameters:
	//   - name - The name of the new channel. The name must be between 3 and 24
	//     characters inclusive. It can only include upper and lowercase Unicode
	//     letters, digits 0 through 9, and underscores (_). It cannot be
	//     changed once a channel is created.
	//   - description - The description of a channel. The description is
	//     optional but cannot be longer than 144 characters and can include all
	//     Unicode characters. It cannot be changed once a channel is created.
	//   - privacyLevel - The broadcast.PrivacyLevel of the channel.
	GenerateChannel(
		name, description string, privacyLevel cryptoBroadcast.PrivacyLevel) (
		*cryptoBroadcast.Channel, error)

	// JoinChannel joins the given channel. It will return the error
	// ChannelAlreadyExistsErr if the channel has already been joined.
	JoinChannel(channel *cryptoBroadcast.Channel) error

	// LeaveChannel leaves the given channel. It will return the error
	// ChannelDoesNotExistsErr if the channel was not previously joined.
	LeaveChannel(channelID *id.ID) error

	// ReplayChannel replays all messages from the channel within the network's
	// memory (~3 weeks) over the event model. It does this by wiping the
	// underlying state tracking for message pickup for the channel, causing all
	// messages to be re-retrieved from the network.
	//
	// Returns the error ChannelDoesNotExistsErr if the channel was not
	// previously joined.
	ReplayChannel(channelID *id.ID) error

	// GetChannels returns the IDs of all channels that have been joined.
	GetChannels() []*id.ID

	// GetChannel returns the underlying cryptographic structure for a given
	// channel.
	//
	// Returns the error ChannelDoesNotExistsErr if the channel was not
	// previously joined.
	GetChannel(channelID *id.ID) (*cryptoBroadcast.Channel, error)

	////////////////////////////////////////////////////////////////////////////
	// Sending                                                                //
	////////////////////////////////////////////////////////////////////////////

	// SendGeneric is used to send a raw message over a channel. In general, it
	// should be wrapped in a function that defines the wire protocol.
	//
	// If the final message, before being sent over the wire, is too long, this
	// will return an error. Due to the underlying encoding using compression,
	// it is not possible to define the largest payload that can be sent, but it
	// will always be possible to send a payload of 802 bytes at minimum.
	//
	// The meaning of validUntil depends on the use case.
	SendGeneric(channelID *id.ID, messageType MessageType, msg []byte,
		validUntil time.Duration, params cmix.CMIXParams) (
		cryptoChannel.MessageID, rounds.Round, ephemeral.Id, error)

	// SendMessage is used to send a formatted message over a channel.
	//
	// Due to the underlying encoding using compression, it is not possible to
	// define the largest payload that can be sent, but it will always be
	// possible to send a payload of 798 bytes at minimum.
	//
	// The message will auto delete validUntil after the round it is sent in,
	// lasting forever if ValidForever is used.
	SendMessage(channelID *id.ID, msg string, validUntil time.Duration,
		params cmix.CMIXParams) (
		cryptoChannel.MessageID, rounds.Round, ephemeral.Id, error)

	// SendReply is used to send a formatted message over a channel.
	//
	// Due to the underlying encoding using compression, it is not possible to
	// define the largest payload that can be sent, but it will always be
	// possible to send a payload of 766 bytes at minimum.
	//
	// If the message ID that the reply is sent to does not exist, then the
	// other side will post the message as a normal message and not as a reply.
	//
	// The message will auto delete validUntil after the round it is sent in,
	// lasting forever if ValidForever is used.
	SendReply(channelID *id.ID, msg string, replyTo cryptoChannel.MessageID,
		validUntil time.Duration, params cmix.CMIXParams) (
		cryptoChannel.MessageID, rounds.Round, ephemeral.Id, error)

	// SendReaction is used to send a reaction to a message over a channel. The
	// reaction must be a single emoji with no other characters, and will be
	// rejected otherwise.
	//
	// Clients will drop the reaction if they do not recognize the reactTo
	// message.
	SendReaction(channelID *id.ID, reaction string,
		reactTo cryptoChannel.MessageID, params cmix.CMIXParams) (
		cryptoChannel.MessageID, rounds.Round, ephemeral.Id, error)

	////////////////////////////////////////////////////////////////////////////
	// Admin Sending                                                          //
	////////////////////////////////////////////////////////////////////////////

	// SendAdminGeneric is used to send a raw message over a channel encrypted
	// with admin keys, identifying it as sent by the admin. In general, it
	// should be wrapped in a function that defines the wire protocol.
	//
	// If the final message, before being sent over the wire, is too long, this
	// will return an error. The message must be at most 510 bytes long.
	//
	// If the user is not an admin of the channel (i.e. does not have a private
	// key for the channel saved to storage), then the error NotAnAdminErr is
	// returned.
	SendAdminGeneric(channelID *id.ID, messageType MessageType, msg []byte,
		validUntil time.Duration, params cmix.CMIXParams) (
		cryptoChannel.MessageID, rounds.Round, ephemeral.Id, error)

	// DeleteMessage deletes the targeted message from user's view. Users may
	// delete their own messages but only the channel admin can delete other
	// user's messages. If the user is not an admin of the channel or if they
	// are not the sender of the targetMessage, then the error NotAnAdminErr is
	// returned.
	//
	// If undoAction is true, then the targeted message is un-deleted.
	//
	// Clients will drop the deletion if they do not recognize the target
	// message.
	DeleteMessage(channelID *id.ID, targetMessage cryptoChannel.MessageID,
		undoAction bool, params cmix.CMIXParams) (
		cryptoChannel.MessageID, rounds.Round, ephemeral.Id, error)

	// PinMessage pins the target message to the top of a channel view for all
	// users in the specified channel. Only the channel admin can pin user
	// messages; if the user is not an admin of the channel, then the error
	// NotAnAdminErr is returned.
	//
	// If undoAction is true, then the targeted message is unpinned.
	//
	// Clients will drop the pin if they do not recognize the target message.
	PinMessage(channelID *id.ID, targetMessage cryptoChannel.MessageID,
		undoAction bool, params cmix.CMIXParams) (
		cryptoChannel.MessageID, rounds.Round, ephemeral.Id, error)

	// MuteUser is used to mute a user in a channel. Muting a user will cause
	// all future messages from the user being hidden from view. Muted users are
	// also unable to send messages. Only the channel admin can mute a user; if
	// the user is not an admin of the channel, then the error NotAnAdminErr is
	// returned.
	//
	// If undoAction is true, then the targeted user will be unmuted.
	MuteUser(channelID *id.ID, mutedUser ed25519.PublicKey, undoAction bool,
		params cmix.CMIXParams) (
		cryptoChannel.MessageID, rounds.Round, ephemeral.Id, error)

<<<<<<< HEAD
	// RegisterReceiveHandler is used to register handlers for non-default
	// message types so that they can be processed by modules. It is important
	// that such modules sync up with the event model implementation.
	//
	// There can only be one handler registered per MessageType. This function
	// will return the error MessageTypeAlreadyRegistered when attempting to
	// register more than one handler per type.
	//
	// To create a ReceiveMessageHandler, use NewReceiveMessageHandler.
	RegisterReceiveHandler(
		messageType MessageType, handler ReceiveMessageHandler) error
=======
	////////////////////////////////////////////////////////////////////////////
	// Other Channel Actions                                                  //
	////////////////////////////////////////////////////////////////////////////
>>>>>>> 0ff4323b

	// GetIdentity returns the public identity of the user associated with this
	// channel manager.
	GetIdentity() cryptoChannel.Identity

	// ExportPrivateIdentity encrypts the private identity using the password
	// and exports it to a portable string.
	ExportPrivateIdentity(password string) ([]byte, error)

	// GetStorageTag returns the tag at where this manager is stored. To be used
	// when loading the manager. The storage tag is derived from the public key.
	GetStorageTag() string

	// RegisterReceiveHandler registers a listener for non-default message types
	// so that they can be processed by modules. It is important that such
	// modules sync up with the event model implementation.
	//
	// There can only be one handler per message type; the error
	// MessageTypeAlreadyRegistered will be returned on multiple registrations
	// of the same type.
	RegisterReceiveHandler(
		messageType MessageType, listener MessageTypeReceiveMessage) error

	// SetNickname sets the nickname in a channel after checking that the
	// nickname is valid using [IsNicknameValid].
	SetNickname(nickname string, channelID *id.ID) error

	// DeleteNickname removes the nickname for a given channel. The name will
	// revert back to the codename for this channel instead.
	DeleteNickname(channelID *id.ID) error

	// GetNickname returns the nickname for the given channel, if it exists.
	GetNickname(channelID *id.ID) (nickname string, exists bool)

	// Muted returns true if the user is currently muted in the given channel.
	Muted(channelID *id.ID) bool

	// GetMutedUsers returns the list of the public keys for each muted user in
	// the channel. If there are no muted user or if the channel does not exist,
	// an empty list is returned.
	GetMutedUsers(channelID *id.ID) []ed25519.PublicKey

	////////////////////////////////////////////////////////////////////////////
	// Admin Management                                                       //
	////////////////////////////////////////////////////////////////////////////

	// IsChannelAdmin returns true if the user is an admin of the channel.
	IsChannelAdmin(channelID *id.ID) bool

	// ExportChannelAdminKey gets the private key for the given channel ID,
	// encrypts it with the provided encryptionPassword, and exports it into a
	// portable format. Returns an error if the user is not an admin of the
	// channel.
	//
	// This key can be provided to other users in a channel to grant them admin
	// access using ImportChannelAdminKey.
	//
	// The private key is encrypted using a key generated from the password
	// using Argon2. Each call to ExportChannelAdminKey produces a different
	// encrypted packet regardless if the same password is used for the same
	// channel. It cannot be determined which channel the payload is for nor
	// that two payloads are for the same channel.
	//
	// The passwords between each call are not related. They can be the same or
	// different with no adverse impact on the security properties.
	ExportChannelAdminKey(
		channelID *id.ID, encryptionPassword string) ([]byte, error)

	// VerifyChannelAdminKey verifies that the encrypted private key can be
	// decrypted and that it matches the expected channel. Returns false if
	// private key does not belong to the given channel.
	//
	// Returns the error WrongPasswordErr for an invalid password. Returns the
	// error ChannelDoesNotExistsErr if the channel has not already been joined.
	VerifyChannelAdminKey(
		channelID *id.ID, encryptionPassword string, encryptedPrivKey []byte) (
		bool, error)

	// ImportChannelAdminKey decrypts and imports the given encrypted private
	// key and grants the user admin access to the channel the private key
	// belongs to. Returns an error if the private key cannot be decrypted or if
	// the private key is for the wrong channel.
	//
	// Returns the error WrongPasswordErr for an invalid password. Returns the
	// error ChannelDoesNotExistsErr if the channel has not already been joined.
	// Returns the error WrongPrivateKeyErr if the private key does not belong
	// to the channel.
	ImportChannelAdminKey(channelID *id.ID, encryptionPassword string,
		encryptedPrivKey []byte) error

	// DeleteChannelAdminKey deletes the private key for the given channel.
	//
	// CAUTION: This will remove admin access. This cannot be undone. If the
	// private key is deleted, it cannot be recovered and the channel can never
	// have another admin.
	DeleteChannelAdminKey(channelID *id.ID) error
}

// NotAnAdminErr is returned if the user is attempting to do an admin command
// while not being an admin.
var NotAnAdminErr = errors.New("user not a member of the channel")<|MERGE_RESOLUTION|>--- conflicted
+++ resolved
@@ -191,45 +191,33 @@
 		params cmix.CMIXParams) (
 		cryptoChannel.MessageID, rounds.Round, ephemeral.Id, error)
 
-<<<<<<< HEAD
-	// RegisterReceiveHandler is used to register handlers for non-default
-	// message types so that they can be processed by modules. It is important
-	// that such modules sync up with the event model implementation.
-	//
-	// There can only be one handler registered per MessageType. This function
-	// will return the error MessageTypeAlreadyRegistered when attempting to
-	// register more than one handler per type.
+	////////////////////////////////////////////////////////////////////////////
+	// Other Channel Actions                                                  //
+	////////////////////////////////////////////////////////////////////////////
+
+	// GetIdentity returns the public identity of the user associated with this
+	// channel manager.
+	GetIdentity() cryptoChannel.Identity
+
+	// ExportPrivateIdentity encrypts the private identity using the password
+	// and exports it to a portable string.
+	ExportPrivateIdentity(password string) ([]byte, error)
+
+	// GetStorageTag returns the tag at where this manager is stored. To be used
+	// when loading the manager. The storage tag is derived from the public key.
+	GetStorageTag() string
+
+	// RegisterReceiveHandler registers a listener for non-default message types
+	// so that they can be processed by modules. It is important that such
+	// modules sync up with the event model implementation.
+	//
+	// There can only be one handler per message type; the error
+	// MessageTypeAlreadyRegistered will be returned on multiple registrations
+	// of the same type.
 	//
 	// To create a ReceiveMessageHandler, use NewReceiveMessageHandler.
 	RegisterReceiveHandler(
 		messageType MessageType, handler ReceiveMessageHandler) error
-=======
-	////////////////////////////////////////////////////////////////////////////
-	// Other Channel Actions                                                  //
-	////////////////////////////////////////////////////////////////////////////
->>>>>>> 0ff4323b
-
-	// GetIdentity returns the public identity of the user associated with this
-	// channel manager.
-	GetIdentity() cryptoChannel.Identity
-
-	// ExportPrivateIdentity encrypts the private identity using the password
-	// and exports it to a portable string.
-	ExportPrivateIdentity(password string) ([]byte, error)
-
-	// GetStorageTag returns the tag at where this manager is stored. To be used
-	// when loading the manager. The storage tag is derived from the public key.
-	GetStorageTag() string
-
-	// RegisterReceiveHandler registers a listener for non-default message types
-	// so that they can be processed by modules. It is important that such
-	// modules sync up with the event model implementation.
-	//
-	// There can only be one handler per message type; the error
-	// MessageTypeAlreadyRegistered will be returned on multiple registrations
-	// of the same type.
-	RegisterReceiveHandler(
-		messageType MessageType, listener MessageTypeReceiveMessage) error
 
 	// SetNickname sets the nickname in a channel after checking that the
 	// nickname is valid using [IsNicknameValid].
