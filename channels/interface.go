////////////////////////////////////////////////////////////////////////////////
// Copyright © 2022 xx foundation                                             //
//                                                                            //
// Use of this source code is governed by a license that can be found in the  //
// LICENSE file                                                               //
////////////////////////////////////////////////////////////////////////////////

package channels

import (
	"crypto/ed25519"
	"math"
	"time"

	"github.com/pkg/errors"

	"gitlab.com/xx_network/primitives/id"
	"gitlab.com/xx_network/primitives/id/ephemeral"

	"gitlab.com/elixxir/client/v4/cmix"
	"gitlab.com/elixxir/client/v4/cmix/rounds"
	"gitlab.com/elixxir/client/v4/xxdk"
	cryptoBroadcast "gitlab.com/elixxir/crypto/broadcast"
	cryptoChannel "gitlab.com/elixxir/crypto/channel"
	"gitlab.com/elixxir/crypto/message"
	cryptoMessage "gitlab.com/elixxir/crypto/message"
)

// ValidForever is used as a validUntil lease when sending to denote the message
// or operation never expires.
//
// Note: A message relay must be present to enforce this otherwise things expire
// after 3 weeks due to network retention.
var ValidForever = time.Duration(math.MaxInt64)

// Manager provides an interface to manager channels.
type Manager interface {

	////////////////////////////////////////////////////////////////////////////
	// Channel Actions                                                        //
	////////////////////////////////////////////////////////////////////////////

	// GenerateChannel creates a new channel with the user as the admin and
	// returns the broadcast.Channel object. This function only create a channel
	// and does not join it.
	//
	// The private key is saved to storage and can be accessed with
	// ExportChannelAdminKey.
	//
	// Parameters:
	//   - name - The name of the new channel. The name must be between 3 and 24
	//     characters inclusive. It can only include upper and lowercase Unicode
	//     letters, digits 0 through 9, and underscores (_). It cannot be
	//     changed once a channel is created.
	//   - description - The description of a channel. The description is
	//     optional but cannot be longer than 144 characters and can include all
	//     Unicode characters. It cannot be changed once a channel is created.
	//   - privacyLevel - The broadcast.PrivacyLevel of the channel.
	GenerateChannel(
		name, description string, privacyLevel cryptoBroadcast.PrivacyLevel) (
		*cryptoBroadcast.Channel, error)

	// JoinChannel joins the given channel. It will return the error
	// ChannelAlreadyExistsErr if the channel has already been joined.
	JoinChannel(channel *cryptoBroadcast.Channel) error

	// LeaveChannel leaves the given channel. It will return the error
	// ChannelDoesNotExistsErr if the channel was not previously joined.
	LeaveChannel(channelID *id.ID) error

	// EnableDirectMessages enables the token for direct messaging for this
	// channel.
	EnableDirectMessages(chId *id.ID) error

	// DisableDirectMessages removes the token for direct messaging for a
	// given channel.
	DisableDirectMessages(chId *id.ID) error

	// AreDMsEnabled returns the status of DMs for a given channel;
	// returns true if DMs are enabled.
	AreDMsEnabled(chId *id.ID) bool

	// ReplayChannel replays all messages from the channel within the network's
	// memory (~3 weeks) over the event model. It does this by wiping the
	// underlying state tracking for message pickup for the channel, causing all
	// messages to be re-retrieved from the network.
	//
	// Returns the error ChannelDoesNotExistsErr if the channel was not
	// previously joined.
	ReplayChannel(channelID *id.ID) error

	// GetChannels returns the IDs of all channels that have been joined.
	GetChannels() []*id.ID

	// GetChannel returns the underlying cryptographic structure for a given
	// channel.
	//
	// Returns the error ChannelDoesNotExistsErr if the channel was not
	// previously joined.
	GetChannel(channelID *id.ID) (*cryptoBroadcast.Channel, error)

	////////////////////////////////////////////////////////////////////////////
	// Sending                                                                //
	////////////////////////////////////////////////////////////////////////////

	// SendGeneric is used to send a raw message over a channel. In general, it
	// should be wrapped in a function that defines the wire protocol.
	//
	// If the final message, before being sent over the wire, is too long, this
	// will return an error. Due to the underlying encoding using compression,
	// it is not possible to define the largest payload that can be sent, but it
	// will always be possible to send a payload of 802 bytes at minimum.
	//
	// The meaning of validUntil depends on the use case.
	//
	// Set tracked to true if the message should be tracked in the sendTracker,
	// which allows messages to be shown locally before they are received on the
	// network. In general, all messages that will be displayed to the user
	// should be tracked while all actions should not be. More technically, any
	// messageType that corresponds to a handler that does not return a unique
	// ID (i.e., always returns 0) cannot be tracked, or it will cause errors.
	SendGeneric(channelID *id.ID, messageType MessageType, msg []byte,
		validUntil time.Duration, tracked bool, params cmix.CMIXParams) (
		message.ID, rounds.Round, ephemeral.Id, error)
	// SendMessage is used to send a formatted message over a channel.
	//
	// Due to the underlying encoding using compression, it is not possible to
	// define the largest payload that can be sent, but it will always be
	// possible to send a payload of 798 bytes at minimum.
	//
	// The message will auto delete validUntil after the round it is sent in,
	// lasting forever if ValidForever is used.
	SendMessage(channelID *id.ID, msg string, validUntil time.Duration,
		params cmix.CMIXParams) (
		message.ID, rounds.Round, ephemeral.Id, error)

	// SendReply is used to send a formatted message over a channel.
	//
	// Due to the underlying encoding using compression, it is not possible to
	// define the largest payload that can be sent, but it will always be
	// possible to send a payload of 766 bytes at minimum.
	//
	// If the message ID that the reply is sent to does not exist, then the
	// other side will post the message as a normal message and not as a reply.
	//
	// The message will auto delete validUntil after the round it is sent in,
	// lasting forever if ValidForever is used.
	SendReply(channelID *id.ID, msg string, replyTo message.ID,
		validUntil time.Duration, params cmix.CMIXParams) (
		message.ID, rounds.Round, ephemeral.Id, error)

	// SendReaction is used to send a reaction to a message over a channel. The
	// reaction must be a single emoji with no other characters, and will be
	// rejected otherwise.
	//
	// Clients will drop the reaction if they do not recognize the reactTo
	// message.
	//
	// The message will auto delete validUntil after the round it is sent in,
	// lasting forever if ValidForever is used.
	SendReaction(channelID *id.ID, reaction string, reactTo message.ID,
		validUntil time.Duration, params cmix.CMIXParams) (
		message.ID, rounds.Round, ephemeral.Id, error)

	////////////////////////////////////////////////////////////////////////////
	// Admin Sending                                                          //
	////////////////////////////////////////////////////////////////////////////

	// SendAdminGeneric is used to send a raw message over a channel encrypted
	// with admin keys, identifying it as sent by the admin. In general, it
	// should be wrapped in a function that defines the wire protocol.
	//
	// If the final message, before being sent over the wire, is too long, this
	// will return an error. The message must be at most 510 bytes long.
	//
	// If the user is not an admin of the channel (i.e. does not have a private
	// key for the channel saved to storage), then the error NotAnAdminErr is
	// returned.
	//
	// Set tracked to true if the message should be tracked in the sendTracker,
	// which allows messages to be shown locally before they are received on the
	// network. In general, all messages that will be displayed to the user
	// should be tracked while all actions should not be. More technically, any
	// messageType that corresponds to a handler that does not return a unique
	// ID (i.e., always returns 0) cannot be tracked, or it will cause errors.
	SendAdminGeneric(channelID *id.ID, messageType MessageType, msg []byte,
		validUntil time.Duration, tracked bool, params cmix.CMIXParams) (
		message.ID, rounds.Round, ephemeral.Id, error)

	// DeleteMessage deletes the targeted message from storage. Users may delete
	// their own messages but only the channel admin can delete other user's
	// messages. If the user is not an admin of the channel or if they are not
	// the sender of the targetMessage, then the error NotAnAdminErr is
	// returned.
	//
	// Clients will drop the deletion if they do not recognize the target
	// message.
	DeleteMessage(channelID *id.ID, targetMessage message.ID,
		params cmix.CMIXParams) (
		message.ID, rounds.Round, ephemeral.Id, error)

	// PinMessage pins the target message to the top of a channel view for all
	// users in the specified channel. Only the channel admin can pin user
	// messages; if the user is not an admin of the channel, then the error
	// NotAnAdminErr is returned.
	//
	// If undoAction is true, then the targeted message is unpinned. validUntil
	// is the time the message will be pinned for; set this to ValidForever to
	// pin indefinitely. validUntil is ignored if undoAction is true.
	//
	// Clients will drop the pin if they do not recognize the target message.
	PinMessage(channelID *id.ID, targetMessage message.ID,
		undoAction bool, validUntil time.Duration, params cmix.CMIXParams) (
		message.ID, rounds.Round, ephemeral.Id, error)

	// MuteUser is used to mute a user in a channel. Muting a user will cause
	// all future messages from the user being dropped on reception. Muted users
	// are also unable to send messages. Only the channel admin can mute a user;
	// if the user is not an admin of the channel, then the error NotAnAdminErr
	// is returned.
	//
	// If undoAction is true, then the targeted user will be unmuted. validUntil
	// is the time the user will be muted for; set this to ValidForever to mute
	// the user indefinitely. validUntil is ignored if undoAction is true.
	MuteUser(channelID *id.ID, mutedUser ed25519.PublicKey, undoAction bool,
		validUntil time.Duration, params cmix.CMIXParams) (
		message.ID, rounds.Round, ephemeral.Id, error)

	////////////////////////////////////////////////////////////////////////////
	// Other Channel Actions                                                  //
	////////////////////////////////////////////////////////////////////////////

	// GetIdentity returns the public identity of the user associated with this
	// channel manager.
	GetIdentity() cryptoChannel.Identity

	// ExportPrivateIdentity encrypts the private identity using the password
	// and exports it to a portable string.
	ExportPrivateIdentity(password string) ([]byte, error)

	// GetStorageTag returns the tag where this manager is stored. To be used
	// when loading the manager. The storage tag is derived from the public key.
	GetStorageTag() string

	// RegisterReceiveHandler registers a listener for non-default message types
	// so that they can be processed by modules. It is important that such
	// modules sync up with the event model implementation.
	//
	// There can only be one handler per message type; the error
	// MessageTypeAlreadyRegistered will be returned on multiple registrations
	// of the same type.
	//
	// To create a ReceiveMessageHandler, use NewReceiveMessageHandler.
	RegisterReceiveHandler(
		messageType MessageType, handler *ReceiveMessageHandler) error

	// SetNickname sets the nickname in a channel after checking that the
	// nickname is valid using [IsNicknameValid].
	SetNickname(nickname string, channelID *id.ID) error

	// DeleteNickname removes the nickname for a given channel. The name will
	// revert back to the codename for this channel instead.
	DeleteNickname(channelID *id.ID) error

	// GetNickname returns the nickname for the given channel, if it exists.
	GetNickname(channelID *id.ID) (nickname string, exists bool)

	// Muted returns true if the user is currently muted in the given channel.
	Muted(channelID *id.ID) bool

	// GetMutedUsers returns the list of the public keys for each muted user in
	// the channel. If there are no muted user or if the channel does not exist,
	// an empty list is returned.
	GetMutedUsers(channelID *id.ID) []ed25519.PublicKey

	////////////////////////////////////////////////////////////////////////////
	// Admin Management                                                       //
	////////////////////////////////////////////////////////////////////////////

	// IsChannelAdmin returns true if the user is an admin of the channel.
	IsChannelAdmin(channelID *id.ID) bool

	// ExportChannelAdminKey gets the private key for the given channel ID,
	// encrypts it with the provided encryptionPassword, and exports it into a
	// portable format. Returns an error if the user is not an admin of the
	// channel.
	//
	// This key can be provided to other users in a channel to grant them admin
	// access using ImportChannelAdminKey.
	//
	// The private key is encrypted using a key generated from the password
	// using Argon2. Each call to ExportChannelAdminKey produces a different
	// encrypted packet regardless if the same password is used for the same
	// channel. It cannot be determined which channel the payload is for nor
	// that two payloads are for the same channel.
	//
	// The passwords between each call are not related. They can be the same or
	// different with no adverse impact on the security properties.
	ExportChannelAdminKey(
		channelID *id.ID, encryptionPassword string) ([]byte, error)

	// VerifyChannelAdminKey verifies that the encrypted private key can be
	// decrypted and that it matches the expected channel. Returns false if
	// private key does not belong to the given channel.
	//
	// Returns the error WrongPasswordErr for an invalid password. Returns the
	// error ChannelDoesNotExistsErr if the channel has not already been joined.
	VerifyChannelAdminKey(
		channelID *id.ID, encryptionPassword string, encryptedPrivKey []byte) (
		bool, error)

	// ImportChannelAdminKey decrypts and imports the given encrypted private
	// key and grants the user admin access to the channel the private key
	// belongs to. Returns an error if the private key cannot be decrypted or if
	// the private key is for the wrong channel.
	//
	// Returns the error WrongPasswordErr for an invalid password. Returns the
	// error ChannelDoesNotExistsErr if the channel has not already been joined.
	// Returns the error WrongPrivateKeyErr if the private key does not belong
	// to the channel.
	ImportChannelAdminKey(channelID *id.ID, encryptionPassword string,
		encryptedPrivKey []byte) error

	// DeleteChannelAdminKey deletes the private key for the given channel.
	//
	// CAUTION: This will remove admin access. This cannot be undone. If the
	// private key is deleted, it cannot be recovered and the channel can never
	// have another admin.
	DeleteChannelAdminKey(channelID *id.ID) error
}

// NotAnAdminErr is returned if the user is attempting to do an admin command
// while not being an admin.
var NotAnAdminErr = errors.New("user not a member of the channel")

// EventModelBuilder initialises the event model using the given path.
type EventModelBuilder func(path string) (EventModel, error)

// ExtensionMessageHandler is the mechanism by which extensions register their
// message handlers with the event model.
type ExtensionMessageHandler interface {
	// GetType registers the message type that this handler is for. All messages
	// of this type will be passed through this handler
	GetType() MessageType

	// GetProperties returns debugging and pre-filtering information.
	//
	// Parameters:
	//   - name - A name that is included in log messages for debugging.
	//   - userSpace - If true, then normal user messages will be passed to the
	//     handler, otherwise it is dropped.
	//   - adminSpace - If true, then admin messages will be passed to the
	//     handler, otherwise it is dropped.
	//   - mutedSpace - If true, then muted user messages will be passed to the
	//     handler, otherwise it is dropped.
	//
	// userSpace or adminSpace must be true or all messages will be ignored
	GetProperties() (name string, userSpace, adminSpace, mutedSpace bool)

	// Handle is called when the message is actually received.
	//
	// Parameters:
	//	 - channelID - ID of the channel that the message belongs to.
	//	 - messageID - Unique ID of the message. May not be present if this
	//	   user is the sender.
	//   - messageType - The type of the message. It will always be the same as
	//     GetType.
	//   - nickname - Sender's chosen username. It will be "admin" if it is sent
	//     by a channel administrator.
	//	 - content - The decrypted contents of the payload. This is the actual
	//	   message contents sent from the sender.
	//   - encryptedPayload - Encrypted contents of the received format.Message,
	//     which is the encrypted channels.ChannelMessage. It is used for some
	//     specific admin interactions.
	//   - pubKey - The Ed25519 public key of the sender.
	//   - dmToken - An optional token that the sender may add to allow any
	//     recipient to message them directly.
	//   - codeset - Codename generation version.
	//   - timestamp - Time the message was sent according to the sender.
	//   - originatingTimestamp - The time the mix round the message was
	//     originally sent on started.
	//   - lease - How long the message should persist. The behavior of the
	//     lease is subject to what the extension author wants.
	//   - originatingRound - The ID of the round the message was originally
	//     sent on.
	//   - round - All known details of the round the message was sent on.
	//   - status - The current state of the message, if it is queued to send,
	//     has been sent, and if it has been delivered. Unless this client is
	//     the sender, it will always be Delivered.
	//   - fromAdmin - Indicates if the message came from the channel admin.
	//   - hidden - Designation that the message should not be shown.
	Handle(channelID *id.ID, messageID cryptoMessage.ID, messageType MessageType,
		nickname string, content, encryptedPayload []byte,
		pubKey ed25519.PublicKey, dmToken uint32, codeset uint8, timestamp,
		originatingTimestamp time.Time, lease time.Duration,
		originatingRound id.Round, round rounds.Round, status SentStatus,
		fromAdmin, hidden bool) uint64
}

// ExtensionBuilder builds an extension off of an event model. It must cast the
// event model to its event model type and return an error if the cast fails. It
// returns a slice of [ExtensionMessageHandler] that contains the handlers for
<<<<<<< HEAD
// every custom message type the extension will handle.
=======
// every custom message type that the extension will handle.
>>>>>>> 7a880a2b
//
// Note: The first thing the function should do is extract the extension's event
// model using the call:
//  eventModel, success := e.(ExtensionEventModel)
//
// It should return an error if the casting is a failure.
<<<<<<< HEAD
type ExtensionBuilder func(
	e EventModel, m Manager) ([]ExtensionMessageHandler, error)
=======
type ExtensionBuilder func(e EventModel, m Manager,
	me cryptoChannel.PrivateIdentity) ([]ExtensionMessageHandler, error)
>>>>>>> 7a880a2b

// AddServiceFn adds a service to be controlled by the client thread control.
// These will be started and stopped with the network follower.
//
// This type must match [Client.AddService].
type AddServiceFn func(sp xxdk.Service) error<|MERGE_RESOLUTION|>--- conflicted
+++ resolved
@@ -400,24 +400,15 @@
 // ExtensionBuilder builds an extension off of an event model. It must cast the
 // event model to its event model type and return an error if the cast fails. It
 // returns a slice of [ExtensionMessageHandler] that contains the handlers for
-<<<<<<< HEAD
-// every custom message type the extension will handle.
-=======
 // every custom message type that the extension will handle.
->>>>>>> 7a880a2b
 //
 // Note: The first thing the function should do is extract the extension's event
 // model using the call:
 //  eventModel, success := e.(ExtensionEventModel)
 //
 // It should return an error if the casting is a failure.
-<<<<<<< HEAD
-type ExtensionBuilder func(
-	e EventModel, m Manager) ([]ExtensionMessageHandler, error)
-=======
 type ExtensionBuilder func(e EventModel, m Manager,
 	me cryptoChannel.PrivateIdentity) ([]ExtensionMessageHandler, error)
->>>>>>> 7a880a2b
 
 // AddServiceFn adds a service to be controlled by the client thread control.
 // These will be started and stopped with the network follower.
