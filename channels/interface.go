--- conflicted
+++ resolved
@@ -422,19 +422,11 @@
 // This type must match [Client.AddService].
 type AddServiceFn func(sp xxdk.Service) error
 
-<<<<<<< HEAD
-// UpdateNicknames is a function signature for a callback. This callback
-// is to be called when a channel's nickname is modified in any way
-// (see Manager.SetNickname, Manager.DeleteNickname). This will
-// pass along a NicknameUpdate report.
-type UpdateNicknames func(update NicknameUpdate)
-
-// NicknameUpdate is a structure which reports how the channel's nickname
-// has been modified.
-type NicknameUpdate struct {
-	ChannelId      *id.ID
-	Nickname       string
-	NicknameExists bool
+// UiCallbacks is an interface that a caller can adhere to in order to get
+// updates on when sync events occur that require the UI to be updated
+// and what those events are
+type UiCallbacks interface {
+	NicknameUpdate(channelId *id.ID, nickname string, exists bool)
 }
 
 // UpdateAdminKeys is a function signature for a callback. This callback
@@ -449,11 +441,4 @@
 type AdminKeyUpdate struct {
 	ChannelId *id.ID
 	IsAdmin   bool
-=======
-// UiCallbacks is an interface that a caller can adhere to in order to get
-// updates on when sync events occur that require the UI to be updated
-// and what those events are
-type UiCallbacks interface {
-	NicknameUpdate(channelId *id.ID, nickname string, exists bool)
->>>>>>> b43e18a4
 }