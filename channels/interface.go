////////////////////////////////////////////////////////////////////////////////
// Copyright © 2022 xx foundation                                             //
//                                                                            //
// Use of this source code is governed by a license that can be found in the  //
// LICENSE file                                                               //
////////////////////////////////////////////////////////////////////////////////

package channels

import (
	"crypto/ed25519"
	"github.com/pkg/errors"
	"math"
	"time"

	"gitlab.com/elixxir/client/v4/cmix"
	"gitlab.com/elixxir/client/v4/cmix/rounds"
	cryptoBroadcast "gitlab.com/elixxir/crypto/broadcast"
	cryptoChannel "gitlab.com/elixxir/crypto/channel"
<<<<<<< HEAD
	"gitlab.com/elixxir/crypto/message"
=======
>>>>>>> ddfe2f33
	"gitlab.com/xx_network/primitives/id"
	"gitlab.com/xx_network/primitives/id/ephemeral"
)

// ValidForever is used as a validUntil lease when sending to denote the message
// or operation never expires.
//
// Note: A message relay must be present to enforce this otherwise things expire
// after 3 weeks due to network retention.
var ValidForever = time.Duration(math.MaxInt64)

// Manager provides an interface to manager channels.
type Manager interface {

	////////////////////////////////////////////////////////////////////////////
	// Channel Actions                                                        //
	////////////////////////////////////////////////////////////////////////////

	// GenerateChannel creates a new channel with the user as the admin and
	// returns the broadcast.Channel object. This function only create a channel
	// and does not join it.
	//
	// The private key is saved to storage and can be accessed with
	// ExportChannelAdminKey.
	//
	// Parameters:
	//   - name - The name of the new channel. The name must be between 3 and 24
	//     characters inclusive. It can only include upper and lowercase Unicode
	//     letters, digits 0 through 9, and underscores (_). It cannot be
	//     changed once a channel is created.
	//   - description - The description of a channel. The description is
	//     optional but cannot be longer than 144 characters and can include all
	//     Unicode characters. It cannot be changed once a channel is created.
	//   - privacyLevel - The broadcast.PrivacyLevel of the channel.
	GenerateChannel(
		name, description string, privacyLevel cryptoBroadcast.PrivacyLevel) (
		*cryptoBroadcast.Channel, error)

	// JoinChannel joins the given channel. It will return the error
	// ChannelAlreadyExistsErr if the channel has already been joined.
	JoinChannel(channel *cryptoBroadcast.Channel) error

	// LeaveChannel leaves the given channel. It will return the error
	// ChannelDoesNotExistsErr if the channel was not previously joined.
	LeaveChannel(channelID *id.ID) error

<<<<<<< HEAD
	// EnableDirectMessages enables the token for direct messaging for this
	// channel.
	EnableDirectMessages(chId *id.ID) error

	// DisableDirectMessages removes the token for direct messaging for a
	// given channel.
	DisableDirectMessages(chId *id.ID) error

=======
>>>>>>> ddfe2f33
	// ReplayChannel replays all messages from the channel within the network's
	// memory (~3 weeks) over the event model. It does this by wiping the
	// underlying state tracking for message pickup for the channel, causing all
	// messages to be re-retrieved from the network.
	//
	// Returns the error ChannelDoesNotExistsErr if the channel was not
	// previously joined.
	ReplayChannel(channelID *id.ID) error

	// GetChannels returns the IDs of all channels that have been joined.
	GetChannels() []*id.ID

	// GetChannel returns the underlying cryptographic structure for a given
	// channel.
	//
	// Returns the error ChannelDoesNotExistsErr if the channel was not
	// previously joined.
	GetChannel(channelID *id.ID) (*cryptoBroadcast.Channel, error)

	////////////////////////////////////////////////////////////////////////////
	// Sending                                                                //
	////////////////////////////////////////////////////////////////////////////

	// SendGeneric is used to send a raw message over a channel. In general, it
	// should be wrapped in a function that defines the wire protocol.
	//
	// If the final message, before being sent over the wire, is too long, this
	// will return an error. Due to the underlying encoding using compression,
	// it is not possible to define the largest payload that can be sent, but it
	// will always be possible to send a payload of 802 bytes at minimum.
	//
	// The meaning of validUntil depends on the use case.
	//
	// Set tracked to true if the message should be tracked in the sendTracker,
	// which allows messages to be shown locally before they are received on the
	// network. In general, all messages that will be displayed to the user
	// should be tracked while all actions should not be. More technically, any
	// messageType that corresponds to a handler that does not return a unique
	// ID (i.e., always returns 0) cannot be tracked, or it will cause errors.
	SendGeneric(channelID *id.ID, messageType MessageType, msg []byte,
		validUntil time.Duration, tracked bool, params cmix.CMIXParams) (
<<<<<<< HEAD
		message.ID, rounds.Round, ephemeral.Id, error)
=======
		cryptoChannel.MessageID, rounds.Round, ephemeral.Id, error)
>>>>>>> ddfe2f33

	// SendMessage is used to send a formatted message over a channel.
	//
	// Due to the underlying encoding using compression, it is not possible to
	// define the largest payload that can be sent, but it will always be
	// possible to send a payload of 798 bytes at minimum.
	//
	// The message will auto delete validUntil after the round it is sent in,
	// lasting forever if ValidForever is used.
	SendMessage(channelID *id.ID, msg string, validUntil time.Duration,
		params cmix.CMIXParams) (
		message.ID, rounds.Round, ephemeral.Id, error)

	// SendReply is used to send a formatted message over a channel.
	//
	// Due to the underlying encoding using compression, it is not possible to
	// define the largest payload that can be sent, but it will always be
	// possible to send a payload of 766 bytes at minimum.
	//
	// If the message ID that the reply is sent to does not exist, then the
	// other side will post the message as a normal message and not as a reply.
	//
	// The message will auto delete validUntil after the round it is sent in,
	// lasting forever if ValidForever is used.
	SendReply(channelID *id.ID, msg string, replyTo message.ID,
		validUntil time.Duration, params cmix.CMIXParams) (
		message.ID, rounds.Round, ephemeral.Id, error)

	// SendReaction is used to send a reaction to a message over a channel. The
	// reaction must be a single emoji with no other characters, and will be
	// rejected otherwise.
	//
	// Clients will drop the reaction if they do not recognize the reactTo
	// message.
	SendReaction(channelID *id.ID, reaction string,
		reactTo message.ID, params cmix.CMIXParams) (
		message.ID, rounds.Round, ephemeral.Id, error)

	////////////////////////////////////////////////////////////////////////////
	// Admin Sending                                                          //
	////////////////////////////////////////////////////////////////////////////

	// SendAdminGeneric is used to send a raw message over a channel encrypted
	// with admin keys, identifying it as sent by the admin. In general, it
	// should be wrapped in a function that defines the wire protocol.
	//
	// If the final message, before being sent over the wire, is too long, this
	// will return an error. The message must be at most 510 bytes long.
	//
	// If the user is not an admin of the channel (i.e. does not have a private
	// key for the channel saved to storage), then the error NotAnAdminErr is
	// returned.
	//
	// Set tracked to true if the message should be tracked in the sendTracker,
	// which allows messages to be shown locally before they are received on the
	// network. In general, all messages that will be displayed to the user
	// should be tracked while all actions should not be. More technically, any
	// messageType that corresponds to a handler that does not return a unique
	// ID (i.e., always returns 0) cannot be tracked, or it will cause errors.
	SendAdminGeneric(channelID *id.ID, messageType MessageType, msg []byte,
		validUntil time.Duration, tracked bool, params cmix.CMIXParams) (
<<<<<<< HEAD
		message.ID, rounds.Round, ephemeral.Id, error)
=======
		cryptoChannel.MessageID, rounds.Round, ephemeral.Id, error)
>>>>>>> ddfe2f33

	// DeleteMessage deletes the targeted message from storage. Users may delete
	// their own messages but only the channel admin can delete other user's
	// messages. If the user is not an admin of the channel or if they are not
	// the sender of the targetMessage, then the error NotAnAdminErr is
	// returned.
	//
	// Clients will drop the deletion if they do not recognize the target
	// message.
<<<<<<< HEAD
	DeleteMessage(channelID *id.ID, targetMessage message.ID,
		params cmix.CMIXParams) (
		message.ID, rounds.Round, ephemeral.Id, error)
=======
	DeleteMessage(channelID *id.ID, targetMessage cryptoChannel.MessageID,
		params cmix.CMIXParams) (
		cryptoChannel.MessageID, rounds.Round, ephemeral.Id, error)
>>>>>>> ddfe2f33

	// PinMessage pins the target message to the top of a channel view for all
	// users in the specified channel. Only the channel admin can pin user
	// messages; if the user is not an admin of the channel, then the error
	// NotAnAdminErr is returned.
	//
	// If undoAction is true, then the targeted message is unpinned. validUntil
	// is the time the message will be pinned for; set this to ValidForever to
	// pin indefinitely. validUntil is ignored if undoAction is true.
	//
	// Clients will drop the pin if they do not recognize the target message.
<<<<<<< HEAD
	PinMessage(channelID *id.ID, targetMessage message.ID,
		undoAction bool, validUntil time.Duration, params cmix.CMIXParams) (
		message.ID, rounds.Round, ephemeral.Id, error)
=======
	PinMessage(channelID *id.ID, targetMessage cryptoChannel.MessageID,
		undoAction bool, validUntil time.Duration, params cmix.CMIXParams) (
		cryptoChannel.MessageID, rounds.Round, ephemeral.Id, error)
>>>>>>> ddfe2f33

	// MuteUser is used to mute a user in a channel. Muting a user will cause
	// all future messages from the user being dropped on reception. Muted users
	// are also unable to send messages. Only the channel admin can mute a user;
	// if the user is not an admin of the channel, then the error NotAnAdminErr
	// is returned.
	//
	// If undoAction is true, then the targeted user will be unmuted. validUntil
	// is the time the user will be muted for; set this to ValidForever to mute
	// the user indefinitely. validUntil is ignored if undoAction is true.
	MuteUser(channelID *id.ID, mutedUser ed25519.PublicKey, undoAction bool,
		validUntil time.Duration, params cmix.CMIXParams) (
<<<<<<< HEAD
		message.ID, rounds.Round, ephemeral.Id, error)
=======
		cryptoChannel.MessageID, rounds.Round, ephemeral.Id, error)
>>>>>>> ddfe2f33

	////////////////////////////////////////////////////////////////////////////
	// Other Channel Actions                                                  //
	////////////////////////////////////////////////////////////////////////////

	// GetIdentity returns the public identity of the user associated with this
	// channel manager.
	GetIdentity() cryptoChannel.Identity

	// ExportPrivateIdentity encrypts the private identity using the password
	// and exports it to a portable string.
	ExportPrivateIdentity(password string) ([]byte, error)
<<<<<<< HEAD

	// GetStorageTag returns the tag where this manager is stored. To be used
	// when loading the manager. The storage tag is derived from the public key.
	GetStorageTag() string

=======

	// GetStorageTag returns the tag where this manager is stored. To be used
	// when loading the manager. The storage tag is derived from the public key.
	GetStorageTag() string

>>>>>>> ddfe2f33
	// RegisterReceiveHandler registers a listener for non-default message types
	// so that they can be processed by modules. It is important that such
	// modules sync up with the event model implementation.
	//
	// There can only be one handler per message type; the error
	// MessageTypeAlreadyRegistered will be returned on multiple registrations
	// of the same type.
	//
	// To create a ReceiveMessageHandler, use NewReceiveMessageHandler.
	RegisterReceiveHandler(
		messageType MessageType, handler *ReceiveMessageHandler) error

	// SetNickname sets the nickname in a channel after checking that the
	// nickname is valid using [IsNicknameValid].
	SetNickname(nickname string, channelID *id.ID) error

	// DeleteNickname removes the nickname for a given channel. The name will
	// revert back to the codename for this channel instead.
	DeleteNickname(channelID *id.ID) error

	// GetNickname returns the nickname for the given channel, if it exists.
	GetNickname(channelID *id.ID) (nickname string, exists bool)

	// Muted returns true if the user is currently muted in the given channel.
	Muted(channelID *id.ID) bool

	// GetMutedUsers returns the list of the public keys for each muted user in
	// the channel. If there are no muted user or if the channel does not exist,
	// an empty list is returned.
	GetMutedUsers(channelID *id.ID) []ed25519.PublicKey

	////////////////////////////////////////////////////////////////////////////
	// Admin Management                                                       //
	////////////////////////////////////////////////////////////////////////////

	// IsChannelAdmin returns true if the user is an admin of the channel.
	IsChannelAdmin(channelID *id.ID) bool

	// ExportChannelAdminKey gets the private key for the given channel ID,
	// encrypts it with the provided encryptionPassword, and exports it into a
	// portable format. Returns an error if the user is not an admin of the
	// channel.
	//
	// This key can be provided to other users in a channel to grant them admin
	// access using ImportChannelAdminKey.
	//
	// The private key is encrypted using a key generated from the password
	// using Argon2. Each call to ExportChannelAdminKey produces a different
	// encrypted packet regardless if the same password is used for the same
	// channel. It cannot be determined which channel the payload is for nor
	// that two payloads are for the same channel.
	//
	// The passwords between each call are not related. They can be the same or
	// different with no adverse impact on the security properties.
	ExportChannelAdminKey(
		channelID *id.ID, encryptionPassword string) ([]byte, error)

	// VerifyChannelAdminKey verifies that the encrypted private key can be
	// decrypted and that it matches the expected channel. Returns false if
	// private key does not belong to the given channel.
	//
	// Returns the error WrongPasswordErr for an invalid password. Returns the
	// error ChannelDoesNotExistsErr if the channel has not already been joined.
	VerifyChannelAdminKey(
		channelID *id.ID, encryptionPassword string, encryptedPrivKey []byte) (
		bool, error)

	// ImportChannelAdminKey decrypts and imports the given encrypted private
	// key and grants the user admin access to the channel the private key
	// belongs to. Returns an error if the private key cannot be decrypted or if
	// the private key is for the wrong channel.
	//
	// Returns the error WrongPasswordErr for an invalid password. Returns the
	// error ChannelDoesNotExistsErr if the channel has not already been joined.
	// Returns the error WrongPrivateKeyErr if the private key does not belong
	// to the channel.
	ImportChannelAdminKey(channelID *id.ID, encryptionPassword string,
		encryptedPrivKey []byte) error

	// DeleteChannelAdminKey deletes the private key for the given channel.
	//
	// CAUTION: This will remove admin access. This cannot be undone. If the
	// private key is deleted, it cannot be recovered and the channel can never
	// have another admin.
	DeleteChannelAdminKey(channelID *id.ID) error
}

// NotAnAdminErr is returned if the user is attempting to do an admin command
// while not being an admin.
var NotAnAdminErr = errors.New("user not a member of the channel")<|MERGE_RESOLUTION|>--- conflicted
+++ resolved
@@ -17,10 +17,7 @@
 	"gitlab.com/elixxir/client/v4/cmix/rounds"
 	cryptoBroadcast "gitlab.com/elixxir/crypto/broadcast"
 	cryptoChannel "gitlab.com/elixxir/crypto/channel"
-<<<<<<< HEAD
 	"gitlab.com/elixxir/crypto/message"
-=======
->>>>>>> ddfe2f33
 	"gitlab.com/xx_network/primitives/id"
 	"gitlab.com/xx_network/primitives/id/ephemeral"
 )
@@ -67,7 +64,6 @@
 	// ChannelDoesNotExistsErr if the channel was not previously joined.
 	LeaveChannel(channelID *id.ID) error
 
-<<<<<<< HEAD
 	// EnableDirectMessages enables the token for direct messaging for this
 	// channel.
 	EnableDirectMessages(chId *id.ID) error
@@ -76,8 +72,6 @@
 	// given channel.
 	DisableDirectMessages(chId *id.ID) error
 
-=======
->>>>>>> ddfe2f33
 	// ReplayChannel replays all messages from the channel within the network's
 	// memory (~3 weeks) over the event model. It does this by wiping the
 	// underlying state tracking for message pickup for the channel, causing all
@@ -119,12 +113,7 @@
 	// ID (i.e., always returns 0) cannot be tracked, or it will cause errors.
 	SendGeneric(channelID *id.ID, messageType MessageType, msg []byte,
 		validUntil time.Duration, tracked bool, params cmix.CMIXParams) (
-<<<<<<< HEAD
-		message.ID, rounds.Round, ephemeral.Id, error)
-=======
-		cryptoChannel.MessageID, rounds.Round, ephemeral.Id, error)
->>>>>>> ddfe2f33
-
+		message.ID, rounds.Round, ephemeral.Id, error)
 	// SendMessage is used to send a formatted message over a channel.
 	//
 	// Due to the underlying encoding using compression, it is not possible to
@@ -185,11 +174,7 @@
 	// ID (i.e., always returns 0) cannot be tracked, or it will cause errors.
 	SendAdminGeneric(channelID *id.ID, messageType MessageType, msg []byte,
 		validUntil time.Duration, tracked bool, params cmix.CMIXParams) (
-<<<<<<< HEAD
-		message.ID, rounds.Round, ephemeral.Id, error)
-=======
-		cryptoChannel.MessageID, rounds.Round, ephemeral.Id, error)
->>>>>>> ddfe2f33
+		message.ID, rounds.Round, ephemeral.Id, error)
 
 	// DeleteMessage deletes the targeted message from storage. Users may delete
 	// their own messages but only the channel admin can delete other user's
@@ -199,15 +184,9 @@
 	//
 	// Clients will drop the deletion if they do not recognize the target
 	// message.
-<<<<<<< HEAD
 	DeleteMessage(channelID *id.ID, targetMessage message.ID,
 		params cmix.CMIXParams) (
 		message.ID, rounds.Round, ephemeral.Id, error)
-=======
-	DeleteMessage(channelID *id.ID, targetMessage cryptoChannel.MessageID,
-		params cmix.CMIXParams) (
-		cryptoChannel.MessageID, rounds.Round, ephemeral.Id, error)
->>>>>>> ddfe2f33
 
 	// PinMessage pins the target message to the top of a channel view for all
 	// users in the specified channel. Only the channel admin can pin user
@@ -219,15 +198,9 @@
 	// pin indefinitely. validUntil is ignored if undoAction is true.
 	//
 	// Clients will drop the pin if they do not recognize the target message.
-<<<<<<< HEAD
 	PinMessage(channelID *id.ID, targetMessage message.ID,
 		undoAction bool, validUntil time.Duration, params cmix.CMIXParams) (
 		message.ID, rounds.Round, ephemeral.Id, error)
-=======
-	PinMessage(channelID *id.ID, targetMessage cryptoChannel.MessageID,
-		undoAction bool, validUntil time.Duration, params cmix.CMIXParams) (
-		cryptoChannel.MessageID, rounds.Round, ephemeral.Id, error)
->>>>>>> ddfe2f33
 
 	// MuteUser is used to mute a user in a channel. Muting a user will cause
 	// all future messages from the user being dropped on reception. Muted users
@@ -240,11 +213,7 @@
 	// the user indefinitely. validUntil is ignored if undoAction is true.
 	MuteUser(channelID *id.ID, mutedUser ed25519.PublicKey, undoAction bool,
 		validUntil time.Duration, params cmix.CMIXParams) (
-<<<<<<< HEAD
-		message.ID, rounds.Round, ephemeral.Id, error)
-=======
-		cryptoChannel.MessageID, rounds.Round, ephemeral.Id, error)
->>>>>>> ddfe2f33
+		message.ID, rounds.Round, ephemeral.Id, error)
 
 	////////////////////////////////////////////////////////////////////////////
 	// Other Channel Actions                                                  //
@@ -257,19 +226,11 @@
 	// ExportPrivateIdentity encrypts the private identity using the password
 	// and exports it to a portable string.
 	ExportPrivateIdentity(password string) ([]byte, error)
-<<<<<<< HEAD
 
 	// GetStorageTag returns the tag where this manager is stored. To be used
 	// when loading the manager. The storage tag is derived from the public key.
 	GetStorageTag() string
 
-=======
-
-	// GetStorageTag returns the tag where this manager is stored. To be used
-	// when loading the manager. The storage tag is derived from the public key.
-	GetStorageTag() string
-
->>>>>>> ddfe2f33
 	// RegisterReceiveHandler registers a listener for non-default message types
 	// so that they can be processed by modules. It is important that such
 	// modules sync up with the event model implementation.
