////////////////////////////////////////////////////////////////////////////////
// Copyright © 2022 xx foundation                                             //
//                                                                            //
// Use of this source code is governed by a license that can be found in the  //
// LICENSE file                                                               //
////////////////////////////////////////////////////////////////////////////////

package channels

import (
	"crypto/ed25519"
	clientNotif "gitlab.com/elixxir/client/v4/notifications"
	"math"
	"time"

	"github.com/pkg/errors"

	"gitlab.com/elixxir/client/v4/cmix"
	"gitlab.com/elixxir/client/v4/cmix/rounds"
	"gitlab.com/elixxir/client/v4/xxdk"
	cryptoBroadcast "gitlab.com/elixxir/crypto/broadcast"
	cryptoChannel "gitlab.com/elixxir/crypto/channel"
	"gitlab.com/elixxir/crypto/message"
	cryptoMessage "gitlab.com/elixxir/crypto/message"
	"gitlab.com/xx_network/primitives/id"
	"gitlab.com/xx_network/primitives/id/ephemeral"
)

// ValidForever is used as a validUntil lease when sending to denote the message
// or operation never expires.
//
// Note: A message relay must be present to enforce this otherwise things expire
// after 3 weeks due to network retention.
var ValidForever = time.Duration(math.MaxInt64)

// Manager provides an interface to manager channels.
type Manager interface {

	////////////////////////////////////////////////////////////////////////////
	// Channel Actions                                                        //
	////////////////////////////////////////////////////////////////////////////

	// GenerateChannel creates a new channel with the user as the admin and
	// returns the broadcast.Channel object. This function only create a channel
	// and does not join it.
	//
	// The private key is saved to storage and can be accessed with
	// ExportChannelAdminKey.
	//
	// Parameters:
	//   - name - The name of the new channel. The name must be between 3 and 24
	//     characters inclusive. It can only include upper and lowercase Unicode
	//     letters, digits 0 through 9, and underscores (_). It cannot be
	//     changed once a channel is created.
	//   - description - The description of a channel. The description is
	//     optional but cannot be longer than 144 characters and can include all
	//     Unicode characters. It cannot be changed once a channel is created.
	//   - privacyLevel - The broadcast.PrivacyLevel of the channel.
	GenerateChannel(
		name, description string, privacyLevel cryptoBroadcast.PrivacyLevel) (
		*cryptoBroadcast.Channel, error)

	// JoinChannel joins the given channel. It will return the error
	// ChannelAlreadyExistsErr if the channel has already been joined.
	JoinChannel(channel *cryptoBroadcast.Channel) error

	// LeaveChannel leaves the given channel. It will return the error
	// ChannelDoesNotExistsErr if the channel was not previously joined.
	LeaveChannel(channelID *id.ID) error

	// EnableDirectMessages enables the token for direct messaging for this
	// channel.
	EnableDirectMessages(chId *id.ID) error

	// DisableDirectMessages removes the token for direct messaging for a
	// given channel.
	DisableDirectMessages(chId *id.ID) error

	// AreDMsEnabled returns the status of DMs for a given channel;
	// returns true if DMs are enabled.
	AreDMsEnabled(chId *id.ID) bool

	// ReplayChannel replays all messages from the channel within the network's
	// memory (~3 weeks) over the event model. It does this by wiping the
	// underlying state tracking for message pickup for the channel, causing all
	// messages to be re-retrieved from the network.
	//
	// Returns the error ChannelDoesNotExistsErr if the channel was not
	// previously joined.
	ReplayChannel(channelID *id.ID) error

	// GetChannels returns the IDs of all channels that have been joined.
	GetChannels() []*id.ID

	// GetChannel returns the underlying cryptographic structure for a given
	// channel.
	//
	// Returns the error ChannelDoesNotExistsErr if the channel was not
	// previously joined.
	GetChannel(channelID *id.ID) (*cryptoBroadcast.Channel, error)

	////////////////////////////////////////////////////////////////////////////
	// Sending                                                                //
	////////////////////////////////////////////////////////////////////////////

	// SendGeneric is used to send a raw message over a channel. In general, it
	// should be wrapped in a function that defines the wire protocol.
	//
	// If the final message, before being sent over the wire, is too long, this
	// will return an error. Due to the underlying encoding using compression,
	// it is not possible to define the largest payload that can be sent, but it
	// will always be possible to send a payload of 802 bytes at minimum.
	//
	// The meaning of validUntil depends on the use case.
	//
	// Set tracked to true if the message should be tracked in the sendTracker,
	// which allows messages to be shown locally before they are received on the
	// network. In general, all messages that will be displayed to the user
	// should be tracked while all actions should not be. More technically, any
	// messageType that corresponds to a handler that does not return a unique
	// ID (i.e., always returns 0) cannot be tracked, or it will cause errors.
	SendGeneric(channelID *id.ID, messageType MessageType, msg []byte,
		validUntil time.Duration, tracked bool, params cmix.CMIXParams,
		pings []ed25519.PublicKey) (
		message.ID, rounds.Round, ephemeral.Id, error)

	// SendMessage is used to send a formatted message over a channel.
	//
	// Due to the underlying encoding using compression, it is not possible to
	// define the largest payload that can be sent, but it will always be
	// possible to send a payload of 798 bytes at minimum.
	//
	// The message will auto delete validUntil after the round it is sent in,
	// lasting forever if ValidForever is used.
	SendMessage(channelID *id.ID, msg string, validUntil time.Duration,
		params cmix.CMIXParams, pings []ed25519.PublicKey) (
		message.ID, rounds.Round, ephemeral.Id, error)

	// SendReply is used to send a formatted message over a channel.
	//
	// Due to the underlying encoding using compression, it is not possible to
	// define the largest payload that can be sent, but it will always be
	// possible to send a payload of 766 bytes at minimum.
	//
	// If the message ID that the reply is sent to does not exist, then the
	// other side will post the message as a normal message and not as a reply.
	//
	// The message will auto delete validUntil after the round it is sent in,
	// lasting forever if ValidForever is used.
	SendReply(channelID *id.ID, msg string, replyTo message.ID,
		validUntil time.Duration, params cmix.CMIXParams,
		pings []ed25519.PublicKey) (
		message.ID, rounds.Round, ephemeral.Id, error)

	// SendReaction is used to send a reaction to a message over a channel. The
	// reaction must be a single emoji with no other characters, and will be
	// rejected otherwise.
	//
	// Clients will drop the reaction if they do not recognize the reactTo
	// message.
	//
	// The message will auto delete validUntil after the round it is sent in,
	// lasting forever if ValidForever is used.
	SendReaction(channelID *id.ID, reaction string, reactTo message.ID,
		validUntil time.Duration, params cmix.CMIXParams) (
		message.ID, rounds.Round, ephemeral.Id, error)

<<<<<<< HEAD
	// SendInvite is used to send to a channel (invited) an invitation to another
	// channel (invitee).
	//
	// If the channel ID for the invitee channel is not recognized by the Manager,
	// then an error will be returned.
	//
	// See [Manager.SendGeneric] for details on payload size limitations and
	// elaboration of pings.
	SendInvite(channelID *id.ID, msg string, inviteTo *id.ID, host string,
		maxUses int, validUntil time.Duration, params cmix.CMIXParams,
		pings []ed25519.PublicKey) (
		cryptoMessage.ID, rounds.Round, ephemeral.Id, error)
=======
	// SendSilent is used to send to a channel a message with no notifications.
	// Its primary purpose is to communicate new nicknames without calling
	// SendMessage.
	//
	// It takes no payload intentionally as the message should be very
	// lightweight.
	SendSilent(channelID *id.ID, validUntil time.Duration,
		params cmix.CMIXParams) (message.ID, rounds.Round, ephemeral.Id, error)
>>>>>>> c0fb2a45

	////////////////////////////////////////////////////////////////////////////
	// Admin Sending                                                          //
	////////////////////////////////////////////////////////////////////////////

	// SendAdminGeneric is used to send a raw message over a channel encrypted
	// with admin keys, identifying it as sent by the admin. In general, it
	// should be wrapped in a function that defines the wire protocol.
	//
	// If the final message, before being sent over the wire, is too long, this
	// will return an error. The message must be at most 510 bytes long.
	//
	// If the user is not an admin of the channel (i.e. does not have a private
	// key for the channel saved to storage), then the error NotAnAdminErr is
	// returned.
	//
	// Set tracked to true if the message should be tracked in the sendTracker,
	// which allows messages to be shown locally before they are received on the
	// network. In general, all messages that will be displayed to the user
	// should be tracked while all actions should not be. More technically, any
	// messageType that corresponds to a handler that does not return a unique
	// ID (i.e., always returns 0) cannot be tracked, or it will cause errors.
	SendAdminGeneric(channelID *id.ID, messageType MessageType, msg []byte,
		validUntil time.Duration, tracked bool, params cmix.CMIXParams) (
		message.ID, rounds.Round, ephemeral.Id, error)

	// DeleteMessage deletes the targeted message from storage. Users may delete
	// their own messages but only the channel admin can delete other user's
	// messages. If the user is not an admin of the channel or if they are not
	// the sender of the targetMessage, then the error NotAnAdminErr is
	// returned.
	//
	// Clients will drop the deletion if they do not recognize the target
	// message.
	DeleteMessage(channelID *id.ID, targetMessage message.ID,
		params cmix.CMIXParams) (
		message.ID, rounds.Round, ephemeral.Id, error)

	// PinMessage pins the target message to the top of a channel view for all
	// users in the specified channel. Only the channel admin can pin user
	// messages; if the user is not an admin of the channel, then the error
	// NotAnAdminErr is returned.
	//
	// If undoAction is true, then the targeted message is unpinned. validUntil
	// is the time the message will be pinned for; set this to ValidForever to
	// pin indefinitely. validUntil is ignored if undoAction is true.
	//
	// Clients will drop the pin if they do not recognize the target message.
	PinMessage(channelID *id.ID, targetMessage message.ID,
		undoAction bool, validUntil time.Duration, params cmix.CMIXParams) (
		message.ID, rounds.Round, ephemeral.Id, error)

	// MuteUser is used to mute a user in a channel. Muting a user will cause
	// all future messages from the user being dropped on reception. Muted users
	// are also unable to send messages. Only the channel admin can mute a user;
	// if the user is not an admin of the channel, then the error NotAnAdminErr
	// is returned.
	//
	// If undoAction is true, then the targeted user will be unmuted. validUntil
	// is the time the user will be muted for; set this to ValidForever to mute
	// the user indefinitely. validUntil is ignored if undoAction is true.
	MuteUser(channelID *id.ID, mutedUser ed25519.PublicKey, undoAction bool,
		validUntil time.Duration, params cmix.CMIXParams) (
		message.ID, rounds.Round, ephemeral.Id, error)

	////////////////////////////////////////////////////////////////////////////
	// Other Channel Actions                                                  //
	////////////////////////////////////////////////////////////////////////////

	// GetIdentity returns the public identity of the user associated with this
	// channel manager.
	GetIdentity() cryptoChannel.Identity

	// ExportPrivateIdentity encrypts the private identity using the password
	// and exports it to a portable string.
	ExportPrivateIdentity(password string) ([]byte, error)

	// GetStorageTag returns the tag where this manager is stored. To be used
	// when loading the manager. The storage tag is derived from the public key.
	GetStorageTag() string

	// RegisterReceiveHandler registers a listener for non-default message types
	// so that they can be processed by modules. It is important that such
	// modules collective up with the event model implementation.
	//
	// There can only be one handler per message type; the error
	// MessageTypeAlreadyRegistered will be returned on multiple registrations
	// of the same type.
	//
	// To create a ReceiveMessageHandler, use NewReceiveMessageHandler.
	RegisterReceiveHandler(
		messageType MessageType, handler *ReceiveMessageHandler) error

	// SetNickname sets the nickname in a channel after checking that the
	// nickname is valid using [IsNicknameValid].
	SetNickname(nickname string, channelID *id.ID) error

	// DeleteNickname removes the nickname for a given channel. The name will
	// revert back to the codename for this channel instead.
	DeleteNickname(channelID *id.ID) error

	// GetNickname returns the nickname for the given channel, if it exists.
	GetNickname(channelID *id.ID) (nickname string, exists bool)

	// Muted returns true if the user is currently muted in the given channel.
	Muted(channelID *id.ID) bool

	// GetMutedUsers returns the list of the public keys for each muted user in
	// the channel. If there are no muted user or if the channel does not exist,
	// an empty list is returned.
	GetMutedUsers(channelID *id.ID) []ed25519.PublicKey

	// GetNotificationLevel returns the notification level for the given channel.
	GetNotificationLevel(channelID *id.ID) (NotificationLevel, error)

	// GetNotificationStatus returns the notification status for the given channel.
	GetNotificationStatus(channelID *id.ID) (clientNotif.NotificationState, error)

	// SetMobileNotificationsLevel sets the notification level for the given
	// channel. The [NotificationLevel] dictates the type of notifications
	// received and the status controls weather the notification is push or
	// in-app. If muted, both the level and status must be set to mute.
	//
	// To use push notifications, a token must be registered with the
	// notification manager. Note, when enabling push notifications, information
	// may be shared with third parties (i.e., Firebase and Google's Palantir)
	// and may represent a security risk to the user.
	SetMobileNotificationsLevel(channelID *id.ID, level NotificationLevel,
		status clientNotif.NotificationState) error

	////////////////////////////////////////////////////////////////////////////
	// Admin Management                                                       //
	////////////////////////////////////////////////////////////////////////////

	// IsChannelAdmin returns true if the user is an admin of the channel.
	IsChannelAdmin(channelID *id.ID) bool

	// ExportChannelAdminKey gets the private key for the given channel ID,
	// encrypts it with the provided encryptionPassword, and exports it into a
	// portable format. Returns an error if the user is not an admin of the
	// channel.
	//
	// This key can be provided to other users in a channel to grant them admin
	// access using ImportChannelAdminKey.
	//
	// The private key is encrypted using a key generated from the password
	// using Argon2. Each call to ExportChannelAdminKey produces a different
	// encrypted packet regardless if the same password is used for the same
	// channel. It cannot be determined which channel the payload is for nor
	// that two payloads are for the same channel.
	//
	// The passwords between each call are not related. They can be the same or
	// different with no adverse impact on the security properties.
	ExportChannelAdminKey(
		channelID *id.ID, encryptionPassword string) ([]byte, error)

	// VerifyChannelAdminKey verifies that the encrypted private key can be
	// decrypted and that it matches the expected channel. Returns false if
	// private key does not belong to the given channel.
	//
	// Returns the error WrongPasswordErr for an invalid password. Returns the
	// error ChannelDoesNotExistsErr if the channel has not already been joined.
	VerifyChannelAdminKey(
		channelID *id.ID, encryptionPassword string, encryptedPrivKey []byte) (
		bool, error)

	// ImportChannelAdminKey decrypts and imports the given encrypted private
	// key and grants the user admin access to the channel the private key
	// belongs to. Returns an error if the private key cannot be decrypted or if
	// the private key is for the wrong channel.
	//
	// Returns the error WrongPasswordErr for an invalid password. Returns the
	// error ChannelDoesNotExistsErr if the channel has not already been joined.
	// Returns the error WrongPrivateKeyErr if the private key does not belong
	// to the channel.
	ImportChannelAdminKey(channelID *id.ID, encryptionPassword string,
		encryptedPrivKey []byte) error

	// DeleteChannelAdminKey deletes the private key for the given channel.
	//
	// CAUTION: This will remove admin access. This cannot be undone. If the
	// private key is deleted, it cannot be recovered and the channel can never
	// have another admin.
	DeleteChannelAdminKey(channelID *id.ID) error
}

// NotAnAdminErr is returned if the user is attempting to do an admin command
// while not being an admin.
var NotAnAdminErr = errors.New("user not a member of the channel")

// EventModelBuilder initialises the event model using the given path.
type EventModelBuilder func(path string) (EventModel, error)

// ExtensionMessageHandler is the mechanism by which extensions register their
// message handlers with the event model.
type ExtensionMessageHandler interface {
	// GetType registers the message type that this handler is for. All messages
	// of this type will be passed through this handler.
	GetType() MessageType

	// GetProperties returns debugging and pre-filtering information.
	//
	// Parameters:
	//   - name - A name that is included in log messages for debugging.
	//   - userSpace - If true, then normal user messages will be passed to the
	//     handler, otherwise it is dropped.
	//   - adminSpace - If true, then admin messages will be passed to the
	//     handler, otherwise it is dropped.
	//   - mutedSpace - If true, then muted user messages will be passed to the
	//     handler, otherwise it is dropped.
	//
	// userSpace or adminSpace must be true or all messages will be ignored
	GetProperties() (name string, userSpace, adminSpace, mutedSpace bool)

	// Handle is called when the message is actually received.
	//
	// Parameters:
	//	 - channelID - ID of the channel that the message belongs to.
	//	 - messageID - Unique ID of the message. May not be present if this
	//	   user is the sender.
	//   - messageType - The type of the message. It will always be the same as
	//     GetType.
	//   - nickname - Sender's chosen username. It will be "admin" if it is sent
	//     by a channel administrator.
	//	 - content - The decrypted contents of the payload. This is the actual
	//	   message contents sent from the sender.
	//   - encryptedPayload - Encrypted contents of the received format.Message,
	//     which is the encrypted channels.ChannelMessage. It is used for some
	//     specific admin interactions.
	//   - pubKey - The Ed25519 public key of the sender.
	//   - dmToken - An optional token that the sender may add to allow any
	//     recipient to message them directly.
	//   - codeset - Codename generation version.
	//   - timestamp - Time the message was sent according to the sender.
	//   - originatingTimestamp - The time the mix round the message was
	//     originally sent on started.
	//   - lease - How long the message should persist. The behavior of the
	//     lease is subject to what the extension author wants.
	//   - originatingRound - The ID of the round the message was originally
	//     sent on.
	//   - round - All known details of the round the message was sent on.
	//   - status - The current state of the message, if it is queued to send,
	//     has been sent, and if it has been delivered. Unless this client is
	//     the sender, it will always be Delivered.
	//   - fromAdmin - Indicates if the message came from the channel admin.
	//   - hidden - Designation that the message should not be shown.
	Handle(channelID *id.ID, messageID cryptoMessage.ID, messageType MessageType,
		nickname string, content, encryptedPayload []byte,
		pubKey ed25519.PublicKey, dmToken uint32, codeset uint8, timestamp,
		originatingTimestamp time.Time, lease time.Duration,
		originatingRound id.Round, round rounds.Round, status SentStatus,
		fromAdmin, hidden bool) uint64
}

// ExtensionBuilder builds an extension off of an event model. It must cast the
// event model to its event model type and return an error if the cast fails. It
// returns a slice of [ExtensionMessageHandler] that contains the handlers for
// every custom message type that the extension will handle.
//
// Note: The first thing the function should do is extract the extension's event
// model using the call:
//
//	eventModel, success := e.(ExtensionEventModel)
//
// It should return an error if the casting is a failure.
type ExtensionBuilder func(e EventModel, m Manager,
	me cryptoChannel.PrivateIdentity) ([]ExtensionMessageHandler, error)

// AddServiceFn adds a service to be controlled by the client thread control.
// These will be started and stopped with the network follower.
//
// This type must match [Client.AddService].
type AddServiceFn func(sp xxdk.Service) error

// UiCallbacks is an interface that a caller can adhere to in order to get
// updates on when sync events occur that require the UI to be updated and what
// those events are.
type UiCallbacks interface {
	// NicknameUpdate is called when your nickname changes due to a
	// change on a remote.
	NicknameUpdate(channelId *id.ID, nickname string, exists bool)

	// NotificationUpdate is a callback that is called any time a notification
	// level changes.
	//
	// It returns a slice of [NotificationFilter] for all channels with
	// notifications enabled. The [NotificationFilter] is used to determine
	// which notifications from the notification server belong to the caller.
	//
	// It also returns a map of all channel notification states that have
	// changed and all that have been deleted. The maxState is the global state
	// set for notifications.
	NotificationUpdate(nfs []NotificationFilter,
		changedNotificationStates []NotificationState,
		deletedNotificationStates []*id.ID, maxState clientNotif.NotificationState)

	// AdminKeysUpdate is a callback be called when a channel's admin key is
	// added or removed. (See [Manager.ImportChannelAdminKey] or
	// [Manager.DeleteChannelAdminKey]).
	AdminKeysUpdate(chID *id.ID, isAdmin bool)

	// DmTokenUpdate is a callback be called when a channel's dm token state is
	// changed
	DmTokenUpdate(chID *id.ID, sendToken bool)
}<|MERGE_RESOLUTION|>--- conflicted
+++ resolved
@@ -165,7 +165,15 @@
 		validUntil time.Duration, params cmix.CMIXParams) (
 		message.ID, rounds.Round, ephemeral.Id, error)
 
-<<<<<<< HEAD
+	// SendSilent is used to send to a channel a message with no notifications.
+	// Its primary purpose is to communicate new nicknames without calling
+	// SendMessage.
+	//
+	// It takes no payload intentionally as the message should be very
+	// lightweight.
+	SendSilent(channelID *id.ID, validUntil time.Duration,
+		params cmix.CMIXParams) (message.ID, rounds.Round, ephemeral.Id, error)
+
 	// SendInvite is used to send to a channel (invited) an invitation to another
 	// channel (invitee).
 	//
@@ -178,16 +186,6 @@
 		maxUses int, validUntil time.Duration, params cmix.CMIXParams,
 		pings []ed25519.PublicKey) (
 		cryptoMessage.ID, rounds.Round, ephemeral.Id, error)
-=======
-	// SendSilent is used to send to a channel a message with no notifications.
-	// Its primary purpose is to communicate new nicknames without calling
-	// SendMessage.
-	//
-	// It takes no payload intentionally as the message should be very
-	// lightweight.
-	SendSilent(channelID *id.ID, validUntil time.Duration,
-		params cmix.CMIXParams) (message.ID, rounds.Round, ephemeral.Id, error)
->>>>>>> c0fb2a45
 
 	////////////////////////////////////////////////////////////////////////////
 	// Admin Sending                                                          //
