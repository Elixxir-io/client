////////////////////////////////////////////////////////////////////////////////
// Copyright © 2022 xx foundation                                             //
//                                                                            //
// Use of this source code is governed by a license that can be found in the  //
// LICENSE file.                                                              //
////////////////////////////////////////////////////////////////////////////////

package channels

import (
	"crypto/ed25519"
	"github.com/golang/protobuf/proto"
	"gitlab.com/elixxir/client/v4/cmix/rounds"
	"gitlab.com/elixxir/client/v4/storage/versioned"
	cryptoBroadcast "gitlab.com/elixxir/crypto/broadcast"
	cryptoChannel "gitlab.com/elixxir/crypto/channel"
	"gitlab.com/elixxir/crypto/fastRNG"
	"gitlab.com/elixxir/ekv"
	"gitlab.com/elixxir/primitives/states"
	"gitlab.com/xx_network/crypto/csprng"
	"gitlab.com/xx_network/primitives/id"
	"gitlab.com/xx_network/primitives/netTime"
	"math/rand"
	"reflect"
	"testing"
	"time"
)

func Test_events_receiveTextMessage_Message(t *testing.T) {
	me := &MockEvent{}
	e := initEvents(me, 512, versioned.NewKV(ekv.MakeMemstore()),
		fastRNG.NewStreamGenerator(1, 1, csprng.NewSystemRNG))

	// Craft the input for the event
	chID := &id.ID{1}
	textPayload := &CMIXChannelText{
		Version:        0,
		Text:           "They Don't Think It Be Like It Is, But It Do",
		ReplyMessageID: nil,
	}
	textMarshaled, err := proto.Marshal(textPayload)
	if err != nil {
		t.Fatalf("Failed to marshal the message proto: %+v", err)
	}
	msgID := cryptoChannel.MakeMessageID(textMarshaled, chID)
	pi, err := cryptoChannel.GenerateIdentity(rand.New(rand.NewSource(64)))
	if err != nil {
		t.Fatalf("GenerateIdentity error: %+v", err)
	}
	senderNickname := "Alice"
	ts := netTime.Now()
	lease := 69 * time.Minute
	r := rounds.Round{ID: 420,
		Timestamps: map[states.Round]time.Time{states.QUEUED: netTime.Now()}}

	// Call the handler
<<<<<<< HEAD
	e.receiveTextMessage(ReceiveMessageValues{chID, msgID, Text, senderNickname,
		textMarshaled, nil, pi.PubKey, pi.CodesetVersion, ts, ts, lease, r,
		Delivered, false, false})
=======
	e.receiveTextMessage(chID, msgID, Text, senderNickname, textMarshaled, nil,
		pi.PubKey, pi.CodesetVersion, ts, ts, lease, r, Delivered, false, false)
>>>>>>> dc886979

	// Check the results on the model
	expected := eventReceive{chID, msgID, cryptoChannel.MessageID{},
		senderNickname, []byte(textPayload.Text), ts, lease, r, Delivered,
		false, false, Text, 0}
	if !reflect.DeepEqual(expected, me.eventReceive) {
		t.Errorf("Did not receive expected values."+
			"\nexpected: %+v\nreceived: %+v", expected, me.eventReceive)
	}
}

func Test_events_receiveTextMessage_Reply(t *testing.T) {
	me := &MockEvent{}
	e := initEvents(me, 512, versioned.NewKV(ekv.MakeMemstore()),
		fastRNG.NewStreamGenerator(1, 1, csprng.NewSystemRNG))

	// Craft the input for the event
	chID := &id.ID{1}
	replyMsgId := cryptoChannel.MakeMessageID([]byte("blarg"), chID)
	textPayload := &CMIXChannelText{
		Version:        0,
		Text:           "They Don't Think It Be Like It Is, But It Do",
		ReplyMessageID: replyMsgId[:],
	}
	textMarshaled, err := proto.Marshal(textPayload)
	if err != nil {
		t.Fatalf("Failed to marshal the message proto: %+v", err)
	}
	msgID := cryptoChannel.MakeMessageID(textMarshaled, chID)
	senderUsername := "Alice"
	ts := netTime.Now()
	lease := 69 * time.Minute
	r := rounds.Round{ID: 420,
		Timestamps: map[states.Round]time.Time{states.QUEUED: netTime.Now()}}
	pi, err := cryptoChannel.GenerateIdentity(rand.New(rand.NewSource(64)))
	if err != nil {
		t.Fatal(err)
	}

	// Call the handler
<<<<<<< HEAD
	e.receiveTextMessage(ReceiveMessageValues{chID, msgID, Text, senderUsername,
		textMarshaled, nil, pi.PubKey, pi.CodesetVersion, ts, ts, lease, r,
		Delivered, false, false})
=======
	e.receiveTextMessage(chID, msgID, Text, senderUsername, textMarshaled, nil,
		pi.PubKey, pi.CodesetVersion, ts, ts, lease, r, Delivered, false, false)
>>>>>>> dc886979

	// Check the results on the model
	expected := eventReceive{chID, msgID, replyMsgId,
		senderUsername, []byte(textPayload.Text), ts, lease, r, Delivered,
		false, false, Text, 0}
	if !reflect.DeepEqual(expected, me.eventReceive) {
		t.Errorf("Did not receive expected values."+
			"\nexpected: %+v\nreceived: %+v", expected, me.eventReceive)
	}
}

func Test_events_receiveTextMessage_Reply_BadReply(t *testing.T) {
	me := &MockEvent{}
	e := initEvents(me, 512, versioned.NewKV(ekv.MakeMemstore()),
		fastRNG.NewStreamGenerator(1, 1, csprng.NewSystemRNG))

	// Craft the input for the event
	chID := &id.ID{1}
	replyMsgId := []byte("blarg")
	textPayload := &CMIXChannelText{
		Version:        0,
		Text:           "They Don't Think It Be Like It Is, But It Do",
		ReplyMessageID: replyMsgId[:],
	}
	textMarshaled, err := proto.Marshal(textPayload)
	if err != nil {
		t.Fatalf("Failed to marshal the message proto: %+v", err)
	}
	msgID := cryptoChannel.MakeMessageID(textMarshaled, chID)
	senderUsername := "Alice"
	ts := netTime.Now()
	lease := 69 * time.Minute
	r := rounds.Round{ID: 420,
		Timestamps: map[states.Round]time.Time{states.QUEUED: netTime.Now()}}
	pi, err := cryptoChannel.GenerateIdentity(rand.New(rand.NewSource(64)))
	if err != nil {
		t.Fatal(err)
	}

	// Call the handler
<<<<<<< HEAD
	e.receiveTextMessage(ReceiveMessageValues{chID, msgID, Text, senderUsername,
		textMarshaled, nil, pi.PubKey, pi.CodesetVersion, ts, ts, lease, r,
		Delivered, false, false})
=======
	e.receiveTextMessage(chID, msgID, Text, senderUsername, textMarshaled, nil,
		pi.PubKey, pi.CodesetVersion, ts, ts, lease, r, Delivered, false, false)
>>>>>>> dc886979

	// Check the results on the model
	expected := eventReceive{chID, msgID, cryptoChannel.MessageID{},
		senderUsername, []byte(textPayload.Text), ts, lease, r, Delivered,
		false, false, Text, 0}
	if !reflect.DeepEqual(expected, me.eventReceive) {
		t.Errorf("Did not receive expected values."+
			"\nexpected: %+v\nreceived: %+v", expected, me.eventReceive)
	}
}

func Test_events_receiveReaction(t *testing.T) {
	me := &MockEvent{}
	e := initEvents(me, 512, versioned.NewKV(ekv.MakeMemstore()),
		fastRNG.NewStreamGenerator(1, 1, csprng.NewSystemRNG))

	// Craft the input for the event
	chID := &id.ID{1}
	replyMsgId := cryptoChannel.MakeMessageID([]byte("blarg"), chID)
	textPayload := &CMIXChannelReaction{
		Version:           0,
		Reaction:          "🍆",
		ReactionMessageID: replyMsgId[:],
	}
	textMarshaled, err := proto.Marshal(textPayload)
	if err != nil {
		t.Fatalf("Failed to marshal the message proto: %+v", err)
	}
	msgID := cryptoChannel.MakeMessageID(textMarshaled, chID)
	senderUsername := "Alice"
	ts := netTime.Now()
	lease := 69 * time.Minute
	r := rounds.Round{ID: 420,
		Timestamps: map[states.Round]time.Time{states.QUEUED: netTime.Now()}}
	pi, err := cryptoChannel.GenerateIdentity(rand.New(rand.NewSource(64)))
	if err != nil {
		t.Fatal(err)
	}

	// Call the handler
<<<<<<< HEAD
	e.receiveReaction(ReceiveMessageValues{chID, msgID, Reaction,
		senderUsername, textMarshaled, nil, pi.PubKey, pi.CodesetVersion, ts,
		ts, lease, r, Delivered, false, false})
=======
	e.receiveReaction(chID, msgID, Reaction, senderUsername, textMarshaled, nil,
		pi.PubKey, pi.CodesetVersion, ts, ts, lease, r, Delivered, false, false)
>>>>>>> dc886979

	// Check the results on the model
	expected := eventReceive{chID, msgID, replyMsgId, senderUsername,
		[]byte(textPayload.Reaction), ts, lease, r, Delivered, false, false,
		Reaction, 0}
	if !reflect.DeepEqual(expected, me.eventReceive) {
		t.Errorf("Did not receive expected values."+
			"\nexpected: %+v\nreceived: %+v", expected, me.eventReceive)
	}
}

func Test_events_receiveReaction_InvalidReactionMessageID(t *testing.T) {
	me := &MockEvent{}
	e := initEvents(me, 512, versioned.NewKV(ekv.MakeMemstore()),
		fastRNG.NewStreamGenerator(1, 1, csprng.NewSystemRNG))

	// Craft the input for the event
	chID := &id.ID{1}
	replyMsgId := []byte("blarg")
	textPayload := &CMIXChannelReaction{
		Version:           0,
		Reaction:          "🍆",
		ReactionMessageID: replyMsgId[:],
	}
	textMarshaled, err := proto.Marshal(textPayload)
	if err != nil {
		t.Fatalf("Failed to marshal the message proto: %+v", err)
	}
	msgID := cryptoChannel.MakeMessageID(textMarshaled, chID)
	senderUsername := "Alice"
	ts := netTime.Now()
	r := rounds.Round{ID: 420,
		Timestamps: map[states.Round]time.Time{states.QUEUED: netTime.Now()}}
	pi, err := cryptoChannel.GenerateIdentity(rand.New(rand.NewSource(64)))
	if err != nil {
		t.Fatal(err)
	}

	// Call the handler
<<<<<<< HEAD
	e.receiveReaction(ReceiveMessageValues{chID, msgID, Reaction,
		senderUsername, textMarshaled, nil, pi.PubKey, pi.CodesetVersion, ts,
		ts, 0, r, Delivered, false, false})
=======
	e.receiveReaction(chID, msgID, Reaction, senderUsername, textMarshaled, nil,
		pi.PubKey, pi.CodesetVersion, ts, ts, 0, r, Delivered, false, false)
>>>>>>> dc886979

	// Check the results on the model
	expected := eventReceive{nil, cryptoChannel.MessageID{},
		cryptoChannel.MessageID{}, "", nil, time.Time{}, 0, rounds.Round{},
		0, false, false, 0, 0}
	if !reflect.DeepEqual(expected, me.eventReceive) {
		t.Errorf("Did not receive expected values."+
			"\nexpected: %+v\nreceived: %+v", expected, me.eventReceive)
	}
}

func Test_events_receiveReaction_InvalidReactionContent(t *testing.T) {
	me := &MockEvent{}
	e := initEvents(me, 512, versioned.NewKV(ekv.MakeMemstore()),
		fastRNG.NewStreamGenerator(1, 1, csprng.NewSystemRNG))

	// Craft the input for the event
	chID := &id.ID{1}
	replyMsgId := cryptoChannel.MakeMessageID([]byte("blarg"), chID)
	textPayload := &CMIXChannelReaction{
		Version:           0,
		Reaction:          "I'm not a reaction",
		ReactionMessageID: replyMsgId[:],
	}
	textMarshaled, err := proto.Marshal(textPayload)
	if err != nil {
		t.Fatalf("Failed to marshal the message proto: %+v", err)
	}
	msgID := cryptoChannel.MakeMessageID(textMarshaled, chID)
	senderUsername := "Alice"
	ts := netTime.Now()
	lease := 69 * time.Minute
	r := rounds.Round{ID: 420,
		Timestamps: map[states.Round]time.Time{states.QUEUED: netTime.Now()}}
	pi, err := cryptoChannel.GenerateIdentity(rand.New(rand.NewSource(64)))
	if err != nil {
		t.Fatal(err)
	}

	// Call the handler
<<<<<<< HEAD
	e.receiveReaction(ReceiveMessageValues{chID, msgID, Reaction,
		senderUsername, textMarshaled, nil, pi.PubKey, pi.CodesetVersion, ts,
		ts, lease, r, Delivered, false, false})
=======
	e.receiveReaction(chID, msgID, Reaction, senderUsername, textMarshaled, nil,
		pi.PubKey, pi.CodesetVersion, ts, ts, lease, r, Delivered, false, false)
>>>>>>> dc886979

	// Check the results on the model
	expected := eventReceive{nil, cryptoChannel.MessageID{},
		cryptoChannel.MessageID{}, "", nil, time.Time{}, 0, rounds.Round{},
		0, false, false, 0, 0}
	if !reflect.DeepEqual(expected, me.eventReceive) {
		t.Errorf("Did not receive expected values."+
			"\nexpected: %+v\nreceived: %+v", expected, me.eventReceive)
	}
}

// Unit test of events.receiveDelete.
func Test_events_receiveDelete(t *testing.T) {
	me, prng := &MockEvent{}, rand.New(rand.NewSource(65))
	e := initEvents(me, 512, versioned.NewKV(ekv.MakeMemstore()),
		fastRNG.NewStreamGenerator(1, 1, csprng.NewSystemRNG))

	// Craft the input for the event
	chID, _ := id.NewRandomID(prng, id.User)
	targetMessageID := cryptoChannel.MakeMessageID([]byte("blarg"), chID)
	textPayload := &CMIXChannelDelete{
		Version:    0,
		MessageID:  targetMessageID[:],
		UndoAction: false,
	}
	textMarshaled, err := proto.Marshal(textPayload)
	if err != nil {
		t.Fatalf("Failed to proto marshal %T: %+v", textPayload, err)
	}
	msgID := cryptoChannel.MakeMessageID(textMarshaled, chID)
	senderUsername := "Alice"
	ts := netTime.Now()
	lease := 69 * time.Minute
	r := rounds.Round{ID: 420,
		Timestamps: map[states.Round]time.Time{states.QUEUED: netTime.Now()}}
	pi, err := cryptoChannel.GenerateIdentity(prng)
	if err != nil {
		t.Fatal(err)
	}

	me.eventReceive = eventReceive{chID, cryptoChannel.MessageID{},
		targetMessageID, senderUsername, textMarshaled, ts, lease, r, Delivered,
		false, false, Text, 0}

	// Call the handler
<<<<<<< HEAD
	e.receiveDelete(ReceiveMessageValues{chID, msgID, Delete, AdminUsername,
		textMarshaled, nil, pi.PubKey, pi.CodesetVersion, ts, ts, lease, r,
		Delivered, true, false})
=======
	e.receiveDelete(chID, msgID, Delete, AdminUsername, textMarshaled, nil,
		pi.PubKey, pi.CodesetVersion, ts, ts, lease, r, Delivered, true, false)
>>>>>>> dc886979

	// Check the results on the model
	expected := eventReceive{chID, cryptoChannel.MessageID{},
		targetMessageID, senderUsername, textMarshaled, ts, lease, r, Delivered,
		false, true, Text, 0}
	if !reflect.DeepEqual(expected, me.eventReceive) {
		t.Errorf("Did not receive expected values."+
			"\nexpected: %+v\nreceived: %+v", expected, me.eventReceive)
	}
}

// Unit test of events.receivePinned.
func Test_events_receivePinned(t *testing.T) {
	me, prng := &MockEvent{}, rand.New(rand.NewSource(65))
	e := initEvents(me, 512, versioned.NewKV(ekv.MakeMemstore()),
		fastRNG.NewStreamGenerator(1, 1, csprng.NewSystemRNG))

	// Craft the input for the event
	chID, _ := id.NewRandomID(prng, id.User)
	targetMessageID := cryptoChannel.MakeMessageID([]byte("blarg"), chID)
	textPayload := &CMIXChannelPinned{
		Version:    0,
		MessageID:  targetMessageID[:],
		UndoAction: false,
	}
	textMarshaled, err := proto.Marshal(textPayload)
	if err != nil {
		t.Fatalf("Failed to proto marshal %T: %+v", textPayload, err)
	}
	msgID := cryptoChannel.MakeMessageID(textMarshaled, chID)
	senderUsername := "Alice"
	ts := netTime.Now()
	lease := 69 * time.Minute
	r := rounds.Round{ID: 420,
		Timestamps: map[states.Round]time.Time{states.QUEUED: netTime.Now()}}
	pi, err := cryptoChannel.GenerateIdentity(prng)
	if err != nil {
		t.Fatal(err)
	}

	content := []byte("someTest")
	me.eventReceive = eventReceive{chID, cryptoChannel.MessageID{},
		targetMessageID, senderUsername, content, ts, lease, r, Delivered,
		false, false, Text, 0}

	// Call the handler
<<<<<<< HEAD
	e.receivePinned(ReceiveMessageValues{chID, msgID, Pinned, senderUsername,
		textMarshaled, nil, pi.PubKey, pi.CodesetVersion, ts, ts, lease, r,
		Delivered, true, false})
=======
	e.receivePinned(chID, msgID, Pinned, senderUsername, textMarshaled, nil,
		pi.PubKey, pi.CodesetVersion, ts, ts, lease, r, Delivered, true, false)
>>>>>>> dc886979

	// Check the results on the model
	expected := eventReceive{chID, cryptoChannel.MessageID{},
		targetMessageID, senderUsername, content, ts, lease, r, Delivered,
		true, false, Text, 0}
	if !reflect.DeepEqual(expected, me.eventReceive) {
		t.Errorf("Did not receive expected values."+
			"\nexpected: %+v\nreceived: %+v", expected, me.eventReceive)
	}
}

// Unit test of events.receivePinned.
func Test_events_receiveMute(t *testing.T) {
	me, prng := &MockEvent{}, rand.New(rand.NewSource(65))
	e := initEvents(me, 512, versioned.NewKV(ekv.MakeMemstore()),
		fastRNG.NewStreamGenerator(1, 1, csprng.NewSystemRNG))

	// Craft the input for the event
	chID, _ := id.NewRandomID(prng, id.User)
	targetMessageID := cryptoChannel.MakeMessageID([]byte("blarg"), chID)
	pubKey, _, _ := ed25519.GenerateKey(prng)
	textPayload := &CMIXChannelMute{
		Version:    0,
		PubKey:     pubKey,
		UndoAction: false,
	}
	textMarshaled, err := proto.Marshal(textPayload)
	if err != nil {
		t.Fatalf("Failed to proto marshal %T: %+v", textPayload, err)
	}
	msgID := cryptoChannel.MakeMessageID(textMarshaled, chID)
	senderUsername := "Alice"
	ts := netTime.Now()
	lease := 69 * time.Minute
	r := rounds.Round{ID: 420,
		Timestamps: map[states.Round]time.Time{states.QUEUED: netTime.Now()}}
	pi, err := cryptoChannel.GenerateIdentity(prng)
	if err != nil {
		t.Fatal(err)
	}

	content := []byte("someTest")
	me.eventReceive = eventReceive{chID, cryptoChannel.MessageID{},
		targetMessageID, senderUsername, content, ts, lease, r, Delivered,
		false, false, Text, 0}

	// Call the handler
<<<<<<< HEAD
	e.receiveMute(ReceiveMessageValues{chID, msgID, Mute, senderUsername,
		textMarshaled, nil, pi.PubKey, pi.CodesetVersion, ts, ts, lease, r,
		Delivered, true, false})
=======
	e.receiveMute(chID, msgID, Mute, senderUsername, textMarshaled, nil,
		pi.PubKey, pi.CodesetVersion, ts, ts, lease, r, Delivered, true, false)
>>>>>>> dc886979

	// Check the results on the model
	expected := eventReceive{chID, cryptoChannel.MessageID{},
		targetMessageID, senderUsername, content, ts, lease, r, Delivered,
		false, false, Text, 0}
	if !reflect.DeepEqual(expected, me.eventReceive) {
		t.Errorf("Did not receive expected values."+
			"\nexpected: %+v\nreceived: %+v", expected, me.eventReceive)
	}
}

// Unit test of events.receiveAdminReplay.
func Test_events_receiveAdminReplay(t *testing.T) {
	me, prng := &MockEvent{}, csprng.NewSystemRNG()
	e := initEvents(me, 512, versioned.NewKV(ekv.MakeMemstore()),
		fastRNG.NewStreamGenerator(1, 1, csprng.NewSystemRNG))

	// Craft the input for the event
	chID, _ := id.NewRandomID(prng, id.User)
	targetMessageID := cryptoChannel.MakeMessageID([]byte("blarg"), chID)
	textPayload := &CMIXChannelPinned{
		Version:    0,
		MessageID:  targetMessageID[:],
		UndoAction: false,
	}
	textMarshaled, err := proto.Marshal(textPayload)
	if err != nil {
		t.Fatalf("Failed to proto marshal %T: %+v", textPayload, err)
	}

	ch, pk, err := newTestChannel("abc", "", prng, cryptoBroadcast.Public)
	if err != nil {
		t.Fatalf("Failed to generate channel: %+v", err)
	}
	cipherText, _, _, _, err :=
		ch.EncryptRSAToPublic(textMarshaled, pk, 3072, prng)
	if err != nil {
		t.Fatalf("Failed to encrypt RSAToPublic: %+v", err)
	}
	msgID := cryptoChannel.MakeMessageID(textMarshaled, chID)
	senderUsername := "Alice"
	ts := netTime.Now()
	lease := 69 * time.Minute
	r := rounds.Round{ID: 420,
		Timestamps: map[states.Round]time.Time{states.QUEUED: netTime.Now()}}
	pi, err := cryptoChannel.GenerateIdentity(prng)
	if err != nil {
		t.Fatal(err)
	}

	content := []byte("someTest")
	me.eventReceive = eventReceive{chID, cryptoChannel.MessageID{},
		targetMessageID, senderUsername, content, ts, lease, r, Delivered,
		false, false, Text, 0}

	c := make(chan []byte)
	e.processors.addProcessor(
		chID, adminProcessor, &testAdminProcessor{adminMsgChan: c})

	// Call the handler
<<<<<<< HEAD
	e.receiveAdminReplay(ReceiveMessageValues{chID, msgID, AdminReplay,
		senderUsername, cipherText, nil, pi.PubKey, pi.CodesetVersion,
		ts, ts, lease, r, Delivered, false, false})
=======
	e.receiveAdminReplay(chID, msgID, AdminReplay, senderUsername, cipherText,
		nil, pi.PubKey, pi.CodesetVersion, ts, ts, lease, r, Delivered, false,
		false)
>>>>>>> dc886979

	select {
	case encrypted := <-c:
		decrypted, err2 := ch.DecryptRSAToPublicInner(encrypted)
		if err2 != nil {
			t.Errorf("Failed to decrypt message: %+v", err2)
		}

		received := &CMIXChannelPinned{}
		err = proto.Unmarshal(decrypted, received)
		if err != nil {
			t.Errorf("Failed to proto unmarshal message: %+v", err)
		}

		if !proto.Equal(textPayload, received) {
			t.Errorf("Received admin message does not match expected."+
				"\nexpected: %s\nreceived: %s", textPayload, received)
		}

	case <-time.After(15 * time.Millisecond):
		t.Errorf("Timed out waiting for processor to be called.")
	}
}<|MERGE_RESOLUTION|>--- conflicted
+++ resolved
@@ -54,14 +54,8 @@
 		Timestamps: map[states.Round]time.Time{states.QUEUED: netTime.Now()}}
 
 	// Call the handler
-<<<<<<< HEAD
-	e.receiveTextMessage(ReceiveMessageValues{chID, msgID, Text, senderNickname,
-		textMarshaled, nil, pi.PubKey, pi.CodesetVersion, ts, ts, lease, r,
-		Delivered, false, false})
-=======
 	e.receiveTextMessage(chID, msgID, Text, senderNickname, textMarshaled, nil,
 		pi.PubKey, pi.CodesetVersion, ts, ts, lease, r, Delivered, false, false)
->>>>>>> dc886979
 
 	// Check the results on the model
 	expected := eventReceive{chID, msgID, cryptoChannel.MessageID{},
@@ -102,14 +96,8 @@
 	}
 
 	// Call the handler
-<<<<<<< HEAD
-	e.receiveTextMessage(ReceiveMessageValues{chID, msgID, Text, senderUsername,
-		textMarshaled, nil, pi.PubKey, pi.CodesetVersion, ts, ts, lease, r,
-		Delivered, false, false})
-=======
 	e.receiveTextMessage(chID, msgID, Text, senderUsername, textMarshaled, nil,
 		pi.PubKey, pi.CodesetVersion, ts, ts, lease, r, Delivered, false, false)
->>>>>>> dc886979
 
 	// Check the results on the model
 	expected := eventReceive{chID, msgID, replyMsgId,
@@ -150,14 +138,8 @@
 	}
 
 	// Call the handler
-<<<<<<< HEAD
-	e.receiveTextMessage(ReceiveMessageValues{chID, msgID, Text, senderUsername,
-		textMarshaled, nil, pi.PubKey, pi.CodesetVersion, ts, ts, lease, r,
-		Delivered, false, false})
-=======
 	e.receiveTextMessage(chID, msgID, Text, senderUsername, textMarshaled, nil,
 		pi.PubKey, pi.CodesetVersion, ts, ts, lease, r, Delivered, false, false)
->>>>>>> dc886979
 
 	// Check the results on the model
 	expected := eventReceive{chID, msgID, cryptoChannel.MessageID{},
@@ -198,14 +180,8 @@
 	}
 
 	// Call the handler
-<<<<<<< HEAD
-	e.receiveReaction(ReceiveMessageValues{chID, msgID, Reaction,
-		senderUsername, textMarshaled, nil, pi.PubKey, pi.CodesetVersion, ts,
-		ts, lease, r, Delivered, false, false})
-=======
 	e.receiveReaction(chID, msgID, Reaction, senderUsername, textMarshaled, nil,
 		pi.PubKey, pi.CodesetVersion, ts, ts, lease, r, Delivered, false, false)
->>>>>>> dc886979
 
 	// Check the results on the model
 	expected := eventReceive{chID, msgID, replyMsgId, senderUsername,
@@ -245,14 +221,8 @@
 	}
 
 	// Call the handler
-<<<<<<< HEAD
-	e.receiveReaction(ReceiveMessageValues{chID, msgID, Reaction,
-		senderUsername, textMarshaled, nil, pi.PubKey, pi.CodesetVersion, ts,
-		ts, 0, r, Delivered, false, false})
-=======
 	e.receiveReaction(chID, msgID, Reaction, senderUsername, textMarshaled, nil,
 		pi.PubKey, pi.CodesetVersion, ts, ts, 0, r, Delivered, false, false)
->>>>>>> dc886979
 
 	// Check the results on the model
 	expected := eventReceive{nil, cryptoChannel.MessageID{},
@@ -293,14 +263,8 @@
 	}
 
 	// Call the handler
-<<<<<<< HEAD
-	e.receiveReaction(ReceiveMessageValues{chID, msgID, Reaction,
-		senderUsername, textMarshaled, nil, pi.PubKey, pi.CodesetVersion, ts,
-		ts, lease, r, Delivered, false, false})
-=======
 	e.receiveReaction(chID, msgID, Reaction, senderUsername, textMarshaled, nil,
 		pi.PubKey, pi.CodesetVersion, ts, ts, lease, r, Delivered, false, false)
->>>>>>> dc886979
 
 	// Check the results on the model
 	expected := eventReceive{nil, cryptoChannel.MessageID{},
@@ -346,14 +310,8 @@
 		false, false, Text, 0}
 
 	// Call the handler
-<<<<<<< HEAD
-	e.receiveDelete(ReceiveMessageValues{chID, msgID, Delete, AdminUsername,
-		textMarshaled, nil, pi.PubKey, pi.CodesetVersion, ts, ts, lease, r,
-		Delivered, true, false})
-=======
 	e.receiveDelete(chID, msgID, Delete, AdminUsername, textMarshaled, nil,
 		pi.PubKey, pi.CodesetVersion, ts, ts, lease, r, Delivered, true, false)
->>>>>>> dc886979
 
 	// Check the results on the model
 	expected := eventReceive{chID, cryptoChannel.MessageID{},
@@ -400,14 +358,8 @@
 		false, false, Text, 0}
 
 	// Call the handler
-<<<<<<< HEAD
-	e.receivePinned(ReceiveMessageValues{chID, msgID, Pinned, senderUsername,
-		textMarshaled, nil, pi.PubKey, pi.CodesetVersion, ts, ts, lease, r,
-		Delivered, true, false})
-=======
 	e.receivePinned(chID, msgID, Pinned, senderUsername, textMarshaled, nil,
 		pi.PubKey, pi.CodesetVersion, ts, ts, lease, r, Delivered, true, false)
->>>>>>> dc886979
 
 	// Check the results on the model
 	expected := eventReceive{chID, cryptoChannel.MessageID{},
@@ -455,14 +407,8 @@
 		false, false, Text, 0}
 
 	// Call the handler
-<<<<<<< HEAD
-	e.receiveMute(ReceiveMessageValues{chID, msgID, Mute, senderUsername,
-		textMarshaled, nil, pi.PubKey, pi.CodesetVersion, ts, ts, lease, r,
-		Delivered, true, false})
-=======
 	e.receiveMute(chID, msgID, Mute, senderUsername, textMarshaled, nil,
 		pi.PubKey, pi.CodesetVersion, ts, ts, lease, r, Delivered, true, false)
->>>>>>> dc886979
 
 	// Check the results on the model
 	expected := eventReceive{chID, cryptoChannel.MessageID{},
@@ -523,15 +469,9 @@
 		chID, adminProcessor, &testAdminProcessor{adminMsgChan: c})
 
 	// Call the handler
-<<<<<<< HEAD
-	e.receiveAdminReplay(ReceiveMessageValues{chID, msgID, AdminReplay,
-		senderUsername, cipherText, nil, pi.PubKey, pi.CodesetVersion,
-		ts, ts, lease, r, Delivered, false, false})
-=======
 	e.receiveAdminReplay(chID, msgID, AdminReplay, senderUsername, cipherText,
 		nil, pi.PubKey, pi.CodesetVersion, ts, ts, lease, r, Delivered, false,
 		false)
->>>>>>> dc886979
 
 	select {
 	case encrypted := <-c:
