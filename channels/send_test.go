////////////////////////////////////////////////////////////////////////////////
// Copyright © 2022 xx foundation                                             //
//                                                                            //
// Use of this source code is governed by a license that can be found in the  //
// LICENSE file                                                               //
////////////////////////////////////////////////////////////////////////////////

package channels

import (
	"bytes"
	"crypto/ed25519"
<<<<<<< HEAD
	"github.com/stretchr/testify/require"
	"math/rand"
	"testing"
	"time"

	"github.com/golang/protobuf/proto"
=======
	"gitlab.com/elixxir/client/v4/broadcast"
	"gitlab.com/elixxir/client/v4/cmix"
>>>>>>> b43e18a4
	"gitlab.com/elixxir/client/v4/cmix/identity/receptionID"
	"gitlab.com/elixxir/client/v4/cmix/rounds"
	"gitlab.com/elixxir/client/v4/collective"
	"gitlab.com/elixxir/client/v4/storage/versioned"
	cryptoBroadcast "gitlab.com/elixxir/crypto/broadcast"
	cryptoChannel "gitlab.com/elixxir/crypto/channel"
	"gitlab.com/elixxir/crypto/fastRNG"
	"gitlab.com/elixxir/crypto/message"
	"gitlab.com/elixxir/crypto/rsa"
	"gitlab.com/elixxir/ekv"
	"gitlab.com/xx_network/crypto/csprng"
	"gitlab.com/xx_network/primitives/id"
	"gitlab.com/xx_network/primitives/id/ephemeral"
	"gitlab.com/xx_network/primitives/netTime"
	"google.golang.org/protobuf/proto"
	"math/rand"
	"testing"
	"time"
)

func Test_manager_SendGeneric(t *testing.T) {
	crng := fastRNG.NewStreamGenerator(100, 5, csprng.NewSystemRNG)
	prng := rand.New(rand.NewSource(64))
	kv := collective.TestingKV(t, ekv.MakeMemstore(), collective.StandardPrefexs)
	pi, err := cryptoChannel.GenerateIdentity(prng)
	if err != nil {
		t.Fatalf("GenerateIdentity error: %+v", err)
	}

	m := &manager{
		me:              pi,
		channels:        make(map[id.ID]*joinedChannel),
		local:           kv,
		rng:             crng,
		events:          initEvents(&mockEventModel{}, 512, kv, crng),
		nicknameManager: &nicknameManager{byChannel: make(map[id.ID]string), remote: kv},
		st: loadSendTracker(&mockBroadcastClient{}, kv, func(*id.ID,
			*userMessageInternal, MessageType, []byte, time.Time,
			receptionID.EphemeralIdentity, rounds.Round, SentStatus) (
			uint64, error) {
			return 0, nil
		}, func(*id.ID, *ChannelMessage, MessageType, []byte, time.Time,
			message.ID, receptionID.EphemeralIdentity, rounds.Round,
			SentStatus) (uint64, error) {
			return 0, nil
		}, func(uint64, *message.ID, *time.Time, *rounds.Round, *bool, *bool,
			*SentStatus) error {
			return nil
		}, crng),
	}

	rng := crng.GetStream()
	defer rng.Close()
	channelID, _ := id.NewRandomID(rng, id.User)
	messageType := Text
	msg := []byte("hello world")
	validUntil := time.Hour
	params := cmix.CMIXParams{DebugTag: "ChannelTest"}
	mbc := &mockBroadcastChannel{}
	m.channels[*channelID] = &joinedChannel{broadcast: mbc}

	messageID, _, _, err :=
		m.SendGeneric(channelID, messageType, msg, validUntil, true, params, nil)
	if err != nil {
		t.Fatalf("SendGeneric error: %+v", err)
	}

	// Verify the message was handled correctly

	// Decode the user message
	umi, err := unmarshalUserMessageInternal(mbc.payload, channelID)
	if err != nil {
		t.Fatalf("Failed to decode the user message: %+v", err)
	}

	// Do checks of the data
	if !umi.GetMessageID().Equals(messageID) {
		t.Errorf("Incorrect message ID.\nexpected: %s\nreceived: %s",
			messageID, umi.messageID)
	}

	if !bytes.Equal(umi.GetChannelMessage().Payload, msg) {
		t.Errorf("Incorrect payload.\nexpected: %q\nreceived: %q",
			msg, umi.GetChannelMessage().Payload)
	}

	if umi.GetChannelMessage().RoundID != returnedRound {
		t.Errorf("Incorrect round ID.\nexpected: %d\nreceived: %d",
			returnedRound, umi.GetChannelMessage().RoundID)
	}
}

func Test_manager_SendAdminGeneric(t *testing.T) {
	crng := fastRNG.NewStreamGenerator(100, 5, csprng.NewSystemRNG)
	prng := rand.New(rand.NewSource(64))
	kv := versioned.NewKV(ekv.MakeMemstore())
	pi, err := cryptoChannel.GenerateIdentity(prng)
	if err != nil {
		t.Fatalf("GenerateIdentity error: %+v", err)
	}

	m := &manager{
		me:              pi,
		channels:        make(map[id.ID]*joinedChannel),
		local:           kv,
		rng:             crng,
		nicknameManager: &nicknameManager{byChannel: make(map[id.ID]string)},
		st: loadSendTracker(&mockBroadcastClient{}, kv, func(*id.ID,
			*userMessageInternal, MessageType, []byte, time.Time,
			receptionID.EphemeralIdentity, rounds.Round, SentStatus) (
			uint64, error) {
			return 0, nil
		}, func(*id.ID, *ChannelMessage, MessageType, []byte, time.Time,
			message.ID, receptionID.EphemeralIdentity, rounds.Round,
			SentStatus) (uint64, error) {
			return 0, nil
		}, func(uint64, *message.ID, *time.Time, *rounds.Round, *bool, *bool,
			*SentStatus) error {
			return nil
		}, crng),
	}

	messageType := Text
	msg := []byte("hello world")
	validUntil := time.Hour

	ch, _, err := m.generateChannel("abc", "abc", cryptoBroadcast.Public, 1000)
	if err != nil {
		t.Fatalf("Failed to generate channel: %+v", err)
	}
	mbc := &mockBroadcastChannel{crypto: ch}
	m.channels[*ch.ReceptionID] = &joinedChannel{broadcast: mbc}

	messageID, _, _, err := m.SendAdminGeneric(ch.ReceptionID, messageType, msg,
		validUntil, true, cmix.GetDefaultCMIXParams())
	if err != nil {
		t.Fatalf("Failed to SendAdminGeneric: %v", err)
	}

	// Decode the channel message
	chMgs := &ChannelMessage{}
	if err = proto.Unmarshal(mbc.payload, chMgs); err != nil {
		t.Fatalf("Could not proto unmarshal ChannelMessage: %+v", err)
	}

	if !bytes.Equal(chMgs.Payload, msg) {
		t.Errorf("Incorrect message.\nexpected: %q\nreceived: %q",
			msg, chMgs.Payload)
	}

	if chMgs.RoundID != returnedRound {
		t.Errorf("Incorrect round ID.\nexpected: %d\nreceived: %d",
			returnedRound, chMgs.RoundID)
	}

	msgID := message.DeriveChannelMessageID(ch.ReceptionID, chMgs.RoundID,
		mbc.payload)

	if !msgID.Equals(messageID) {
		t.Errorf("The message IDs do not match. %s vs %s", msgID,
			messageID)
	}

}

func Test_manager_SendMessage(t *testing.T) {
	crng := fastRNG.NewStreamGenerator(100, 5, csprng.NewSystemRNG)
	prng := rand.New(rand.NewSource(64))
	kv := collective.TestingKV(t, ekv.MakeMemstore(), collective.StandardPrefexs)
	pi, err := cryptoChannel.GenerateIdentity(prng)
	if err != nil {
		t.Fatalf("GenerateIdentity error: %+v", err)
	}

	m := &manager{
		me:              pi,
		channels:        make(map[id.ID]*joinedChannel),
		local:           kv,
		rng:             crng,
		events:          initEvents(&mockEventModel{}, 512, kv, crng),
		nicknameManager: &nicknameManager{byChannel: make(map[id.ID]string), remote: kv},
		st: loadSendTracker(&mockBroadcastClient{}, kv, func(*id.ID,
			*userMessageInternal, MessageType, []byte, time.Time,
			receptionID.EphemeralIdentity, rounds.Round, SentStatus) (
			uint64, error) {
			return 0, nil
		}, func(*id.ID, *ChannelMessage, MessageType, []byte, time.Time,
			message.ID, receptionID.EphemeralIdentity, rounds.Round,
			SentStatus) (uint64, error) {
			return 0, nil
		}, func(uint64, *message.ID, *time.Time, *rounds.Round, *bool, *bool,
			*SentStatus) error {
			return nil
		}, crng),
	}

	rng := crng.GetStream()
	defer rng.Close()
	channelID, _ := id.NewRandomID(rng, id.User)
	msg := "hello world"
	validUntil := time.Hour
	params := cmix.CMIXParams{DebugTag: "ChannelTest"}
	mbc := &mockBroadcastChannel{}
	m.channels[*channelID] = &joinedChannel{broadcast: mbc}

	messageID, _, _, err := m.SendMessage(channelID, msg, validUntil, params, nil)
	if err != nil {
		t.Fatalf("SendMessage error: %+v", err)
	}

	// Verify the message was handled correctly

	// Decode the user message
	umi, err := unmarshalUserMessageInternal(mbc.payload, channelID)
	if err != nil {
		t.Fatalf("Failed to decode the user message: %+v", err)
	}

	// Do checks of the data
	if !umi.GetMessageID().Equals(messageID) {
		t.Errorf("Incorrect message ID.\nexpected: %s\nreceived: %s",
			messageID, umi.messageID)
	}

	if umi.GetChannelMessage().RoundID != returnedRound {
		t.Errorf("Incorrect round ID.\nexpected: %d\nreceived: %d",
			returnedRound, umi.GetChannelMessage().RoundID)
	}

	// Decode the text message
	txt := &CMIXChannelText{}
	err = proto.Unmarshal(umi.GetChannelMessage().Payload, txt)
	if err != nil {
		t.Fatalf("Could not proto unmarshal CMIXChannelText: %+v", err)
	}

	if txt.Text != msg {
		t.Errorf("Incorrect message contents.\nexpected: %s\nreceived: %s",
			msg, txt.Text)
	}

	if txt.ReplyMessageID != nil {
		t.Errorf("Incorrect ReplyMessageID.\nexpected: %v\nreceived: %v",
			nil, txt.ReplyMessageID)
	}
}

func Test_manager_SendReply(t *testing.T) {
	crng := fastRNG.NewStreamGenerator(100, 5, csprng.NewSystemRNG)
	prng := rand.New(rand.NewSource(64))
	kv := collective.TestingKV(t, ekv.MakeMemstore(), collective.StandardPrefexs)
	pi, err := cryptoChannel.GenerateIdentity(prng)
	if err != nil {
		t.Fatalf("GenerateIdentity error: %+v", err)
	}

	m := &manager{
		me:              pi,
		channels:        make(map[id.ID]*joinedChannel),
		local:           kv,
		rng:             crng,
		events:          initEvents(&mockEventModel{}, 512, kv, crng),
		nicknameManager: &nicknameManager{byChannel: make(map[id.ID]string), remote: kv},
		st: loadSendTracker(&mockBroadcastClient{}, kv, func(*id.ID,
			*userMessageInternal, MessageType, []byte, time.Time,
			receptionID.EphemeralIdentity, rounds.Round, SentStatus) (
			uint64, error) {
			return 0, nil
		}, func(*id.ID, *ChannelMessage, MessageType, []byte, time.Time,
			message.ID, receptionID.EphemeralIdentity, rounds.Round,
			SentStatus) (uint64, error) {
			return 0, nil
		}, func(uint64, *message.ID, *time.Time, *rounds.Round, *bool, *bool,
			*SentStatus) error {
			return nil
		}, crng),
	}

	rng := crng.GetStream()
	defer rng.Close()
	channelID, _ := id.NewRandomID(rng, id.User)
	msg := "hello world"
	validUntil := time.Hour
	params := new(cmix.CMIXParams)
	replyMsgID := message.ID{69}
	mbc := &mockBroadcastChannel{}
	m.channels[*channelID] = &joinedChannel{broadcast: mbc}

	messageID, _, _, err :=
		m.SendReply(channelID, msg, replyMsgID, validUntil, *params, nil)
	if err != nil {
		t.Fatalf("SendReply error: %+v", err)
	}

	// Verify the message was handled correctly

	// Decode the user message
	umi, err := unmarshalUserMessageInternal(mbc.payload, channelID)
	if err != nil {
		t.Fatalf("Failed to decode the user message: %+v", err)
	}

	// Do checks of the data
	if !umi.GetMessageID().Equals(messageID) {
		t.Errorf("Incorrect message ID.\nexpected: %s\nreceived: %s",
			messageID, umi.messageID)
	}

	if umi.GetChannelMessage().RoundID != returnedRound {
		t.Errorf("Incorrect round ID.\nexpected: %d\nreceived: %d",
			returnedRound, umi.GetChannelMessage().RoundID)
	}

	// Decode the text message
	txt := &CMIXChannelText{}
	err = proto.Unmarshal(umi.GetChannelMessage().Payload, txt)
	if err != nil {
		t.Fatalf("Could not proto unmarshal CMIXChannelText: %+v", err)
	}

	if txt.Text != msg {
		t.Errorf("Incorrect message contents.\nexpected: %s\nreceived: %s",
			msg, txt.Text)
	}

	if !bytes.Equal(txt.ReplyMessageID, replyMsgID[:]) {
		t.Errorf("Incorrect ReplyMessageID.\nexpected: %v\nreceived: %v",
			replyMsgID[:], txt.ReplyMessageID)
	}
}

func Test_manager_SendReaction(t *testing.T) {
	crng := fastRNG.NewStreamGenerator(100, 5, csprng.NewSystemRNG)
	prng := rand.New(rand.NewSource(64))
	kv := collective.TestingKV(t, ekv.MakeMemstore(), collective.StandardPrefexs)
	pi, err := cryptoChannel.GenerateIdentity(prng)
	if err != nil {
		t.Fatalf("GenerateIdentity error: %+v", err)
	}

	m := &manager{
		me:              pi,
		channels:        make(map[id.ID]*joinedChannel),
		local:           kv,
		rng:             crng,
		events:          initEvents(&mockEventModel{}, 512, kv, crng),
		nicknameManager: &nicknameManager{byChannel: make(map[id.ID]string), remote: kv},
		st: loadSendTracker(&mockBroadcastClient{}, kv, func(*id.ID,
			*userMessageInternal, MessageType, []byte, time.Time,
			receptionID.EphemeralIdentity, rounds.Round, SentStatus) (
			uint64, error) {
			return 0, nil
		}, func(*id.ID, *ChannelMessage, MessageType, []byte, time.Time,
			message.ID, receptionID.EphemeralIdentity,
			rounds.Round, SentStatus) (uint64, error) {
			return 0, nil
		}, func(uint64, *message.ID, *time.Time, *rounds.Round,
			*bool, *bool, *SentStatus) error {
			return nil
		}, crng),
	}

	rng := crng.GetStream()
	defer rng.Close()
	channelID, _ := id.NewRandomID(rng, id.User)
	msg := "🍆"
	params := new(cmix.CMIXParams)
	replyMsgID := message.ID{69}
	mbc := &mockBroadcastChannel{}
	m.channels[*channelID] = &joinedChannel{broadcast: mbc}

	messageID, _, _, err := m.SendReaction(
		channelID, msg, replyMsgID, ValidForever, *params)
	if err != nil {
		t.Fatalf("SendReaction error: %+v", err)
	}

	// Verify the message was handled correctly

	// Decode the user message
	umi, err := unmarshalUserMessageInternal(mbc.payload, channelID)
	if err != nil {
		t.Fatalf("Failed to decode the user message: %+v", err)
	}

	// Do checks of the data
	if !umi.GetMessageID().Equals(messageID) {
		t.Errorf("Incorrect message ID.\nexpected: %s\nreceived: %s",
			messageID, umi.messageID)
	}

	if umi.GetChannelMessage().RoundID != returnedRound {
		t.Errorf("Incorrect round ID.\nexpected: %d\nreceived: %d",
			returnedRound, umi.GetChannelMessage().RoundID)
	}

	// Decode the text message
	txt := &CMIXChannelReaction{}
	err = proto.Unmarshal(umi.GetChannelMessage().Payload, txt)
	if err != nil {
		t.Fatalf("Could not proto unmarshal CMIXChannelReaction: %+v", err)
	}

	if txt.Reaction != msg {
		t.Errorf("Incorrect reaction.\nexpected: %s\nreceived: %s",
			msg, txt.Reaction)
	}

	if !bytes.Equal(txt.ReactionMessageID, replyMsgID[:]) {
		t.Errorf("Incorrect ReactionMessageID.\nexpected: %v\nreceived: %v",
			replyMsgID, txt.ReactionMessageID)
	}
}

func Test_manager_SendSilent(t *testing.T) {
	crng := fastRNG.NewStreamGenerator(100, 5, csprng.NewSystemRNG)
	prng := rand.New(rand.NewSource(64))
	kv := versioned.NewKV(ekv.MakeMemstore())
	pi, err := cryptoChannel.GenerateIdentity(prng)
	require.NoError(t, err)

	m := &manager{
		me:              pi,
		channels:        make(map[id.ID]*joinedChannel),
		local:           kv,
		rng:             crng,
		events:          initEvents(&mockEventModel{}, 512, kv, crng),
		nicknameManager: &nicknameManager{byChannel: make(map[id.ID]string), kv: nil},
		st: loadSendTracker(&mockBroadcastClient{}, kv, func(*id.ID,
			*userMessageInternal, MessageType, []byte, time.Time,
			receptionID.EphemeralIdentity, rounds.Round, SentStatus) (
			uint64, error) {
			return 0, nil
		}, func(*id.ID, *ChannelMessage, MessageType, []byte, time.Time,
			message.ID, receptionID.EphemeralIdentity,
			rounds.Round, SentStatus) (uint64, error) {
			return 0, nil
		}, func(uint64, *message.ID, *time.Time, *rounds.Round,
			*bool, *bool, *SentStatus) error {
			return nil
		}, crng),
	}

	rng := crng.GetStream()
	defer rng.Close()

	ch, _, err := m.generateChannel("abc", "abc", cryptoBroadcast.Public, 1000)
	require.NoError(t, err)

	params := new(cmix.CMIXParams)
	mbc := &mockBroadcastChannel{
		crypto: ch,
	}
	m.channels[*ch.ReceptionID] = &joinedChannel{broadcast: mbc}
	m.channels[*ch.ReceptionID] = &joinedChannel{broadcast: mbc}

	// Send message
	messageID, _, _, err := m.SendSilent(ch.ReceptionID, ValidForever, *params)
	require.NoError(t, err)

	// Verify the message was handled correctly

	// Decode the user message
	umi, err := unmarshalUserMessageInternal(mbc.payload, ch.ReceptionID)
	require.NoError(t, err)

	// Do checks of the data
	require.True(t, umi.GetMessageID().Equals(messageID))

	// Decode the text message
	txt := &CMIXChannelSilentMessage{}
	err = proto.Unmarshal(umi.GetChannelMessage().Payload, txt)
	require.NoError(t, err)

}

func Test_manager_DeleteMessage(t *testing.T) {
	crng := fastRNG.NewStreamGenerator(100, 5, csprng.NewSystemRNG)
	kv := versioned.NewKV(ekv.MakeMemstore())

	m := &manager{
		channels: make(map[id.ID]*joinedChannel),
		local:    kv,
		rng:      crng,
		st: loadSendTracker(&mockBroadcastClient{}, kv,
			func(*id.ID, *userMessageInternal, MessageType, []byte, time.Time,
				receptionID.EphemeralIdentity, rounds.Round, SentStatus) (
				uint64, error) {
				return 0, nil
			}, func(*id.ID, *ChannelMessage, MessageType, []byte, time.Time,
				message.ID, receptionID.EphemeralIdentity,
				rounds.Round, SentStatus) (uint64, error) {
				return 0, nil
			}, func(uint64, *message.ID, *time.Time, *rounds.Round,
				*bool, *bool, *SentStatus) error {
				return nil
			}, crng),
	}

	ch, _, err := m.generateChannel("abc", "abc", cryptoBroadcast.Public, 1000)
	if err != nil {
		t.Fatalf("Failed to generate channel: %+v", err)
	}
	targetedMessageID := message.ID{56}
	mbc := &mockBroadcastChannel{}
	m.channels[*ch.ReceptionID] = &joinedChannel{broadcast: mbc}

	messageID, round, _, err :=
		m.DeleteMessage(ch.ReceptionID, targetedMessageID, cmix.CMIXParams{})
	if err != nil {
		t.Fatalf("SendReaction error: %+v", err)
	}

	// Verify the message was handled correctly
	expectedMessageID := message.
		DeriveChannelMessageID(ch.ReceptionID, uint64(round.ID), mbc.payload)
	if !expectedMessageID.Equals(messageID) {
		t.Errorf("Incorrect message ID.\nexpected: %s\nreceived: %s",
			expectedMessageID, messageID)
	}

	// Decode the channel message
	chMgs := &ChannelMessage{}
	if err = proto.Unmarshal(mbc.payload, chMgs); err != nil {
		t.Fatalf("Could not proto unmarshal ChannelMessage: %+v", err)
	}

	if chMgs.RoundID != returnedRound {
		t.Errorf("Incorrect round ID.\nexpected: %d\nreceived: %d",
			returnedRound, chMgs.RoundID)
	}

	// Decode the text message
	deleteMsg := &CMIXChannelDelete{}
	err = proto.Unmarshal(chMgs.Payload, deleteMsg)
	if err != nil {
		t.Fatalf("Could not proto unmarshal CMIXChannelDelete: %+v", err)
	}

	if !bytes.Equal(deleteMsg.MessageID, targetedMessageID[:]) {
		t.Errorf("Incorrect MessageID.\nexpected: %v\nreceived: %v",
			targetedMessageID, deleteMsg.MessageID)
	}
}

func Test_manager_PinMessage(t *testing.T) {
	crng := fastRNG.NewStreamGenerator(100, 5, csprng.NewSystemRNG)
	kv := versioned.NewKV(ekv.MakeMemstore())

	m := &manager{
		channels: make(map[id.ID]*joinedChannel),
		local:    kv,
		rng:      crng,
		st: loadSendTracker(&mockBroadcastClient{}, kv, func(*id.ID,
			*userMessageInternal, MessageType, []byte, time.Time,
			receptionID.EphemeralIdentity, rounds.Round, SentStatus) (
			uint64, error) {
			return 0, nil
		}, func(*id.ID, *ChannelMessage, MessageType, []byte, time.Time,
			message.ID, receptionID.EphemeralIdentity, rounds.Round,
			SentStatus) (uint64, error) {
			return 0, nil
		}, func(uint64, *message.ID, *time.Time, *rounds.Round, *bool, *bool,
			*SentStatus) error {
			return nil
		}, crng),
	}

	ch, _, err := m.generateChannel("abc", "abc", cryptoBroadcast.Public, 1000)
	if err != nil {
		t.Fatalf("Failed to generate channel: %+v", err)
	}
	targetedMessageID := message.ID{56}
	mbc := &mockBroadcastChannel{}
	m.channels[*ch.ReceptionID] = &joinedChannel{broadcast: mbc}

	messageID, round, _, err := m.PinMessage(ch.ReceptionID, targetedMessageID,
		false, 24*time.Hour, cmix.CMIXParams{})
	if err != nil {
		t.Fatalf("SendReaction error: %+v", err)
	}

	// Verify the message was handled correctly
	expectedMessageID := message.
		DeriveChannelMessageID(ch.ReceptionID, uint64(round.ID), mbc.payload)
	if !expectedMessageID.Equals(messageID) {
		t.Errorf("Incorrect message ID.\nexpected: %s\nreceived: %s",
			expectedMessageID, messageID)
	}

	// Decode the channel message
	chMgs := &ChannelMessage{}
	if err = proto.Unmarshal(mbc.payload, chMgs); err != nil {
		t.Fatalf("Could not proto unmarshal ChannelMessage: %+v", err)
	}

	if chMgs.RoundID != returnedRound {
		t.Errorf("Incorrect round ID.\nexpected: %d\nreceived: %d",
			returnedRound, chMgs.RoundID)
	}

	// Decode the text message
	pinnedMsg := &CMIXChannelPinned{}
	err = proto.Unmarshal(chMgs.Payload, pinnedMsg)
	if err != nil {
		t.Fatalf("Could not proto unmarshal CMIXChannelPinned: %+v", err)
	}

	if !bytes.Equal(pinnedMsg.MessageID, targetedMessageID[:]) {
		t.Errorf("Incorrect MessageID.\nexpected: %v\nreceived: %v",
			targetedMessageID, pinnedMsg.MessageID)
	}
}

func Test_manager_MuteUser(t *testing.T) {
	crng := fastRNG.NewStreamGenerator(100, 5, csprng.NewSystemRNG)
	prng := rand.New(rand.NewSource(64))
	kv := versioned.NewKV(ekv.MakeMemstore())
	pi, err := cryptoChannel.GenerateIdentity(prng)
	if err != nil {
		t.Fatalf("GenerateIdentity error: %+v", err)
	}

	m := &manager{
		channels: make(map[id.ID]*joinedChannel),
		local:    kv,
		rng:      crng,
		st: loadSendTracker(&mockBroadcastClient{}, kv, func(*id.ID,
			*userMessageInternal, MessageType, []byte, time.Time,
			receptionID.EphemeralIdentity, rounds.Round, SentStatus) (
			uint64, error) {
			return 0, nil
		}, func(*id.ID, *ChannelMessage, MessageType, []byte, time.Time,
			message.ID, receptionID.EphemeralIdentity, rounds.Round,
			SentStatus) (uint64, error) {
			return 0, nil
		}, func(uint64, *message.ID, *time.Time, *rounds.Round, *bool, *bool,
			*SentStatus) error {
			return nil
		}, crng),
	}

	ch, _, err := m.generateChannel("abc", "abc", cryptoBroadcast.Public, 1000)
	if err != nil {
		t.Fatalf("Failed to generate channel: %+v", err)
	}
	mbc := &mockBroadcastChannel{}
	m.channels[*ch.ReceptionID] = &joinedChannel{broadcast: mbc}

	messageID, round, _, err := m.MuteUser(
		ch.ReceptionID, pi.PubKey, false, 24*time.Hour, cmix.CMIXParams{})
	if err != nil {
		t.Fatalf("SendReaction error: %+v", err)
	}

	// Verify the message was handled correctly
	expectedMessageID := message.
		DeriveChannelMessageID(ch.ReceptionID, uint64(round.ID), mbc.payload)
	if !expectedMessageID.Equals(messageID) {
		t.Errorf("Incorrect message ID.\nexpected: %s\nreceived: %s",
			expectedMessageID, messageID)
	}

	// Decode the channel message
	chMgs := &ChannelMessage{}
	if err = proto.Unmarshal(mbc.payload, chMgs); err != nil {
		t.Errorf("Failed to unmarshal: %s", err)
	}

	if chMgs.RoundID != returnedRound {
		t.Errorf("Incorrect round ID.\nexpected: %d\nreceived: %d",
			returnedRound, chMgs.RoundID)
	}

	// Decode the text message
	muteMsg := &CMIXChannelMute{}
	err = proto.Unmarshal(chMgs.Payload, muteMsg)
	if err != nil {
		t.Fatalf("Could not proto unmarshal CMIXChannelMute: %+v", err)
	}

	if !bytes.Equal(muteMsg.PubKey, pi.PubKey) {
		t.Errorf("Incorrect PubKey.\nexpected: %x\nreceived: %x",
			pi.PubKey, muteMsg.PubKey)
	}
}

////////////////////////////////////////////////////////////////////////////////
// Mock Interfaces                                                            //
////////////////////////////////////////////////////////////////////////////////

const returnedRound = 42

// mockBroadcastChannel adheres to the [broadcast.Channel] interface and is used
// for testing.
type mockBroadcastChannel struct {
	hasRun  bool
	payload []byte
	pk      rsa.PrivateKey
	crypto  *cryptoBroadcast.Channel
	params  cmix.CMIXParams
}

func (m *mockBroadcastChannel) MaxPayloadSize() int            { return 1024 }
func (m *mockBroadcastChannel) MaxRSAToPublicPayloadSize() int { return 512 }
func (m *mockBroadcastChannel) Get() *cryptoBroadcast.Channel  { return m.crypto }

func (m *mockBroadcastChannel) Broadcast(payload []byte, _ []string, _ uint16,
	cMixParams cmix.CMIXParams) (rounds.Round, ephemeral.Id, error) {
	m.hasRun = true
	m.payload = payload
	m.params = cMixParams
	return rounds.Round{ID: returnedRound}, ephemeral.Id{}, nil
}

func (m *mockBroadcastChannel) BroadcastWithAssembler(
	assembler broadcast.Assembler, _ []string, _ uint16,
	cMixParams cmix.CMIXParams) (rounds.Round, ephemeral.Id, error) {
	m.hasRun = true
	var err error
	m.payload, err = assembler(returnedRound)
	m.params = cMixParams
	return rounds.Round{ID: returnedRound}, ephemeral.Id{}, err
}

func (m *mockBroadcastChannel) BroadcastRSAtoPublic(pk rsa.PrivateKey,
	payload []byte, _ []string, _ uint16, cMixParams cmix.CMIXParams) (
	[]byte, rounds.Round, ephemeral.Id, error) {
	m.hasRun = true
	m.payload = payload
	m.pk = pk
	m.params = cMixParams
	return nil, rounds.Round{ID: returnedRound}, ephemeral.Id{}, nil
}

func (m *mockBroadcastChannel) BroadcastRSAToPublicWithAssembler(
	pk rsa.PrivateKey, assembler broadcast.Assembler, _ []string, _ uint16,
	cMixParams cmix.CMIXParams) ([]byte, rounds.Round, ephemeral.Id, error) {
	m.hasRun = true
	var err error
	m.payload, err = assembler(returnedRound)
	m.params = cMixParams
	m.pk = pk
	return nil, rounds.Round{ID: returnedRound}, ephemeral.Id{}, err
}

func (m *mockBroadcastChannel) RegisterRSAtoPublicListener(
	broadcast.ListenerFunc, []string) (broadcast.Processor, error) {
	panic("implement me")
}

func (m *mockBroadcastChannel) RegisterSymmetricListener(
	broadcast.ListenerFunc, []string) (broadcast.Processor, error) {
	panic("implement me")
}

func (m *mockBroadcastChannel) Stop() {}

// mockNameService adheres to the NameService interface and is used for testing.
type mockNameService struct {
	validChMsg bool
}

func (m *mockNameService) GetUsername() string { return "Alice" }
func (m *mockNameService) GetChannelValidationSignature() ([]byte, time.Time) {
	return []byte("fake validation sig"), netTime.Now()
}
func (m *mockNameService) GetChannelPubkey() ed25519.PublicKey {
	return []byte("fake pubkey")
}
func (m *mockNameService) SignChannelMessage([]byte) ([]byte, error) {
	return []byte("fake sig"), nil
}
func (m *mockNameService) ValidateChannelMessage(string, time.Time,
	ed25519.PublicKey, []byte) bool {
	return m.validChMsg
}<|MERGE_RESOLUTION|>--- conflicted
+++ resolved
@@ -10,17 +10,8 @@
 import (
 	"bytes"
 	"crypto/ed25519"
-<<<<<<< HEAD
-	"github.com/stretchr/testify/require"
-	"math/rand"
-	"testing"
-	"time"
-
-	"github.com/golang/protobuf/proto"
-=======
 	"gitlab.com/elixxir/client/v4/broadcast"
 	"gitlab.com/elixxir/client/v4/cmix"
->>>>>>> b43e18a4
 	"gitlab.com/elixxir/client/v4/cmix/identity/receptionID"
 	"gitlab.com/elixxir/client/v4/cmix/rounds"
 	"gitlab.com/elixxir/client/v4/collective"
@@ -53,21 +44,21 @@
 	m := &manager{
 		me:              pi,
 		channels:        make(map[id.ID]*joinedChannel),
-		local:           kv,
+		kv:              kv,
 		rng:             crng,
 		events:          initEvents(&mockEventModel{}, 512, kv, crng),
 		nicknameManager: &nicknameManager{byChannel: make(map[id.ID]string), remote: kv},
 		st: loadSendTracker(&mockBroadcastClient{}, kv, func(*id.ID,
-			*userMessageInternal, MessageType, []byte, time.Time,
+			*userMessageInternal, []byte, time.Time,
 			receptionID.EphemeralIdentity, rounds.Round, SentStatus) (
 			uint64, error) {
 			return 0, nil
-		}, func(*id.ID, *ChannelMessage, MessageType, []byte, time.Time,
-			message.ID, receptionID.EphemeralIdentity, rounds.Round,
-			SentStatus) (uint64, error) {
+		}, func(*id.ID, *ChannelMessage, []byte, time.Time,
+			message.ID, receptionID.EphemeralIdentity,
+			rounds.Round, SentStatus) (uint64, error) {
 			return 0, nil
-		}, func(uint64, *message.ID, *time.Time, *rounds.Round, *bool, *bool,
-			*SentStatus) error {
+		}, func(uint64, *message.ID, *time.Time, *rounds.Round,
+			*bool, *bool, *SentStatus) error {
 			return nil
 		}, crng),
 	}
@@ -83,7 +74,7 @@
 	m.channels[*channelID] = &joinedChannel{broadcast: mbc}
 
 	messageID, _, _, err :=
-		m.SendGeneric(channelID, messageType, msg, validUntil, true, params, nil)
+		m.SendGeneric(channelID, messageType, msg, validUntil, true, params)
 	if err != nil {
 		t.Fatalf("SendGeneric error: %+v", err)
 	}
@@ -105,6 +96,11 @@
 	if !bytes.Equal(umi.GetChannelMessage().Payload, msg) {
 		t.Errorf("Incorrect payload.\nexpected: %q\nreceived: %q",
 			msg, umi.GetChannelMessage().Payload)
+	}
+
+	if MessageType(umi.GetChannelMessage().PayloadType) != messageType {
+		t.Errorf("Incorrect message type.\nexpected: %s\nreceived: %s",
+			messageType, MessageType(umi.GetChannelMessage().PayloadType))
 	}
 
 	if umi.GetChannelMessage().RoundID != returnedRound {
@@ -125,22 +121,22 @@
 	m := &manager{
 		me:              pi,
 		channels:        make(map[id.ID]*joinedChannel),
-		local:           kv,
+		kv:              kv,
 		rng:             crng,
 		nicknameManager: &nicknameManager{byChannel: make(map[id.ID]string)},
-		st: loadSendTracker(&mockBroadcastClient{}, kv, func(*id.ID,
-			*userMessageInternal, MessageType, []byte, time.Time,
-			receptionID.EphemeralIdentity, rounds.Round, SentStatus) (
-			uint64, error) {
-			return 0, nil
-		}, func(*id.ID, *ChannelMessage, MessageType, []byte, time.Time,
-			message.ID, receptionID.EphemeralIdentity, rounds.Round,
-			SentStatus) (uint64, error) {
-			return 0, nil
-		}, func(uint64, *message.ID, *time.Time, *rounds.Round, *bool, *bool,
-			*SentStatus) error {
-			return nil
-		}, crng),
+		st: loadSendTracker(&mockBroadcastClient{}, kv,
+			func(*id.ID, *userMessageInternal, []byte, time.Time,
+				receptionID.EphemeralIdentity, rounds.Round, SentStatus) (
+				uint64, error) {
+				return 0, nil
+			}, func(*id.ID, *ChannelMessage, []byte, time.Time,
+				message.ID, receptionID.EphemeralIdentity,
+				rounds.Round, SentStatus) (uint64, error) {
+				return 0, nil
+			}, func(uint64, *message.ID, *time.Time, *rounds.Round,
+				*bool, *bool, *SentStatus) error {
+				return nil
+			}, crng),
 	}
 
 	messageType := Text
@@ -169,6 +165,11 @@
 	if !bytes.Equal(chMgs.Payload, msg) {
 		t.Errorf("Incorrect message.\nexpected: %q\nreceived: %q",
 			msg, chMgs.Payload)
+	}
+
+	if MessageType(chMgs.PayloadType) != messageType {
+		t.Errorf("Incorrect message type.\nexpected: %s\nreceived: %s",
+			messageType, MessageType(chMgs.PayloadType))
 	}
 
 	if chMgs.RoundID != returnedRound {
@@ -198,182 +199,16 @@
 	m := &manager{
 		me:              pi,
 		channels:        make(map[id.ID]*joinedChannel),
-		local:           kv,
+		kv:              kv,
 		rng:             crng,
 		events:          initEvents(&mockEventModel{}, 512, kv, crng),
 		nicknameManager: &nicknameManager{byChannel: make(map[id.ID]string), remote: kv},
 		st: loadSendTracker(&mockBroadcastClient{}, kv, func(*id.ID,
-			*userMessageInternal, MessageType, []byte, time.Time,
+			*userMessageInternal, []byte, time.Time,
 			receptionID.EphemeralIdentity, rounds.Round, SentStatus) (
 			uint64, error) {
 			return 0, nil
-		}, func(*id.ID, *ChannelMessage, MessageType, []byte, time.Time,
-			message.ID, receptionID.EphemeralIdentity, rounds.Round,
-			SentStatus) (uint64, error) {
-			return 0, nil
-		}, func(uint64, *message.ID, *time.Time, *rounds.Round, *bool, *bool,
-			*SentStatus) error {
-			return nil
-		}, crng),
-	}
-
-	rng := crng.GetStream()
-	defer rng.Close()
-	channelID, _ := id.NewRandomID(rng, id.User)
-	msg := "hello world"
-	validUntil := time.Hour
-	params := cmix.CMIXParams{DebugTag: "ChannelTest"}
-	mbc := &mockBroadcastChannel{}
-	m.channels[*channelID] = &joinedChannel{broadcast: mbc}
-
-	messageID, _, _, err := m.SendMessage(channelID, msg, validUntil, params, nil)
-	if err != nil {
-		t.Fatalf("SendMessage error: %+v", err)
-	}
-
-	// Verify the message was handled correctly
-
-	// Decode the user message
-	umi, err := unmarshalUserMessageInternal(mbc.payload, channelID)
-	if err != nil {
-		t.Fatalf("Failed to decode the user message: %+v", err)
-	}
-
-	// Do checks of the data
-	if !umi.GetMessageID().Equals(messageID) {
-		t.Errorf("Incorrect message ID.\nexpected: %s\nreceived: %s",
-			messageID, umi.messageID)
-	}
-
-	if umi.GetChannelMessage().RoundID != returnedRound {
-		t.Errorf("Incorrect round ID.\nexpected: %d\nreceived: %d",
-			returnedRound, umi.GetChannelMessage().RoundID)
-	}
-
-	// Decode the text message
-	txt := &CMIXChannelText{}
-	err = proto.Unmarshal(umi.GetChannelMessage().Payload, txt)
-	if err != nil {
-		t.Fatalf("Could not proto unmarshal CMIXChannelText: %+v", err)
-	}
-
-	if txt.Text != msg {
-		t.Errorf("Incorrect message contents.\nexpected: %s\nreceived: %s",
-			msg, txt.Text)
-	}
-
-	if txt.ReplyMessageID != nil {
-		t.Errorf("Incorrect ReplyMessageID.\nexpected: %v\nreceived: %v",
-			nil, txt.ReplyMessageID)
-	}
-}
-
-func Test_manager_SendReply(t *testing.T) {
-	crng := fastRNG.NewStreamGenerator(100, 5, csprng.NewSystemRNG)
-	prng := rand.New(rand.NewSource(64))
-	kv := collective.TestingKV(t, ekv.MakeMemstore(), collective.StandardPrefexs)
-	pi, err := cryptoChannel.GenerateIdentity(prng)
-	if err != nil {
-		t.Fatalf("GenerateIdentity error: %+v", err)
-	}
-
-	m := &manager{
-		me:              pi,
-		channels:        make(map[id.ID]*joinedChannel),
-		local:           kv,
-		rng:             crng,
-		events:          initEvents(&mockEventModel{}, 512, kv, crng),
-		nicknameManager: &nicknameManager{byChannel: make(map[id.ID]string), remote: kv},
-		st: loadSendTracker(&mockBroadcastClient{}, kv, func(*id.ID,
-			*userMessageInternal, MessageType, []byte, time.Time,
-			receptionID.EphemeralIdentity, rounds.Round, SentStatus) (
-			uint64, error) {
-			return 0, nil
-		}, func(*id.ID, *ChannelMessage, MessageType, []byte, time.Time,
-			message.ID, receptionID.EphemeralIdentity, rounds.Round,
-			SentStatus) (uint64, error) {
-			return 0, nil
-		}, func(uint64, *message.ID, *time.Time, *rounds.Round, *bool, *bool,
-			*SentStatus) error {
-			return nil
-		}, crng),
-	}
-
-	rng := crng.GetStream()
-	defer rng.Close()
-	channelID, _ := id.NewRandomID(rng, id.User)
-	msg := "hello world"
-	validUntil := time.Hour
-	params := new(cmix.CMIXParams)
-	replyMsgID := message.ID{69}
-	mbc := &mockBroadcastChannel{}
-	m.channels[*channelID] = &joinedChannel{broadcast: mbc}
-
-	messageID, _, _, err :=
-		m.SendReply(channelID, msg, replyMsgID, validUntil, *params, nil)
-	if err != nil {
-		t.Fatalf("SendReply error: %+v", err)
-	}
-
-	// Verify the message was handled correctly
-
-	// Decode the user message
-	umi, err := unmarshalUserMessageInternal(mbc.payload, channelID)
-	if err != nil {
-		t.Fatalf("Failed to decode the user message: %+v", err)
-	}
-
-	// Do checks of the data
-	if !umi.GetMessageID().Equals(messageID) {
-		t.Errorf("Incorrect message ID.\nexpected: %s\nreceived: %s",
-			messageID, umi.messageID)
-	}
-
-	if umi.GetChannelMessage().RoundID != returnedRound {
-		t.Errorf("Incorrect round ID.\nexpected: %d\nreceived: %d",
-			returnedRound, umi.GetChannelMessage().RoundID)
-	}
-
-	// Decode the text message
-	txt := &CMIXChannelText{}
-	err = proto.Unmarshal(umi.GetChannelMessage().Payload, txt)
-	if err != nil {
-		t.Fatalf("Could not proto unmarshal CMIXChannelText: %+v", err)
-	}
-
-	if txt.Text != msg {
-		t.Errorf("Incorrect message contents.\nexpected: %s\nreceived: %s",
-			msg, txt.Text)
-	}
-
-	if !bytes.Equal(txt.ReplyMessageID, replyMsgID[:]) {
-		t.Errorf("Incorrect ReplyMessageID.\nexpected: %v\nreceived: %v",
-			replyMsgID[:], txt.ReplyMessageID)
-	}
-}
-
-func Test_manager_SendReaction(t *testing.T) {
-	crng := fastRNG.NewStreamGenerator(100, 5, csprng.NewSystemRNG)
-	prng := rand.New(rand.NewSource(64))
-	kv := collective.TestingKV(t, ekv.MakeMemstore(), collective.StandardPrefexs)
-	pi, err := cryptoChannel.GenerateIdentity(prng)
-	if err != nil {
-		t.Fatalf("GenerateIdentity error: %+v", err)
-	}
-
-	m := &manager{
-		me:              pi,
-		channels:        make(map[id.ID]*joinedChannel),
-		local:           kv,
-		rng:             crng,
-		events:          initEvents(&mockEventModel{}, 512, kv, crng),
-		nicknameManager: &nicknameManager{byChannel: make(map[id.ID]string), remote: kv},
-		st: loadSendTracker(&mockBroadcastClient{}, kv, func(*id.ID,
-			*userMessageInternal, MessageType, []byte, time.Time,
-			receptionID.EphemeralIdentity, rounds.Round, SentStatus) (
-			uint64, error) {
-			return 0, nil
-		}, func(*id.ID, *ChannelMessage, MessageType, []byte, time.Time,
+		}, func(*id.ID, *ChannelMessage, []byte, time.Time,
 			message.ID, receptionID.EphemeralIdentity,
 			rounds.Round, SentStatus) (uint64, error) {
 			return 0, nil
@@ -386,16 +221,16 @@
 	rng := crng.GetStream()
 	defer rng.Close()
 	channelID, _ := id.NewRandomID(rng, id.User)
-	msg := "🍆"
-	params := new(cmix.CMIXParams)
-	replyMsgID := message.ID{69}
+	messageType := Text
+	msg := "hello world"
+	validUntil := time.Hour
+	params := cmix.CMIXParams{DebugTag: "ChannelTest"}
 	mbc := &mockBroadcastChannel{}
 	m.channels[*channelID] = &joinedChannel{broadcast: mbc}
 
-	messageID, _, _, err := m.SendReaction(
-		channelID, msg, replyMsgID, ValidForever, *params)
-	if err != nil {
-		t.Fatalf("SendReaction error: %+v", err)
+	messageID, _, _, err := m.SendMessage(channelID, msg, validUntil, params)
+	if err != nil {
+		t.Fatalf("SendMessage error: %+v", err)
 	}
 
 	// Verify the message was handled correctly
@@ -412,49 +247,56 @@
 			messageID, umi.messageID)
 	}
 
+	if MessageType(umi.GetChannelMessage().PayloadType) != messageType {
+		t.Errorf("Incorrect message type.\nexpected: %s\nreceived: %s",
+			messageType, MessageType(umi.GetChannelMessage().PayloadType))
+	}
+
 	if umi.GetChannelMessage().RoundID != returnedRound {
 		t.Errorf("Incorrect round ID.\nexpected: %d\nreceived: %d",
 			returnedRound, umi.GetChannelMessage().RoundID)
 	}
 
 	// Decode the text message
-	txt := &CMIXChannelReaction{}
+	txt := &CMIXChannelText{}
 	err = proto.Unmarshal(umi.GetChannelMessage().Payload, txt)
 	if err != nil {
-		t.Fatalf("Could not proto unmarshal CMIXChannelReaction: %+v", err)
-	}
-
-	if txt.Reaction != msg {
-		t.Errorf("Incorrect reaction.\nexpected: %s\nreceived: %s",
-			msg, txt.Reaction)
-	}
-
-	if !bytes.Equal(txt.ReactionMessageID, replyMsgID[:]) {
-		t.Errorf("Incorrect ReactionMessageID.\nexpected: %v\nreceived: %v",
-			replyMsgID, txt.ReactionMessageID)
-	}
-}
-
-func Test_manager_SendSilent(t *testing.T) {
+		t.Fatalf("Could not proto unmarshal CMIXChannelText: %+v", err)
+	}
+
+	if txt.Text != msg {
+		t.Errorf("Incorrect message contents.\nexpected: %s\nreceived: %s",
+			msg, txt.Text)
+	}
+
+	if txt.ReplyMessageID != nil {
+		t.Errorf("Incorrect ReplyMessageID.\nexpected: %v\nreceived: %v",
+			nil, txt.ReplyMessageID)
+	}
+}
+
+func Test_manager_SendReply(t *testing.T) {
 	crng := fastRNG.NewStreamGenerator(100, 5, csprng.NewSystemRNG)
 	prng := rand.New(rand.NewSource(64))
-	kv := versioned.NewKV(ekv.MakeMemstore())
+	kv := collective.TestingKV(t, ekv.MakeMemstore(), collective.StandardPrefexs)
 	pi, err := cryptoChannel.GenerateIdentity(prng)
-	require.NoError(t, err)
+	if err != nil {
+		t.Fatalf("GenerateIdentity error: %+v", err)
+	}
 
 	m := &manager{
 		me:              pi,
 		channels:        make(map[id.ID]*joinedChannel),
-		local:           kv,
+		kv:              kv,
 		rng:             crng,
 		events:          initEvents(&mockEventModel{}, 512, kv, crng),
-		nicknameManager: &nicknameManager{byChannel: make(map[id.ID]string), kv: nil},
+		nicknameManager: &nicknameManager{byChannel: make(map[id.ID]string), remote: kv},
 		st: loadSendTracker(&mockBroadcastClient{}, kv, func(*id.ID,
-			*userMessageInternal, MessageType, []byte, time.Time,
+			*userMessageInternal, []byte, time.Time,
 			receptionID.EphemeralIdentity, rounds.Round, SentStatus) (
 			uint64, error) {
 			return 0, nil
-		}, func(*id.ID, *ChannelMessage, MessageType, []byte, time.Time,
+		}, func(*id.ID, *ChannelMessage, []byte, time.Time,
 			message.ID, receptionID.EphemeralIdentity,
 			rounds.Round, SentStatus) (uint64, error) {
 			return 0, nil
@@ -466,35 +308,150 @@
 
 	rng := crng.GetStream()
 	defer rng.Close()
-
-	ch, _, err := m.generateChannel("abc", "abc", cryptoBroadcast.Public, 1000)
-	require.NoError(t, err)
-
+	channelID, _ := id.NewRandomID(rng, id.User)
+	messageType := Text
+	msg := "hello world"
+	validUntil := time.Hour
 	params := new(cmix.CMIXParams)
-	mbc := &mockBroadcastChannel{
-		crypto: ch,
-	}
-	m.channels[*ch.ReceptionID] = &joinedChannel{broadcast: mbc}
-	m.channels[*ch.ReceptionID] = &joinedChannel{broadcast: mbc}
-
-	// Send message
-	messageID, _, _, err := m.SendSilent(ch.ReceptionID, ValidForever, *params)
-	require.NoError(t, err)
+	replyMsgID := message.ID{69}
+	mbc := &mockBroadcastChannel{}
+	m.channels[*channelID] = &joinedChannel{broadcast: mbc}
+
+	messageID, _, _, err :=
+		m.SendReply(channelID, msg, replyMsgID, validUntil, *params)
+	if err != nil {
+		t.Fatalf("SendReply error: %+v", err)
+	}
 
 	// Verify the message was handled correctly
 
 	// Decode the user message
-	umi, err := unmarshalUserMessageInternal(mbc.payload, ch.ReceptionID)
-	require.NoError(t, err)
+	umi, err := unmarshalUserMessageInternal(mbc.payload, channelID)
+	if err != nil {
+		t.Fatalf("Failed to decode the user message: %+v", err)
+	}
 
 	// Do checks of the data
-	require.True(t, umi.GetMessageID().Equals(messageID))
+	if !umi.GetMessageID().Equals(messageID) {
+		t.Errorf("Incorrect message ID.\nexpected: %s\nreceived: %s",
+			messageID, umi.messageID)
+	}
+
+	if MessageType(umi.GetChannelMessage().PayloadType) != messageType {
+		t.Errorf("Incorrect message type.\nexpected: %s\nreceived: %s",
+			messageType, MessageType(umi.GetChannelMessage().PayloadType))
+	}
+
+	if umi.GetChannelMessage().RoundID != returnedRound {
+		t.Errorf("Incorrect round ID.\nexpected: %d\nreceived: %d",
+			returnedRound, umi.GetChannelMessage().RoundID)
+	}
 
 	// Decode the text message
-	txt := &CMIXChannelSilentMessage{}
+	txt := &CMIXChannelText{}
 	err = proto.Unmarshal(umi.GetChannelMessage().Payload, txt)
-	require.NoError(t, err)
-
+	if err != nil {
+		t.Fatalf("Could not proto unmarshal CMIXChannelText: %+v", err)
+	}
+
+	if txt.Text != msg {
+		t.Errorf("Incorrect message contents.\nexpected: %s\nreceived: %s",
+			msg, txt.Text)
+	}
+
+	if !bytes.Equal(txt.ReplyMessageID, replyMsgID[:]) {
+		t.Errorf("Incorrect ReplyMessageID.\nexpected: %v\nreceived: %v",
+			replyMsgID[:], txt.ReplyMessageID)
+	}
+}
+
+func Test_manager_SendReaction(t *testing.T) {
+	crng := fastRNG.NewStreamGenerator(100, 5, csprng.NewSystemRNG)
+	prng := rand.New(rand.NewSource(64))
+	kv := collective.TestingKV(t, ekv.MakeMemstore(), collective.StandardPrefexs)
+	pi, err := cryptoChannel.GenerateIdentity(prng)
+	if err != nil {
+		t.Fatalf("GenerateIdentity error: %+v", err)
+	}
+
+	m := &manager{
+		me:              pi,
+		channels:        make(map[id.ID]*joinedChannel),
+		kv:              kv,
+		rng:             crng,
+		events:          initEvents(&mockEventModel{}, 512, kv, crng),
+		nicknameManager: &nicknameManager{byChannel: make(map[id.ID]string), remote: kv},
+		st: loadSendTracker(&mockBroadcastClient{}, kv, func(*id.ID,
+			*userMessageInternal, []byte, time.Time,
+			receptionID.EphemeralIdentity, rounds.Round, SentStatus) (
+			uint64, error) {
+			return 0, nil
+		}, func(*id.ID, *ChannelMessage, []byte, time.Time,
+			message.ID, receptionID.EphemeralIdentity,
+			rounds.Round, SentStatus) (uint64, error) {
+			return 0, nil
+		}, func(uint64, *message.ID, *time.Time, *rounds.Round,
+			*bool, *bool, *SentStatus) error {
+			return nil
+		}, crng),
+	}
+
+	rng := crng.GetStream()
+	defer rng.Close()
+	channelID, _ := id.NewRandomID(rng, id.User)
+	messageType := Reaction
+	msg := "🍆"
+	params := new(cmix.CMIXParams)
+	replyMsgID := message.ID{69}
+	mbc := &mockBroadcastChannel{}
+	m.channels[*channelID] = &joinedChannel{broadcast: mbc}
+
+	messageID, _, _, err := m.SendReaction(
+		channelID, msg, replyMsgID, ValidForever, *params)
+	if err != nil {
+		t.Fatalf("SendReaction error: %+v", err)
+	}
+
+	// Verify the message was handled correctly
+
+	// Decode the user message
+	umi, err := unmarshalUserMessageInternal(mbc.payload, channelID)
+	if err != nil {
+		t.Fatalf("Failed to decode the user message: %+v", err)
+	}
+
+	// Do checks of the data
+	if !umi.GetMessageID().Equals(messageID) {
+		t.Errorf("Incorrect message ID.\nexpected: %s\nreceived: %s",
+			messageID, umi.messageID)
+	}
+
+	if MessageType(umi.GetChannelMessage().PayloadType) != messageType {
+		t.Errorf("Incorrect message type.\nexpected: %s\nreceived: %s",
+			messageType, MessageType(umi.GetChannelMessage().PayloadType))
+	}
+
+	if umi.GetChannelMessage().RoundID != returnedRound {
+		t.Errorf("Incorrect round ID.\nexpected: %d\nreceived: %d",
+			returnedRound, umi.GetChannelMessage().RoundID)
+	}
+
+	// Decode the text message
+	txt := &CMIXChannelReaction{}
+	err = proto.Unmarshal(umi.GetChannelMessage().Payload, txt)
+	if err != nil {
+		t.Fatalf("Could not proto unmarshal CMIXChannelReaction: %+v", err)
+	}
+
+	if txt.Reaction != msg {
+		t.Errorf("Incorrect reaction.\nexpected: %s\nreceived: %s",
+			msg, txt.Reaction)
+	}
+
+	if !bytes.Equal(txt.ReactionMessageID, replyMsgID[:]) {
+		t.Errorf("Incorrect ReactionMessageID.\nexpected: %v\nreceived: %v",
+			replyMsgID, txt.ReactionMessageID)
+	}
 }
 
 func Test_manager_DeleteMessage(t *testing.T) {
@@ -503,14 +460,14 @@
 
 	m := &manager{
 		channels: make(map[id.ID]*joinedChannel),
-		local:    kv,
+		kv:       kv,
 		rng:      crng,
 		st: loadSendTracker(&mockBroadcastClient{}, kv,
-			func(*id.ID, *userMessageInternal, MessageType, []byte, time.Time,
+			func(*id.ID, *userMessageInternal, []byte, time.Time,
 				receptionID.EphemeralIdentity, rounds.Round, SentStatus) (
 				uint64, error) {
 				return 0, nil
-			}, func(*id.ID, *ChannelMessage, MessageType, []byte, time.Time,
+			}, func(*id.ID, *ChannelMessage, []byte, time.Time,
 				message.ID, receptionID.EphemeralIdentity,
 				rounds.Round, SentStatus) (uint64, error) {
 				return 0, nil
@@ -548,6 +505,11 @@
 		t.Fatalf("Could not proto unmarshal ChannelMessage: %+v", err)
 	}
 
+	if MessageType(chMgs.PayloadType) != Delete {
+		t.Errorf("Incorrect message type.\nexpected: %s\nreceived: %s",
+			Delete, MessageType(chMgs.PayloadType))
+	}
+
 	if chMgs.RoundID != returnedRound {
 		t.Errorf("Incorrect round ID.\nexpected: %d\nreceived: %d",
 			returnedRound, chMgs.RoundID)
@@ -572,21 +534,21 @@
 
 	m := &manager{
 		channels: make(map[id.ID]*joinedChannel),
-		local:    kv,
+		kv:       kv,
 		rng:      crng,
-		st: loadSendTracker(&mockBroadcastClient{}, kv, func(*id.ID,
-			*userMessageInternal, MessageType, []byte, time.Time,
-			receptionID.EphemeralIdentity, rounds.Round, SentStatus) (
-			uint64, error) {
-			return 0, nil
-		}, func(*id.ID, *ChannelMessage, MessageType, []byte, time.Time,
-			message.ID, receptionID.EphemeralIdentity, rounds.Round,
-			SentStatus) (uint64, error) {
-			return 0, nil
-		}, func(uint64, *message.ID, *time.Time, *rounds.Round, *bool, *bool,
-			*SentStatus) error {
-			return nil
-		}, crng),
+		st: loadSendTracker(&mockBroadcastClient{}, kv,
+			func(*id.ID, *userMessageInternal, []byte, time.Time,
+				receptionID.EphemeralIdentity, rounds.Round, SentStatus) (
+				uint64, error) {
+				return 0, nil
+			}, func(*id.ID, *ChannelMessage, []byte, time.Time,
+				message.ID, receptionID.EphemeralIdentity,
+				rounds.Round, SentStatus) (uint64, error) {
+				return 0, nil
+			}, func(uint64, *message.ID, *time.Time, *rounds.Round,
+				*bool, *bool, *SentStatus) error {
+				return nil
+			}, crng),
 	}
 
 	ch, _, err := m.generateChannel("abc", "abc", cryptoBroadcast.Public, 1000)
@@ -617,6 +579,11 @@
 		t.Fatalf("Could not proto unmarshal ChannelMessage: %+v", err)
 	}
 
+	if MessageType(chMgs.PayloadType) != Pinned {
+		t.Errorf("Incorrect message type.\nexpected: %s\nreceived: %s",
+			Pinned, MessageType(chMgs.PayloadType))
+	}
+
 	if chMgs.RoundID != returnedRound {
 		t.Errorf("Incorrect round ID.\nexpected: %d\nreceived: %d",
 			returnedRound, chMgs.RoundID)
@@ -646,21 +613,21 @@
 
 	m := &manager{
 		channels: make(map[id.ID]*joinedChannel),
-		local:    kv,
+		kv:       kv,
 		rng:      crng,
-		st: loadSendTracker(&mockBroadcastClient{}, kv, func(*id.ID,
-			*userMessageInternal, MessageType, []byte, time.Time,
-			receptionID.EphemeralIdentity, rounds.Round, SentStatus) (
-			uint64, error) {
-			return 0, nil
-		}, func(*id.ID, *ChannelMessage, MessageType, []byte, time.Time,
-			message.ID, receptionID.EphemeralIdentity, rounds.Round,
-			SentStatus) (uint64, error) {
-			return 0, nil
-		}, func(uint64, *message.ID, *time.Time, *rounds.Round, *bool, *bool,
-			*SentStatus) error {
-			return nil
-		}, crng),
+		st: loadSendTracker(&mockBroadcastClient{}, kv,
+			func(*id.ID, *userMessageInternal, []byte, time.Time,
+				receptionID.EphemeralIdentity, rounds.Round, SentStatus) (
+				uint64, error) {
+				return 0, nil
+			}, func(*id.ID, *ChannelMessage, []byte, time.Time,
+				message.ID, receptionID.EphemeralIdentity,
+				rounds.Round, SentStatus) (uint64, error) {
+				return 0, nil
+			}, func(uint64, *message.ID, *time.Time, *rounds.Round,
+				*bool, *bool, *SentStatus) error {
+				return nil
+			}, crng),
 	}
 
 	ch, _, err := m.generateChannel("abc", "abc", cryptoBroadcast.Public, 1000)
@@ -687,7 +654,13 @@
 	// Decode the channel message
 	chMgs := &ChannelMessage{}
 	if err = proto.Unmarshal(mbc.payload, chMgs); err != nil {
-		t.Errorf("Failed to unmarshal: %s", err)
+		t.Errorf("Incorrect message type.\nexpected: %s\nreceived: %s",
+			Delete, MessageType(chMgs.PayloadType))
+	}
+
+	if MessageType(chMgs.PayloadType) != Mute {
+		t.Errorf("Incorrect message type.\nexpected: %s\nreceived: %s",
+			Mute, MessageType(chMgs.PayloadType))
 	}
 
 	if chMgs.RoundID != returnedRound {
@@ -728,7 +701,7 @@
 func (m *mockBroadcastChannel) MaxRSAToPublicPayloadSize() int { return 512 }
 func (m *mockBroadcastChannel) Get() *cryptoBroadcast.Channel  { return m.crypto }
 
-func (m *mockBroadcastChannel) Broadcast(payload []byte, _ []string, _ uint16,
+func (m *mockBroadcastChannel) Broadcast(payload []byte,
 	cMixParams cmix.CMIXParams) (rounds.Round, ephemeral.Id, error) {
 	m.hasRun = true
 	m.payload = payload
@@ -737,8 +710,8 @@
 }
 
 func (m *mockBroadcastChannel) BroadcastWithAssembler(
-	assembler broadcast.Assembler, _ []string, _ uint16,
-	cMixParams cmix.CMIXParams) (rounds.Round, ephemeral.Id, error) {
+	assembler broadcast.Assembler, cMixParams cmix.CMIXParams) (
+	rounds.Round, ephemeral.Id, error) {
 	m.hasRun = true
 	var err error
 	m.payload, err = assembler(returnedRound)
@@ -747,7 +720,7 @@
 }
 
 func (m *mockBroadcastChannel) BroadcastRSAtoPublic(pk rsa.PrivateKey,
-	payload []byte, _ []string, _ uint16, cMixParams cmix.CMIXParams) (
+	payload []byte, cMixParams cmix.CMIXParams) (
 	[]byte, rounds.Round, ephemeral.Id, error) {
 	m.hasRun = true
 	m.payload = payload
@@ -757,7 +730,7 @@
 }
 
 func (m *mockBroadcastChannel) BroadcastRSAToPublicWithAssembler(
-	pk rsa.PrivateKey, assembler broadcast.Assembler, _ []string, _ uint16,
+	pk rsa.PrivateKey, assembler broadcast.Assembler,
 	cMixParams cmix.CMIXParams) ([]byte, rounds.Round, ephemeral.Id, error) {
 	m.hasRun = true
 	var err error
@@ -767,16 +740,10 @@
 	return nil, rounds.Round{ID: returnedRound}, ephemeral.Id{}, err
 }
 
-func (m *mockBroadcastChannel) RegisterRSAtoPublicListener(
-	broadcast.ListenerFunc, []string) (broadcast.Processor, error) {
-	panic("implement me")
-}
-
-func (m *mockBroadcastChannel) RegisterSymmetricListener(
-	broadcast.ListenerFunc, []string) (broadcast.Processor, error) {
-	panic("implement me")
-}
-
+func (m *mockBroadcastChannel) RegisterListener(
+	broadcast.ListenerFunc, broadcast.Method) (broadcast.Processor, error) {
+	return nil, nil
+}
 func (m *mockBroadcastChannel) Stop() {}
 
 // mockNameService adheres to the NameService interface and is used for testing.
