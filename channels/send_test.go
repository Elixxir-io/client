--- conflicted
+++ resolved
@@ -43,34 +43,6 @@
 		t.Fatalf("GenerateIdentity error: %+v", err)
 	}
 
-<<<<<<< HEAD
-	crng := fastRNG.NewStreamGenerator(100, 5, csprng.NewSystemRNG)
-	kv := versioned.NewKV(ekv.MakeMemstore())
-	m := &manager{
-		kv:       kv,
-		me:       pi,
-		channels: make(map[id.ID]*joinedChannel),
-		mux:      sync.RWMutex{},
-		rng:      fastRNG.NewStreamGenerator(1000, 10, csprng.NewSystemRNG),
-		nicknameManager: &nicknameManager{
-			byChannel: make(map[id.ID]string),
-			kv:        nil,
-		},
-		st: loadSendTracker(&mockBroadcastClient{},
-			versioned.NewKV(ekv.MakeMemstore()), func(chID *id.ID,
-				umi *userMessageInternal, ts time.Time,
-				receptionID receptionID.EphemeralIdentity,
-				round rounds.Round, status SentStatus) (uint64, error) {
-				return 0, nil
-			}, func(chID *id.ID, cm *ChannelMessage, ts time.Time,
-				messageID message.ID,
-				receptionID receptionID.EphemeralIdentity, round rounds.Round,
-				status SentStatus) (uint64, error) {
-				return 0, nil
-			}, func(uuid uint64, messageID message.ID,
-				timestamp time.Time, round rounds.Round, status SentStatus) {
-			}, crng),
-=======
 	m := &manager{
 		me:              pi,
 		channels:        make(map[id.ID]*joinedChannel),
@@ -84,13 +56,12 @@
 			uint64, error) {
 			return 0, nil
 		}, func(*id.ID, *ChannelMessage, []byte, time.Time,
-			cryptoChannel.MessageID, receptionID.EphemeralIdentity,
+			message.ID, receptionID.EphemeralIdentity,
 			rounds.Round, SentStatus) (uint64, error) {
 			return 0, nil
-		}, func(uint64, *cryptoChannel.MessageID, *time.Time, *rounds.Round,
+		}, func(uint64, *message.ID, *time.Time, *rounds.Round,
 			*bool, *bool, *SentStatus) {
 		}, crng),
->>>>>>> ddfe2f33
 	}
 
 	channelID := new(id.ID)
@@ -157,22 +128,12 @@
 				receptionID.EphemeralIdentity, rounds.Round, SentStatus) (
 				uint64, error) {
 				return 0, nil
-<<<<<<< HEAD
-			}, func(chID *id.ID, cm *ChannelMessage, ts time.Time,
-				messageID message.ID,
-				receptionID receptionID.EphemeralIdentity, round rounds.Round,
-				status SentStatus) (uint64, error) {
-				return 0, nil
-			}, func(uuid uint64, messageID message.ID,
-				timestamp time.Time, round rounds.Round, status SentStatus) {
-=======
 			}, func(*id.ID, *ChannelMessage, []byte, time.Time,
-				cryptoChannel.MessageID, receptionID.EphemeralIdentity,
+				message.ID, receptionID.EphemeralIdentity,
 				rounds.Round, SentStatus) (uint64, error) {
 				return 0, nil
-			}, func(uint64, *cryptoChannel.MessageID, *time.Time, *rounds.Round,
+			}, func(uint64, *message.ID, *time.Time, *rounds.Round,
 				*bool, *bool, *SentStatus) {
->>>>>>> ddfe2f33
 			}, crng),
 	}
 
@@ -193,18 +154,6 @@
 		t.Fatalf("Failed to SendAdminGeneric: %v", err)
 	}
 
-<<<<<<< HEAD
-=======
-	// Verify the message was handled correctly
-
-	expectedMessageID := cryptoChannel.MakeMessageID(mbc.payload, ch.ReceptionID)
-
-	if !expectedMessageID.Equals(messageID) {
-		t.Errorf("Incorrect message ID.\nexpected: %s\nreceived: %s",
-			expectedMessageID, messageID)
-	}
-
->>>>>>> ddfe2f33
 	// Decode the channel message
 	chMgs := &ChannelMessage{}
 	if err = proto.Unmarshal(mbc.payload, chMgs); err != nil {
@@ -245,34 +194,6 @@
 		t.Fatalf("GenerateIdentity error: %+v", err)
 	}
 
-<<<<<<< HEAD
-	crng := fastRNG.NewStreamGenerator(100, 5, csprng.NewSystemRNG)
-	kv := versioned.NewKV(ekv.MakeMemstore())
-
-	m := &manager{
-		kv:       kv,
-		me:       pi,
-		channels: make(map[id.ID]*joinedChannel),
-		nicknameManager: &nicknameManager{
-			byChannel: make(map[id.ID]string),
-			kv:        nil,
-		},
-		rng: fastRNG.NewStreamGenerator(1000, 10, csprng.NewSystemRNG),
-		st: loadSendTracker(&mockBroadcastClient{},
-			versioned.NewKV(ekv.MakeMemstore()), func(chID *id.ID,
-				umi *userMessageInternal, ts time.Time,
-				receptionID receptionID.EphemeralIdentity,
-				round rounds.Round, status SentStatus) (uint64, error) {
-				return 0, nil
-			}, func(chID *id.ID, cm *ChannelMessage, ts time.Time,
-				messageID message.ID,
-				receptionID receptionID.EphemeralIdentity, round rounds.Round,
-				status SentStatus) (uint64, error) {
-				return 0, nil
-			}, func(uuid uint64, messageID message.ID,
-				timestamp time.Time, round rounds.Round, status SentStatus) {
-			}, crng),
-=======
 	m := &manager{
 		me:              pi,
 		channels:        make(map[id.ID]*joinedChannel),
@@ -286,13 +207,12 @@
 			uint64, error) {
 			return 0, nil
 		}, func(*id.ID, *ChannelMessage, []byte, time.Time,
-			cryptoChannel.MessageID, receptionID.EphemeralIdentity,
+			message.ID, receptionID.EphemeralIdentity,
 			rounds.Round, SentStatus) (uint64, error) {
 			return 0, nil
-		}, func(uint64, *cryptoChannel.MessageID, *time.Time, *rounds.Round,
+		}, func(uint64, *message.ID, *time.Time, *rounds.Round,
 			*bool, *bool, *SentStatus) {
 		}, crng),
->>>>>>> ddfe2f33
 	}
 
 	channelID := new(id.ID)
@@ -359,34 +279,6 @@
 		t.Fatalf("GenerateIdentity error: %+v", err)
 	}
 
-<<<<<<< HEAD
-	crng := fastRNG.NewStreamGenerator(100, 5, csprng.NewSystemRNG)
-	kv := versioned.NewKV(ekv.MakeMemstore())
-
-	m := &manager{
-		kv:       kv,
-		me:       pi,
-		channels: make(map[id.ID]*joinedChannel),
-		nicknameManager: &nicknameManager{
-			byChannel: make(map[id.ID]string),
-			kv:        nil,
-		},
-		rng: fastRNG.NewStreamGenerator(1000, 10, csprng.NewSystemRNG),
-		st: loadSendTracker(&mockBroadcastClient{},
-			versioned.NewKV(ekv.MakeMemstore()), func(chID *id.ID,
-				umi *userMessageInternal, ts time.Time,
-				receptionID receptionID.EphemeralIdentity,
-				round rounds.Round, status SentStatus) (uint64, error) {
-				return 0, nil
-			}, func(chID *id.ID, cm *ChannelMessage, ts time.Time,
-				messageID message.ID,
-				receptionID receptionID.EphemeralIdentity, round rounds.Round,
-				status SentStatus) (uint64, error) {
-				return 0, nil
-			}, func(uuid uint64, messageID message.ID,
-				timestamp time.Time, round rounds.Round, status SentStatus) {
-			}, crng),
-=======
 	m := &manager{
 		me:              pi,
 		channels:        make(map[id.ID]*joinedChannel),
@@ -400,13 +292,12 @@
 			uint64, error) {
 			return 0, nil
 		}, func(*id.ID, *ChannelMessage, []byte, time.Time,
-			cryptoChannel.MessageID, receptionID.EphemeralIdentity,
+			message.ID, receptionID.EphemeralIdentity,
 			rounds.Round, SentStatus) (uint64, error) {
 			return 0, nil
-		}, func(uint64, *cryptoChannel.MessageID, *time.Time, *rounds.Round,
+		}, func(uint64, *message.ID, *time.Time, *rounds.Round,
 			*bool, *bool, *SentStatus) {
 		}, crng),
->>>>>>> ddfe2f33
 	}
 
 	channelID := new(id.ID)
@@ -414,14 +305,7 @@
 	msg := "hello world"
 	validUntil := time.Hour
 	params := new(cmix.CMIXParams)
-<<<<<<< HEAD
-
-	replyMsgID := message.ID{}
-	replyMsgID[0] = 69
-
-=======
-	replyMsgID := cryptoChannel.MessageID{69}
->>>>>>> ddfe2f33
+	replyMsgID := message.ID{69}
 	mbc := &mockBroadcastChannel{}
 	m.channels[*channelID] = &joinedChannel{broadcast: mbc}
 
@@ -482,34 +366,6 @@
 		t.Fatalf("GenerateIdentity error: %+v", err)
 	}
 
-<<<<<<< HEAD
-	crng := fastRNG.NewStreamGenerator(100, 5, csprng.NewSystemRNG)
-	kv := versioned.NewKV(ekv.MakeMemstore())
-
-	m := &manager{
-		kv: kv,
-		me: pi,
-		nicknameManager: &nicknameManager{
-			byChannel: make(map[id.ID]string),
-			kv:        nil,
-		},
-		rng:      fastRNG.NewStreamGenerator(1000, 10, csprng.NewSystemRNG),
-		channels: make(map[id.ID]*joinedChannel),
-		st: loadSendTracker(&mockBroadcastClient{},
-			versioned.NewKV(ekv.MakeMemstore()), func(chID *id.ID,
-				umi *userMessageInternal, ts time.Time,
-				receptionID receptionID.EphemeralIdentity,
-				round rounds.Round, status SentStatus) (uint64, error) {
-				return 0, nil
-			}, func(chID *id.ID, cm *ChannelMessage, ts time.Time,
-				messageID message.ID,
-				receptionID receptionID.EphemeralIdentity, round rounds.Round,
-				status SentStatus) (uint64, error) {
-				return 0, nil
-			}, func(uuid uint64, messageID message.ID,
-				timestamp time.Time, round rounds.Round, status SentStatus) {
-			}, crng),
-=======
 	m := &manager{
 		me:              pi,
 		channels:        make(map[id.ID]*joinedChannel),
@@ -523,27 +379,19 @@
 			uint64, error) {
 			return 0, nil
 		}, func(*id.ID, *ChannelMessage, []byte, time.Time,
-			cryptoChannel.MessageID, receptionID.EphemeralIdentity,
+			message.ID, receptionID.EphemeralIdentity,
 			rounds.Round, SentStatus) (uint64, error) {
 			return 0, nil
-		}, func(uint64, *cryptoChannel.MessageID, *time.Time, *rounds.Round,
+		}, func(uint64, *message.ID, *time.Time, *rounds.Round,
 			*bool, *bool, *SentStatus) {
 		}, crng),
->>>>>>> ddfe2f33
 	}
 
 	channelID := new(id.ID)
 	messageType := Reaction
 	msg := "🍆"
 	params := new(cmix.CMIXParams)
-<<<<<<< HEAD
-
-	replyMsgID := message.ID{}
-	replyMsgID[0] = 69
-
-=======
-	replyMsgID := cryptoChannel.MessageID{69}
->>>>>>> ddfe2f33
+	replyMsgID := message.ID{69}
 	mbc := &mockBroadcastChannel{}
 	m.channels[*channelID] = &joinedChannel{broadcast: mbc}
 
@@ -608,10 +456,10 @@
 				uint64, error) {
 				return 0, nil
 			}, func(*id.ID, *ChannelMessage, []byte, time.Time,
-				cryptoChannel.MessageID, receptionID.EphemeralIdentity,
+				message.ID, receptionID.EphemeralIdentity,
 				rounds.Round, SentStatus) (uint64, error) {
 				return 0, nil
-			}, func(uint64, *cryptoChannel.MessageID, *time.Time, *rounds.Round,
+			}, func(uint64, *message.ID, *time.Time, *rounds.Round,
 				*bool, *bool, *SentStatus) {
 			}, crng),
 	}
@@ -620,7 +468,7 @@
 	if err != nil {
 		t.Fatalf("Failed to generate channel: %+v", err)
 	}
-	targetedMessageID := cryptoChannel.MessageID{56}
+	targetedMessageID := message.ID{56}
 	mbc := &mockBroadcastChannel{}
 	m.channels[*ch.ReceptionID] = &joinedChannel{broadcast: mbc}
 
@@ -680,10 +528,10 @@
 				uint64, error) {
 				return 0, nil
 			}, func(*id.ID, *ChannelMessage, []byte, time.Time,
-				cryptoChannel.MessageID, receptionID.EphemeralIdentity,
+				message.ID, receptionID.EphemeralIdentity,
 				rounds.Round, SentStatus) (uint64, error) {
 				return 0, nil
-			}, func(uint64, *cryptoChannel.MessageID, *time.Time, *rounds.Round,
+			}, func(uint64, *message.ID, *time.Time, *rounds.Round,
 				*bool, *bool, *SentStatus) {
 			}, crng),
 	}
@@ -692,7 +540,7 @@
 	if err != nil {
 		t.Fatalf("Failed to generate channel: %+v", err)
 	}
-	targetedMessageID := cryptoChannel.MessageID{56}
+	targetedMessageID := message.ID{56}
 	mbc := &mockBroadcastChannel{}
 	m.channels[*ch.ReceptionID] = &joinedChannel{broadcast: mbc}
 
@@ -757,10 +605,10 @@
 				uint64, error) {
 				return 0, nil
 			}, func(*id.ID, *ChannelMessage, []byte, time.Time,
-				cryptoChannel.MessageID, receptionID.EphemeralIdentity,
+				message.ID, receptionID.EphemeralIdentity,
 				rounds.Round, SentStatus) (uint64, error) {
 				return 0, nil
-			}, func(uint64, *cryptoChannel.MessageID, *time.Time, *rounds.Round,
+			}, func(uint64, *message.ID, *time.Time, *rounds.Round,
 				*bool, *bool, *SentStatus) {
 			}, crng),
 	}
