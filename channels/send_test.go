--- conflicted
+++ resolved
@@ -471,13 +471,8 @@
 	mbc := &mockBroadcastChannel{}
 	m.channels[*ch.ReceptionID] = &joinedChannel{broadcast: mbc}
 
-<<<<<<< HEAD
-	messageId, _, _, err :=
+	messageID, _, _, err :=
 		m.DeleteMessage(ch.ReceptionID, targetedMessageID, cmix.CMIXParams{})
-=======
-	messageID, _, _, err := m.DeleteMessage(
-		ch.ReceptionID, targetedMessageID, false, cmix.CMIXParams{})
->>>>>>> e0174430
 	if err != nil {
 		t.Fatalf("SendReaction error: %+v", err)
 	}
