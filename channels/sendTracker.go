////////////////////////////////////////////////////////////////////////////////
// Copyright © 2022 xx foundation                                             //
//                                                                            //
// Use of this source code is governed by a license that can be found in the  //
// LICENSE file                                                               //
////////////////////////////////////////////////////////////////////////////////

package channels

import (
	"encoding/json"
	"errors"
	jww "github.com/spf13/jwalterweatherman"
	"gitlab.com/elixxir/client/v4/cmix"
	"gitlab.com/elixxir/client/v4/cmix/identity/receptionID"
	"gitlab.com/elixxir/client/v4/cmix/rounds"
	"gitlab.com/elixxir/client/v4/storage/versioned"
	cryptoChannel "gitlab.com/elixxir/crypto/channel"
	"gitlab.com/elixxir/crypto/fastRNG"
	"gitlab.com/elixxir/primitives/states"
	"gitlab.com/xx_network/primitives/id"
	"gitlab.com/xx_network/primitives/netTime"
	"sync"
	"time"
)

const (
	sendTrackerStorageKey     = "sendTrackerStorageKey"
	sendTrackerStorageVersion = 0

	sendTrackerUnsentStorageKey     = "sendTrackerUnsentStorageKey"
	sendTrackerUnsentStorageVersion = 0

	getRoundResultsTimeout = 60 * time.Second
	// Number of times it will attempt to get round status before the round is
	// assumed to have failed. Tracking per round does not persist across runs
	maxChecks = 3

	oneSecond = 1000 * time.Millisecond
)

type tracked struct {
	MsgID     cryptoChannel.MessageID
	ChannelID *id.ID
	RoundID   id.Round
	UUID      uint64
}

type trackedList struct {
	List           []*tracked
	RoundCompleted bool
}

// sendTracker tracks outbound messages and denotes when they are delivered to
// the event model. It also captures incoming messages and in the event they
// were sent by this user diverts them as status updates on the previously sent
// messages.
type sendTracker struct {
	byRound map[id.Round]trackedList

	byMessageID map[cryptoChannel.MessageID]*tracked

	unsent map[uint64]*tracked

	mux sync.RWMutex

	trigger      triggerEventFunc
	adminTrigger triggerAdminEventFunc
	updateStatus UpdateFromUuidFunc

	net Client

	kv *versioned.KV

	rngSrc *fastRNG.StreamGenerator
}

// messageReceiveFunc is a function type for sendTracker.MessageReceive so it
// can be mocked for testing where used.
type messageReceiveFunc func(
	messageID cryptoChannel.MessageID, r rounds.Round) bool

// loadSendTracker loads a sent tracker, restoring from disk. It will register a
// function with the cmix client, delayed on when the network goes healthy,
// which will attempt to discover the status of all rounds that are outstanding.
func loadSendTracker(net Client, kv *versioned.KV, trigger triggerEventFunc,
	adminTrigger triggerAdminEventFunc, updateStatus UpdateFromUuidFunc,
	rngSource *fastRNG.StreamGenerator) *sendTracker {
	st := &sendTracker{
		byRound:      make(map[id.Round]trackedList),
		byMessageID:  make(map[cryptoChannel.MessageID]*tracked),
		unsent:       make(map[uint64]*tracked),
		trigger:      trigger,
		adminTrigger: adminTrigger,
		updateStatus: updateStatus,
		net:          net,
		kv:           kv,
		rngSrc:       rngSource,
	}

	if err := st.load(); err != nil && kv.Exists(err) {
		jww.FATAL.Panicf("[CH] Failed to load channels sent tracker: %+v", err)
	}

	// Denote all unsent messages as failed and clear
	for uuid, t := range st.unsent {
		status := Failed
		updateStatus(uuid, &t.MsgID, nil, nil, nil, nil, &status)
	}
	st.unsent = make(map[uint64]*tracked)

	// Register to check all outstanding rounds when the network becomes healthy
	var callBackID uint64
	callBackID = net.AddHealthCallback(func(f bool) {
		if !f {
			return
		}

		net.RemoveHealthCallback(callBackID)
		for rid, oldTracked := range st.byRound {
			if oldTracked.RoundCompleted {
				continue
			}

			rr := &roundResults{
				round: rid,
				st:    st,
			}
			st.net.GetRoundResults(
				getRoundResultsTimeout, rr.callback, rr.round)
		}
	})

	return st
}

// store writes the list of rounds that have been.
func (st *sendTracker) store() error {
	if err := st.storeSent(); err != nil {
		return err
	}

	return st.storeUnsent()
}

func (st *sendTracker) storeSent() error {
	// Save sent messages
	data, err := json.Marshal(&st.byRound)
	if err != nil {
		return err
	}
	return st.kv.Set(sendTrackerStorageKey, &versioned.Object{
		Version:   sendTrackerStorageVersion,
		Timestamp: netTime.Now(),
		Data:      data,
	})
}

// store writes the list of rounds that have been.
func (st *sendTracker) storeUnsent() error {
	// Save unsent messages
	data, err := json.Marshal(&st.unsent)
	if err != nil {
		return err
	}

	return st.kv.Set(sendTrackerUnsentStorageKey, &versioned.Object{
		Version:   sendTrackerUnsentStorageVersion,
		Timestamp: netTime.Now(),
		Data:      data,
	})
}

// load will get the stored rounds to be checked from disk and builds internal
// datastructures.
func (st *sendTracker) load() error {
	obj, err := st.kv.Get(sendTrackerStorageKey, sendTrackerStorageVersion)
	if err != nil {
		return err
	}

	err = json.Unmarshal(obj.Data, &st.byRound)
	if err != nil {
		return err
	}

	for rid := range st.byRound {
		roundList := st.byRound[rid].List
		for j := range roundList {
			st.byMessageID[roundList[j].MsgID] = roundList[j]
		}
	}

	obj, err = st.kv.Get(
		sendTrackerUnsentStorageKey, sendTrackerUnsentStorageVersion)
	if err != nil {
		return err
	}

	err = json.Unmarshal(obj.Data, &st.unsent)
	if err != nil {
		return err
	}

	return nil
}

// denotePendingSend is called before the pending send. It tracks the send
// internally and notifies the UI of the send.
func (st *sendTracker) denotePendingSend(channelID *id.ID,
	umi *userMessageInternal) (uint64, error) {
	// For the message timestamp, use 1 second from now to approximate the lag
	// due to round submission
	ts := netTime.Now().Add(oneSecond)

	// Create a random message ID so that there won't be collisions in a
	// database that requires a unique message ID
	stream := st.rngSrc.GetStream()
	umi.messageID = cryptoChannel.MessageID{}
	n, err := stream.Read(umi.messageID[:])
	if err != nil {
		jww.FATAL.Panicf(
			"[CH] Failed to get generate random message ID: %+v", err)
	} else if n != len(umi.messageID[:]) {
		jww.FATAL.Panicf(
			"[CH] Generated %d bytes for message ID; %d bytes required.",
			n, len(umi.messageID[:]))
	}
	stream.Close()

	// Submit the message to the UI
	uuid, err := st.trigger(channelID, umi, nil, ts,
		receptionID.EphemeralIdentity{}, rounds.Round{}, Unsent)
	if err != nil {
		return 0, err
	}

	// Track the message on disk
	st.handleDenoteSend(uuid, channelID, umi.messageID, rounds.Round{})
	return uuid, nil
}

// denotePendingAdminSend is called before the pending admin send. It tracks the
// send internally and notifies the UI of the send.
func (st *sendTracker) denotePendingAdminSend(channelID *id.ID,
	cm *ChannelMessage, encryptedPayload []byte) (uint64, error) {
	// For a timestamp for the message, use 1 second from now to approximate the
	// lag due to round submission
	ts := netTime.Now().Add(oneSecond)

	// Create a random message ID to avoid collisions in a database that
	// requires a unique message ID
	stream := st.rngSrc.GetStream()
<<<<<<< HEAD
	randMid := cryptoChannel.MessageID{}
	n, err := stream.Read(randMid[:])
	if err != nil {
		jww.FATAL.Panicf("[CH] Failed to generate a random message ID on "+
			"channel %s: %+v", channelID, err)
	}
	if n != cryptoChannel.MessageIDLen {
		jww.FATAL.Panicf("[CH] Failed to generate a random message ID on "+
=======
	var randMessageID cryptoChannel.MessageID
	if n, err := stream.Read(randMessageID[:]); err != nil {
		jww.FATAL.Panicf("[CH] Failed to generate a random message ID on " +
			"channel %s: %+v", channelID, err)
	} else if n != cryptoChannel.MessageIDLen {
		jww.FATAL.Panicf("[CH] Failed to generate a random message ID on " +
>>>>>>> de66d108
			"channel %s: generated %d bytes when %d bytes are required",
			channelID, n, cryptoChannel.MessageIDLen)
	}
	stream.Close()

	// Submit the message to the UI
<<<<<<< HEAD
	uuid, err := st.adminTrigger(channelID, cm, encryptedPayload, ts, randMid,
=======
	uuid, err := st.adminTrigger(channelID, cm, ts, randMessageID,
>>>>>>> de66d108
		receptionID.EphemeralIdentity{}, rounds.Round{}, Unsent)
	if err != nil {
		return 0, err
	}

	// Track the message on disk
	st.handleDenoteSend(uuid, channelID, randMessageID, rounds.Round{})
	return uuid, nil
}

// handleDenoteSend does the nitty-gritty of editing internal structures.
func (st *sendTracker) handleDenoteSend(uuid uint64, channelID *id.ID,
	messageID cryptoChannel.MessageID, round rounds.Round) {
	st.mux.Lock()
	defer st.mux.Unlock()

	// Skip if already added
	if _, exists := st.unsent[uuid]; exists {
		return
	}

	st.unsent[uuid] = &tracked{messageID, channelID, round.ID, uuid}

	err := st.storeUnsent()
	if err != nil {
		jww.FATAL.Panicf("[CH] Failed to store unsent for message %s "+
			"(UUID %d) in channel %s on round %d: %+v",
			messageID, uuid, channelID, round.ID, err)
	}
}

// send tracks a generic send message.
func (st *sendTracker) send(
	uuid uint64, msgID cryptoChannel.MessageID, round rounds.Round) error {
	// Update the on disk message status
	t, err := st.handleSend(uuid, msgID, round)
	if err != nil {
		return err
	}

	// Modify the timestamp to reduce the chance message order will be ambiguous
	ts := mutateTimestamp(round.Timestamps[states.QUEUED], msgID)

	// Update the message in the UI
	status := Sent
	go st.updateStatus(t.UUID, &msgID, &ts, &round, nil, nil, &status)
	return nil
}

// send tracks a generic send message.
func (st *sendTracker) failedSend(uuid uint64) error {
	// Update the on disk message status
	t, err := st.handleSendFailed(uuid)
	if err != nil {
		return err
	}

	// Update the message in the UI
	status := Failed
	go st.updateStatus(t.UUID, nil, nil, nil, nil, nil, &status)
	return nil
}

// handleSend does the nitty-gritty of editing internal structures.
func (st *sendTracker) handleSend(uuid uint64,
	messageID cryptoChannel.MessageID, round rounds.Round) (*tracked, error) {
	st.mux.Lock()
	defer st.mux.Unlock()

	// Check if it is in unsent
	t, exists := st.unsent[uuid]
	if !exists {
		return nil, errors.New("cannot handle send on an unprepared message")
	}

	_, existsMessage := st.byMessageID[messageID]
	if existsMessage {
		return nil,
			errors.New("cannot handle send on a message which was already sent")
	}

	t.MsgID = messageID
	t.RoundID = round.ID

	// Add the roundID
	roundsList, existsRound := st.byRound[round.ID]
	roundsList.List = append(roundsList.List, t)
	st.byRound[round.ID] = roundsList

	// Add the round
	st.byMessageID[messageID] = t

	if !existsRound {
		rr := &roundResults{
			round: round.ID,
			st:    st,
		}
		st.net.GetRoundResults(getRoundResultsTimeout, rr.callback, rr.round)
	}

	delete(st.unsent, uuid)

	// Store the changed list to disk
	err := st.store()
	if err != nil {
		jww.FATAL.Panicf("[CH] Failed to store changes for message %s "+
			"(UUID %d) on round %d: %+v", messageID, uuid, round.ID, err)
	}

	return t, nil
}

// handleSendFailed does the nitty-gritty of editing internal structures.
func (st *sendTracker) handleSendFailed(uuid uint64) (*tracked, error) {
	st.mux.Lock()
	defer st.mux.Unlock()

	// Check if it is in unsent
	t, exists := st.unsent[uuid]
	if !exists {
		return nil, errors.New("cannot handle send on an unprepared message")
	}

	delete(st.unsent, uuid)

	// Store the changed list to disk
	err := st.storeUnsent()
	if err != nil {
		jww.FATAL.Panicf(
			"[CH] Failed to store changes for UUID %d: %+v", uuid, err)
	}

	return t, nil
}

// MessageReceive is used when a message is received to check if the message was
// sent by this user. If it was, the correct signal is sent to the event model
// and the function returns true, notifying the caller to not process the
// message.
func (st *sendTracker) MessageReceive(
	messageID cryptoChannel.MessageID, round rounds.Round) bool {
	st.mux.RLock()

	// Skip if already added
	_, existsMessage := st.byMessageID[messageID]
	st.mux.RUnlock()
	if !existsMessage {
		return false
	}

	st.mux.Lock()
	defer st.mux.Unlock()
	msgData, existsMessage := st.byMessageID[messageID]
	if !existsMessage {
		return false
	}

	delete(st.byMessageID, messageID)

	roundList := st.byRound[msgData.RoundID]
	if len(roundList.List) == 1 {
		delete(st.byRound, msgData.RoundID)
	} else {
		newRoundList := make([]*tracked, 0, len(roundList.List)-1)
		for i := range roundList.List {
			if !roundList.List[i].MsgID.Equals(messageID) {
				newRoundList = append(newRoundList, roundList.List[i])
			}
		}
		st.byRound[msgData.RoundID] = trackedList{
			List:           newRoundList,
			RoundCompleted: roundList.RoundCompleted,
		}
	}

	ts := mutateTimestamp(round.Timestamps[states.QUEUED], messageID)
	status := Delivered
	go st.updateStatus(msgData.UUID, &messageID, &ts, &round, nil, nil, &status)

	if err := st.storeSent(); err != nil {
		jww.FATAL.Panicf("[CH] Failed to store the updated sent list: %+v", err)
	}

	return true
}

// roundResults represents a round which results are waiting on from the cMix
// layer.
type roundResults struct {
	round     id.Round
	st        *sendTracker
	numChecks uint
}

// callback is called when results are known about a round. it will re-trigger
// the wait if it fails up to 'maxChecks' times.
func (rr *roundResults) callback(
	allRoundsSucceeded, timedOut bool, results map[id.Round]cmix.RoundResult) {
	rr.st.mux.Lock()

	// If the message was already handled, then do nothing
	registered, existsRound := rr.st.byRound[rr.round]
	if !existsRound {
		rr.st.mux.Unlock()
		return
	}

	status := Delivered
	if !allRoundsSucceeded {
		status = Failed
	}

	if timedOut {
		if rr.numChecks >= maxChecks {
			jww.WARN.Printf("[CH] Channel messages sent on %d assumed to "+
				"have failed after %d attempts to get round status", rr.round,
				maxChecks)
			status = Failed
		} else {
			rr.numChecks++

			rr.st.mux.Unlock()

			// Retry if timed out
			go rr.st.net.GetRoundResults(
				getRoundResultsTimeout, rr.callback, []id.Round{rr.round}...)
			return
		}
	}

	registered.RoundCompleted = true
	rr.st.byRound[rr.round] = registered
	if err := rr.st.store(); err != nil {
		jww.FATAL.Panicf("[CH] Failed to store update after finalizing "+
			"delivery of sent messages: %+v", err)
	}

	rr.st.mux.Unlock()
	if status == Failed {
		for i := range registered.List {
			round := results[rr.round].Round
			status = Failed
			go rr.st.updateStatus(registered.List[i].UUID,
				&registered.List[i].MsgID, nil, &round, nil, nil, &status)
		}
	}
}<|MERGE_RESOLUTION|>--- conflicted
+++ resolved
@@ -251,35 +251,20 @@
 	// Create a random message ID to avoid collisions in a database that
 	// requires a unique message ID
 	stream := st.rngSrc.GetStream()
-<<<<<<< HEAD
-	randMid := cryptoChannel.MessageID{}
-	n, err := stream.Read(randMid[:])
-	if err != nil {
-		jww.FATAL.Panicf("[CH] Failed to generate a random message ID on "+
-			"channel %s: %+v", channelID, err)
-	}
-	if n != cryptoChannel.MessageIDLen {
-		jww.FATAL.Panicf("[CH] Failed to generate a random message ID on "+
-=======
 	var randMessageID cryptoChannel.MessageID
 	if n, err := stream.Read(randMessageID[:]); err != nil {
 		jww.FATAL.Panicf("[CH] Failed to generate a random message ID on " +
 			"channel %s: %+v", channelID, err)
 	} else if n != cryptoChannel.MessageIDLen {
 		jww.FATAL.Panicf("[CH] Failed to generate a random message ID on " +
->>>>>>> de66d108
 			"channel %s: generated %d bytes when %d bytes are required",
 			channelID, n, cryptoChannel.MessageIDLen)
 	}
 	stream.Close()
 
 	// Submit the message to the UI
-<<<<<<< HEAD
-	uuid, err := st.adminTrigger(channelID, cm, encryptedPayload, ts, randMid,
-=======
-	uuid, err := st.adminTrigger(channelID, cm, ts, randMessageID,
->>>>>>> de66d108
-		receptionID.EphemeralIdentity{}, rounds.Round{}, Unsent)
+	uuid, err := st.adminTrigger(channelID, cm, encryptedPayload, ts,
+		randMessageID, receptionID.EphemeralIdentity{}, rounds.Round{}, Unsent)
 	if err != nil {
 		return 0, err
 	}
@@ -296,7 +281,8 @@
 	defer st.mux.Unlock()
 
 	// Skip if already added
-	if _, exists := st.unsent[uuid]; exists {
+	_, existsMessage := st.unsent[uuid]
+	if existsMessage {
 		return
 	}
 
