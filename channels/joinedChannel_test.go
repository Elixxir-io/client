////////////////////////////////////////////////////////////////////////////////
// Copyright © 2020 xx network SEZC                                           //
//                                                                            //
// Use of this source code is governed by a license that can be found in the  //
// LICENSE file                                                               //
////////////////////////////////////////////////////////////////////////////////

package channels

import (
	"bytes"
	"crypto/ed25519"
	"encoding/binary"
<<<<<<< HEAD
=======
	"gitlab.com/elixxir/client/v4/collective"
	"gitlab.com/xx_network/primitives/netTime"
	"math/rand"
>>>>>>> 1b7fdf1a
	"reflect"
	"sort"
	"strconv"
	"sync"
	"testing"
	"time"

	"gitlab.com/elixxir/client/v4/broadcast"
	clientCmix "gitlab.com/elixxir/client/v4/cmix"
	"gitlab.com/elixxir/client/v4/cmix/message"
	"gitlab.com/elixxir/client/v4/cmix/rounds"
	"gitlab.com/elixxir/client/v4/storage/versioned"
	cryptoBroadcast "gitlab.com/elixxir/crypto/broadcast"
	"gitlab.com/elixxir/crypto/fastRNG"
	cryptoMessage "gitlab.com/elixxir/crypto/message"
	"gitlab.com/elixxir/crypto/rsa"
	"gitlab.com/elixxir/ekv"
	"gitlab.com/xx_network/crypto/csprng"
	"gitlab.com/xx_network/primitives/id"
	"gitlab.com/xx_network/primitives/id/ephemeral"
	"gitlab.com/xx_network/primitives/netTime"
)

// Tests that manager.store stores the channel list in the ekv.
func Test_manager_store(t *testing.T) {
<<<<<<< HEAD
	m := newTestManager(t)
=======
	rng := rand.New(rand.NewSource(64))

	pi, err := cryptoChannel.GenerateIdentity(rng)
	if err != nil {
		t.Fatalf("GenerateIdentity error: %+v", err)
	}

	kv := collective.TestingKV(t, ekv.MakeMemstore(), collective.StandardPrefexs, nil)
	mFace, err := NewManagerBuilder(pi, kv,
		new(mockBroadcastClient),
		fastRNG.NewStreamGenerator(1, 1, csprng.NewSystemRNG),
		mockEventModelBuilder, nil, mockAddServiceFn, &dummyUICallback{})
	if err != nil {
		t.Errorf("NewManager error: %+v", err)
	}

	m := mFace.(*manager)
>>>>>>> 1b7fdf1a

	for i := 0; i < 10; i++ {
		ch, _, err := newTestChannel(
			"name_"+strconv.Itoa(i), "description_"+strconv.Itoa(i),
			m.rng.GetStream(), cryptoBroadcast.Public)
		if err != nil {
			t.Errorf("Failed to create new channel %d: %+v", i, err)
		}

		b, err := broadcast.NewBroadcastChannel(ch, m.net, m.rng)
		if err != nil {
			t.Errorf("Failed to make new broadcast channel: %+v", err)
		}

		m.channels[*ch.ReceptionID] = &joinedChannel{b}
	}

	err := m.store()
	if err != nil {
		t.Errorf("Error storing channels: %+v", err)
	}

	_, err = m.kv.Get(joinedChannelsKey, joinedChannelsVersion)
	if !ekv.Exists(err) {
		t.Errorf("channel list not found in KV: %+v", err)
	}
}

// Tests that the manager.loadChannels loads all the expected channels from the
// ekv.
func Test_manager_loadChannels(t *testing.T) {
<<<<<<< HEAD
	m := newTestManager(t)
=======
	rng := rand.New(rand.NewSource(64))

	pi, err := cryptoChannel.GenerateIdentity(rng)
	if err != nil {
		t.Fatalf("GenerateIdentity error: %+v", err)
	}

	kv := collective.TestingKV(t, ekv.MakeMemstore(), collective.StandardPrefexs, nil)

	mFace, err := NewManagerBuilder(pi, kv, new(mockBroadcastClient),
		fastRNG.NewStreamGenerator(1, 1, csprng.NewSystemRNG),
		mockEventModelBuilder, nil, mockAddServiceFn, &dummyUICallback{})
	if err != nil {
		t.Errorf("NewManager error: %+v", err)
	}

	m := mFace.(*manager)
>>>>>>> 1b7fdf1a

	expected := make([]*joinedChannel, 10)

	for i := range expected {
		ch, _, err := newTestChannel(
			"name_"+strconv.Itoa(i), "description_"+strconv.Itoa(i),
			m.rng.GetStream(), cryptoBroadcast.Public)
		if err != nil {
			t.Errorf("Failed to create new channel %d: %+v", i, err)
		}

		b, err := broadcast.NewBroadcastChannel(ch, m.net, m.rng)
		if err != nil {
			t.Errorf("Failed to make new broadcast channel: %+v", err)
		}

		jc := &joinedChannel{b}
		if err = jc.Store(m.kv); err != nil {
			t.Errorf("Failed to store joinedChannel %d: %+v", i, err)
		}

		chID := *ch.ReceptionID
		m.channels[chID] = jc
		expected[i] = jc
	}

	err := m.store()
	if err != nil {
		t.Errorf("Error storing channels: %+v", err)
	}

	newManager := &manager{
		channels:       make(map[id.ID]*joinedChannel),
		kv:             m.kv,
		net:            m.net,
		rng:            m.rng,
		events:         &events{broadcast: newProcessorList()},
		broadcastMaker: m.broadcastMaker,
	}

	newManager.loadChannels()

	for chID, loadedCh := range newManager.channels {
		ch, exists := m.channels[chID]
		if !exists {
			t.Errorf("Channel %s does not exist.", &chID)
		}

		expected := ch.broadcast.Get()
		received := loadedCh.broadcast.Get()

		// NOTE: Times don't compare properly after
		// marshalling due to the monotonic counter
		if expected.Created.Equal(received.Created) {
			expected.Created = received.Created
		}

		if !reflect.DeepEqual(expected, received) {
			t.Errorf("Channel %s does not match loaded channel."+
				"\nexpected: %+v\nreceived: %+v", &chID,
				expected, received)
		}
	}
}

// Tests that manager.addChannel adds the channel to the map and stores it in
// the kv.
func Test_manager_addChannel(t *testing.T) {
<<<<<<< HEAD
	m := newTestManager(t)
=======
	rng := rand.New(rand.NewSource(64))

	pi, err := cryptoChannel.GenerateIdentity(rng)
	if err != nil {
		t.Fatalf("GenerateIdentity error: %+v", err)
	}

	kv := collective.TestingKV(t, ekv.MakeMemstore(), collective.StandardPrefexs, nil)

	mFace, err := NewManagerBuilder(pi, kv, new(mockBroadcastClient),
		fastRNG.NewStreamGenerator(1, 1, csprng.NewSystemRNG),
		mockEventModelBuilder, nil, mockAddServiceFn, &dummyUICallback{})
	if err != nil {
		t.Errorf("NewManager error: %+v", err)
	}

	m := mFace.(*manager)
>>>>>>> 1b7fdf1a

	ch, _, err := newTestChannel(
		"name", "description", m.rng.GetStream(), cryptoBroadcast.Public)
	if err != nil {
		t.Errorf("Failed to create new channel: %+v", err)
	}

	err = m.addChannel(ch)
	if err != nil {
		t.Errorf("Failed to add new channel: %+v", err)
	}

	if _, exists := m.channels[*ch.ReceptionID]; !exists {
		t.Errorf("Channel %s not added to channel map.", ch.Name)
	}

	_, err = m.kv.Get(makeJoinedChannelKey(ch.ReceptionID), joinedChannelVersion)
	if err != nil {
		t.Errorf("Failed to get joinedChannel from kv: %+v", err)
	}

	_, err = m.kv.Get(joinedChannelsKey, joinedChannelsVersion)
	if err != nil {
		t.Errorf("Failed to get channels from kv: %+v", err)
	}
}

// Error path: tests that manager.addChannel returns ChannelAlreadyExistsErr
// when the channel was already added.
func Test_manager_addChannel_ChannelAlreadyExistsErr(t *testing.T) {
<<<<<<< HEAD
	m := newTestManager(t)
=======
	rng := rand.New(rand.NewSource(64))

	pi, err := cryptoChannel.GenerateIdentity(rng)
	if err != nil {
		t.Fatalf("GenerateIdentity error: %+v", err)
	}

	kv := collective.TestingKV(t, ekv.MakeMemstore(), collective.StandardPrefexs, nil)

	mFace, err := NewManagerBuilder(pi, kv, new(mockBroadcastClient),
		fastRNG.NewStreamGenerator(1, 1, csprng.NewSystemRNG),
		mockEventModelBuilder, nil, mockAddServiceFn, &dummyUICallback{})
	if err != nil {
		t.Errorf("NewManager error: %+v", err)
	}

	m := mFace.(*manager)
>>>>>>> 1b7fdf1a

	ch, _, err := newTestChannel(
		"name", "description", m.rng.GetStream(), cryptoBroadcast.Public)
	if err != nil {
		t.Errorf("Failed to create new channel: %+v", err)
	}

	err = m.addChannel(ch)
	if err != nil {
		t.Errorf("Failed to add new channel: %+v", err)
	}

	err = m.addChannel(ch)
	if err == nil || err != ChannelAlreadyExistsErr {
		t.Errorf("Received incorrect error when adding a channel that already "+
			"exists.\nexpected: %s\nreceived: %+v", ChannelAlreadyExistsErr, err)
	}
}

// Tests the manager.removeChannel deletes the channel from the map.
func Test_manager_removeChannel(t *testing.T) {
<<<<<<< HEAD
	m := newTestManager(t)
=======
	rng := rand.New(rand.NewSource(64))

	pi, err := cryptoChannel.GenerateIdentity(rng)
	if err != nil {
		t.Fatalf("GenerateIdentity error: %+v", err)
	}

	kv := collective.TestingKV(t, ekv.MakeMemstore(), collective.StandardPrefexs, nil)

	mFace, err := NewManagerBuilder(pi, kv, new(mockBroadcastClient),
		fastRNG.NewStreamGenerator(1, 1, csprng.NewSystemRNG),
		mockEventModelBuilder, nil, mockAddServiceFn, &dummyUICallback{})
	if err != nil {
		t.Errorf("NewManager error: %+v", err)
	}

	m := mFace.(*manager)
>>>>>>> 1b7fdf1a

	ch, _, err := newTestChannel(
		"name", "description", m.rng.GetStream(), cryptoBroadcast.Public)
	if err != nil {
		t.Errorf("Failed to create new channel: %+v", err)
	}

	err = m.addChannel(ch)
	if err != nil {
		t.Errorf("Failed to add new channel: %+v", err)
	}

	err = m.removeChannel(ch.ReceptionID)
	if err != nil {
		t.Errorf("Error removing channel: %+v", err)
	}

	if _, exists := m.channels[*ch.ReceptionID]; exists {
		t.Errorf("Channel %s was not remove from the channel map.", ch.Name)
	}

	_, err = m.kv.Get(makeJoinedChannelKey(ch.ReceptionID), joinedChannelVersion)
	if ekv.Exists(err) {
		t.Errorf("joinedChannel not removed from kv: %+v", err)
	}
}

// Error path: tests that manager.removeChannel returns ChannelDoesNotExistsErr
// when the channel was never added.
func Test_manager_removeChannel_ChannelDoesNotExistsErr(t *testing.T) {
<<<<<<< HEAD
	m := newTestManager(t)
=======
	rng := rand.New(rand.NewSource(64))

	pi, err := cryptoChannel.GenerateIdentity(rng)
	if err != nil {
		t.Fatalf("GenerateIdentity error: %+v", err)
	}

	kv := collective.TestingKV(t, ekv.MakeMemstore(), collective.StandardPrefexs, nil)

	mFace, err := NewManagerBuilder(pi, kv, new(mockBroadcastClient),
		fastRNG.NewStreamGenerator(1, 1, csprng.NewSystemRNG),
		mockEventModelBuilder, nil, mockAddServiceFn, &dummyUICallback{})
	if err != nil {
		t.Errorf("NewManager error: %+v", err)
	}

	m := mFace.(*manager)
>>>>>>> 1b7fdf1a

	ch, _, err := newTestChannel(
		"name", "description", m.rng.GetStream(), cryptoBroadcast.Public)
	if err != nil {
		t.Errorf("Failed to create new channel: %+v", err)
	}

	err = m.removeChannel(ch.ReceptionID)
	if err == nil || err != ChannelDoesNotExistsErr {
		t.Errorf("Received incorrect error when removing a channel that does "+
			"not exists.\nexpected: %s\nreceived: %+v",
			ChannelDoesNotExistsErr, err)
	}
}

// Tests the manager.getChannel returns the expected channel.
func Test_manager_getChannel(t *testing.T) {
<<<<<<< HEAD
	m := newTestManager(t)
=======
	rng := rand.New(rand.NewSource(64))

	pi, err := cryptoChannel.GenerateIdentity(rng)
	if err != nil {
		t.Fatalf("GenerateIdentity error: %+v", err)
	}

	kv := collective.TestingKV(t, ekv.MakeMemstore(), collective.StandardPrefexs, nil)

	mFace, err := NewManagerBuilder(pi, kv, new(mockBroadcastClient),
		fastRNG.NewStreamGenerator(1, 1, csprng.NewSystemRNG),
		mockEventModelBuilder, nil, mockAddServiceFn, &dummyUICallback{})
	if err != nil {
		t.Errorf("NewManager error: %+v", err)
	}

	m := mFace.(*manager)
>>>>>>> 1b7fdf1a

	ch, _, err := newTestChannel(
		"name", "description", m.rng.GetStream(), cryptoBroadcast.Public)
	if err != nil {
		t.Errorf("Failed to create new channel: %+v", err)
	}

	err = m.addChannel(ch)
	if err != nil {
		t.Errorf("Failed to add new channel: %+v", err)
	}

	jc, err := m.getChannel(ch.ReceptionID)
	if err != nil {
		t.Errorf("Error getting channel: %+v", err)
	}

	if !reflect.DeepEqual(ch, jc.broadcast.Get()) {
		t.Errorf("Received unexpected channel.\nexpected: %+v\nreceived: %+v",
			ch, jc.broadcast.Get())
	}
}

// Error path: tests that manager.getChannel returns ChannelDoesNotExistsErr
// when the channel was never added.
func Test_manager_getChannel_ChannelDoesNotExistsErr(t *testing.T) {
<<<<<<< HEAD
	m := newTestManager(t)
=======
	rng := rand.New(rand.NewSource(64))

	pi, err := cryptoChannel.GenerateIdentity(rng)
	if err != nil {
		t.Fatalf("GenerateIdentity error: %+v", err)
	}

	kv := collective.TestingKV(t, ekv.MakeMemstore(), collective.StandardPrefexs, nil)

	mFace, err := NewManagerBuilder(pi, kv, new(mockBroadcastClient),
		fastRNG.NewStreamGenerator(1, 1, csprng.NewSystemRNG),
		mockEventModelBuilder, nil, mockAddServiceFn, &dummyUICallback{})
	if err != nil {
		t.Errorf("NewManager error: %+v", err)
	}

	m := mFace.(*manager)
>>>>>>> 1b7fdf1a

	ch, _, err := newTestChannel(
		"name", "description", m.rng.GetStream(), cryptoBroadcast.Public)
	if err != nil {
		t.Errorf("Failed to create new channel: %+v", err)
	}

	_, err = m.getChannel(ch.ReceptionID)
	if err == nil || err != ChannelDoesNotExistsErr {
		t.Errorf("Received incorrect error when getting a channel that does "+
			"not exists.\nexpected: %s\nreceived: %+v",
			ChannelDoesNotExistsErr, err)
	}
}

// Tests that manager.getChannels returns all the channels that were added to
// the map.
func Test_manager_getChannels(t *testing.T) {
<<<<<<< HEAD
	m := newTestManager(t)
=======
	rng := rand.New(rand.NewSource(64))

	pi, err := cryptoChannel.GenerateIdentity(rng)
	if err != nil {
		t.Fatalf("GenerateIdentity error: %+v", err)
	}

	kv := collective.TestingKV(t, ekv.MakeMemstore(), collective.StandardPrefexs, nil)

	mFace, err := NewManagerBuilder(pi, kv, new(mockBroadcastClient),
		fastRNG.NewStreamGenerator(1, 1, csprng.NewSystemRNG),
		mockEventModelBuilder, nil, mockAddServiceFn, &dummyUICallback{})
	if err != nil {
		t.Errorf("NewManager error: %+v", err)
	}

	m := mFace.(*manager)
>>>>>>> 1b7fdf1a

	expected := make([]*id.ID, 10)

	for i := range expected {
		ch, _, err := newTestChannel(
			"name_"+strconv.Itoa(i), "description_"+strconv.Itoa(i),
			m.rng.GetStream(), cryptoBroadcast.Public)
		if err != nil {
			t.Errorf("Failed to create new channel %d: %+v", i, err)
		}
		expected[i] = ch.ReceptionID

		err = m.addChannel(ch)
		if err != nil {
			t.Errorf("Failed to add new channel %d: %+v", i, err)
		}
	}

	channelIDs := m.getChannelsUnsafe()

	sort.SliceStable(expected, func(i, j int) bool {
		return bytes.Compare(expected[i][:], expected[j][:]) == -1
	})
	sort.SliceStable(channelIDs, func(i, j int) bool {
		return bytes.Compare(channelIDs[i][:], channelIDs[j][:]) == -1
	})

	if !reflect.DeepEqual(expected, channelIDs) {
		t.Errorf("ID list does not match expected.\nexpected: %v\nreceived: %v",
			expected, channelIDs)
	}
}

// Tests that joinedChannel.Store saves the joinedChannel to the expected place
// in the ekv.
func Test_joinedChannel_Store(t *testing.T) {
	kv := versioned.NewKV(ekv.MakeMemstore())
	rng := fastRNG.NewStreamGenerator(1, 1, csprng.NewSystemRNG)
	ch, _, err := newTestChannel(
		"name", "description", rng.GetStream(), cryptoBroadcast.Public)
	if err != nil {
		t.Errorf("Failed to create new channel: %+v", err)
	}

	b, err := broadcast.NewBroadcastChannel(ch, new(mockBroadcastClient), rng)
	if err != nil {
		t.Errorf("Failed to create new broadcast channel: %+v", err)
	}

	jc := &joinedChannel{b}

	err = jc.Store(kv)
	if err != nil {
		t.Errorf("Error storing joinedChannel: %+v", err)
	}

	_, err = kv.Get(makeJoinedChannelKey(ch.ReceptionID), joinedChannelVersion)
	if !ekv.Exists(err) {
		t.Errorf("joinedChannel not found in KV: %+v", err)
	}
}

// Tests that loadJoinedChannel returns a joinedChannel from storage that
// matches the original.
func Test_loadJoinedChannel(t *testing.T) {
<<<<<<< HEAD
	m := newTestManager(t)
=======
	rng := rand.New(rand.NewSource(64))

	pi, err := cryptoChannel.GenerateIdentity(rng)
	if err != nil {
		t.Fatalf("GenerateIdentity error: %+v", err)
	}

	kv := collective.TestingKV(t, ekv.MakeMemstore(), collective.StandardPrefexs, nil)

	mFace, err := NewManagerBuilder(pi, kv, new(mockBroadcastClient),
		fastRNG.NewStreamGenerator(1, 1, csprng.NewSystemRNG),
		mockEventModelBuilder, nil, mockAddServiceFn, &dummyUICallback{})
	if err != nil {
		t.Errorf("NewManager error: %+v", err)
	}

	m := mFace.(*manager)
>>>>>>> 1b7fdf1a

	ch, _, err := newTestChannel(
		"name", "description", m.rng.GetStream(), cryptoBroadcast.Public)
	if err != nil {
		t.Errorf("Failed to create new channel: %+v", err)
	}

	err = m.addChannel(ch)
	if err != nil {
		t.Errorf("Failed to add channel: %+v", err)
	}

	loadedJc, err := m.loadJoinedChannel(ch.ReceptionID)
	if err != nil {
		t.Errorf("Failed to load joinedChannel: %+v", err)
	}

	expected := *ch
	received := *loadedJc.broadcast.Get()
	// NOTE: Times don't compare properly after marshalling due to the
	// monotonic counter
	if expected.Created.Equal(received.Created) {
		expected.Created = received.Created
	}

	if !reflect.DeepEqual(expected, received) {
		t.Errorf("Loaded joinedChannel does not match original."+
			"\nexpected: %+v\nreceived: %+v", expected, received)
	}
}

// Tests that joinedChannel.delete deletes the stored joinedChannel from the
// ekv.
func Test_joinedChannel_delete(t *testing.T) {
	kv := versioned.NewKV(ekv.MakeMemstore())
	rng := fastRNG.NewStreamGenerator(1, 1, csprng.NewSystemRNG)
	ch, _, err := newTestChannel(
		"name", "description", rng.GetStream(), cryptoBroadcast.Public)
	if err != nil {
		t.Errorf("Failed to create new channel: %+v", err)
	}

	b, err := broadcast.NewBroadcastChannel(ch, new(mockBroadcastClient), rng)
	if err != nil {
		t.Errorf("Failed to create new broadcast channel: %+v", err)
	}

	jc := &joinedChannel{b}

	err = jc.Store(kv)
	if err != nil {
		t.Errorf("Error storing joinedChannel: %+v", err)
	}

	jc.delete(kv)

	_, err = kv.Get(makeJoinedChannelKey(ch.ReceptionID), joinedChannelVersion)
	if ekv.Exists(err) {
		t.Errorf("joinedChannel found in KV: %+v", err)
	}
}

// Consistency test of makeJoinedChannelKey.
func Test_makeJoinedChannelKey_Consistency(t *testing.T) {
	values := map[*id.ID]string{
		id.NewIdFromUInt(0, id.User, t): "JoinedChannelKey-0x0000000000000000000000000000000000000000000000000000000000000000",
		id.NewIdFromUInt(1, id.User, t): "JoinedChannelKey-0x0000000000000001000000000000000000000000000000000000000000000000",
		id.NewIdFromUInt(2, id.User, t): "JoinedChannelKey-0x0000000000000002000000000000000000000000000000000000000000000000",
		id.NewIdFromUInt(3, id.User, t): "JoinedChannelKey-0x0000000000000003000000000000000000000000000000000000000000000000",
		id.NewIdFromUInt(4, id.User, t): "JoinedChannelKey-0x0000000000000004000000000000000000000000000000000000000000000000",
		id.NewIdFromUInt(5, id.User, t): "JoinedChannelKey-0x0000000000000005000000000000000000000000000000000000000000000000",
		id.NewIdFromUInt(6, id.User, t): "JoinedChannelKey-0x0000000000000006000000000000000000000000000000000000000000000000",
		id.NewIdFromUInt(7, id.User, t): "JoinedChannelKey-0x0000000000000007000000000000000000000000000000000000000000000000",
		id.NewIdFromUInt(8, id.User, t): "JoinedChannelKey-0x0000000000000008000000000000000000000000000000000000000000000000",
		id.NewIdFromUInt(9, id.User, t): "JoinedChannelKey-0x0000000000000009000000000000000000000000000000000000000000000000",
	}

	for chID, expected := range values {
		key := makeJoinedChannelKey(chID)

		if expected != key {
			t.Errorf("Unexpected key for ID %d.\nexpected: %s\nreceived: %s",
				binary.BigEndian.Uint64(chID[:8]), expected, key)
		}
	}
}

// newTestChannel creates a new cryptoBroadcast.Channel in the same way that
// cryptoBroadcast.NewChannel does but with a smaller RSA key and salt to make
// tests run quicker.
func newTestChannel(name, description string, rng csprng.Source,
	level cryptoBroadcast.PrivacyLevel) (
	*cryptoBroadcast.Channel, rsa.PrivateKey, error) {
	c, pk, err := cryptoBroadcast.NewChannelVariableKeyUnsafe(
		name, description, level, netTime.Now(), 1000, rng)
	return c, pk, err
}

////////////////////////////////////////////////////////////////////////////////
// Mock Broadcast Client                                                      //
////////////////////////////////////////////////////////////////////////////////

// mockBroadcastClient adheres to the broadcast.Client interface.
type mockBroadcastClient struct{}

func (m *mockBroadcastClient) GetMaxMessageLength() int { return 123 }

func (m *mockBroadcastClient) SendWithAssembler(*id.ID,
	clientCmix.MessageAssembler, clientCmix.CMIXParams) (
	rounds.Round, ephemeral.Id, error) {
	return rounds.Round{ID: id.Round(567)}, ephemeral.Id{}, nil
}
func (m *mockBroadcastClient) AddIdentity(*id.ID, time.Time, bool, message.Processor) {}
func (m *mockBroadcastClient) AddIdentityWithHistory(*id.ID, time.Time, time.Time, bool, message.Processor) {
}
func (m *mockBroadcastClient) RemoveIdentity(*id.ID)                                 {}
func (m *mockBroadcastClient) AddService(*id.ID, message.Service, message.Processor) {}
func (m *mockBroadcastClient) UpsertCompressedService(*id.ID, message.CompressedService, message.Processor) {
}
func (m *mockBroadcastClient) DeleteClientService(*id.ID)          {}
func (m *mockBroadcastClient) IsHealthy() bool                     { return true }
func (m *mockBroadcastClient) AddHealthCallback(func(bool)) uint64 { return 0 }
func (m *mockBroadcastClient) RemoveHealthCallback(uint64)         {}
func (m *mockBroadcastClient) GetRoundResults(time.Duration, clientCmix.RoundEventCallback, ...id.Round) {
}

////////////////////////////////////////////////////////////////////////////////
// Mock EventModel                                                            //
////////////////////////////////////////////////////////////////////////////////

func mockEventModelBuilder(string) (EventModel, error) {
	return &mockEventModel{}, nil
}

// mockEventModel adheres to the EventModel interface.
type mockEventModel struct {
	joinedCh *cryptoBroadcast.Channel
	leftCh   *id.ID

	// Used to prevent fix race condition
	sync.Mutex
}

func (m *mockEventModel) getJoinedCh() *cryptoBroadcast.Channel {
	m.Lock()
	defer m.Unlock()
	return m.joinedCh
}

func (m *mockEventModel) getLeftCh() *id.ID {
	m.Lock()
	defer m.Unlock()
	return m.leftCh
}

func (m *mockEventModel) JoinChannel(c *cryptoBroadcast.Channel) {
	m.Lock()
	defer m.Unlock()
	m.joinedCh = c
}

func (m *mockEventModel) LeaveChannel(c *id.ID) {
	m.Lock()
	defer m.Unlock()
	m.leftCh = c
}

func (m *mockEventModel) ReceiveMessage(*id.ID, cryptoMessage.ID,
	string, string, ed25519.PublicKey, uint32, uint8, time.Time, time.Duration,
	rounds.Round, MessageType, SentStatus, bool) uint64 {
	return 0
}

func (m *mockEventModel) ReceiveReply(*id.ID, cryptoMessage.ID,
	cryptoMessage.ID, string, string, ed25519.PublicKey, uint32, uint8,
	time.Time, time.Duration, rounds.Round, MessageType, SentStatus, bool) uint64 {
	return 0
}

func (m *mockEventModel) ReceiveReaction(*id.ID, cryptoMessage.ID,
	cryptoMessage.ID, string, string, ed25519.PublicKey, uint32, uint8,
	time.Time, time.Duration, rounds.Round, MessageType, SentStatus, bool) uint64 {
	return 0
}

func (m *mockEventModel) UpdateFromUUID(uint64, *cryptoMessage.ID, *time.Time,
	*rounds.Round, *bool, *bool, *SentStatus) error {
	panic("implement me")
}

func (m *mockEventModel) UpdateFromMessageID(cryptoMessage.ID, *time.Time,
	*rounds.Round, *bool, *bool, *SentStatus) (uint64, error) {
	panic("implement me")
}

func (m *mockEventModel) GetMessage(cryptoMessage.ID) (ModelMessage, error) {
	panic("implement me")
}
func (m *mockEventModel) DeleteMessage(cryptoMessage.ID) error {
	panic("implement me")
}

func (m *mockEventModel) MuteUser(*id.ID, ed25519.PublicKey, bool) {
	panic("implement me")
}<|MERGE_RESOLUTION|>--- conflicted
+++ resolved
@@ -11,12 +11,6 @@
 	"bytes"
 	"crypto/ed25519"
 	"encoding/binary"
-<<<<<<< HEAD
-=======
-	"gitlab.com/elixxir/client/v4/collective"
-	"gitlab.com/xx_network/primitives/netTime"
-	"math/rand"
->>>>>>> 1b7fdf1a
 	"reflect"
 	"sort"
 	"strconv"
@@ -28,6 +22,7 @@
 	clientCmix "gitlab.com/elixxir/client/v4/cmix"
 	"gitlab.com/elixxir/client/v4/cmix/message"
 	"gitlab.com/elixxir/client/v4/cmix/rounds"
+	"gitlab.com/elixxir/client/v4/collective"
 	"gitlab.com/elixxir/client/v4/storage/versioned"
 	cryptoBroadcast "gitlab.com/elixxir/crypto/broadcast"
 	"gitlab.com/elixxir/crypto/fastRNG"
@@ -42,27 +37,7 @@
 
 // Tests that manager.store stores the channel list in the ekv.
 func Test_manager_store(t *testing.T) {
-<<<<<<< HEAD
-	m := newTestManager(t)
-=======
-	rng := rand.New(rand.NewSource(64))
-
-	pi, err := cryptoChannel.GenerateIdentity(rng)
-	if err != nil {
-		t.Fatalf("GenerateIdentity error: %+v", err)
-	}
-
-	kv := collective.TestingKV(t, ekv.MakeMemstore(), collective.StandardPrefexs, nil)
-	mFace, err := NewManagerBuilder(pi, kv,
-		new(mockBroadcastClient),
-		fastRNG.NewStreamGenerator(1, 1, csprng.NewSystemRNG),
-		mockEventModelBuilder, nil, mockAddServiceFn, &dummyUICallback{})
-	if err != nil {
-		t.Errorf("NewManager error: %+v", err)
-	}
-
-	m := mFace.(*manager)
->>>>>>> 1b7fdf1a
+	m := newTestManager(t)
 
 	for i := 0; i < 10; i++ {
 		ch, _, err := newTestChannel(
@@ -94,27 +69,7 @@
 // Tests that the manager.loadChannels loads all the expected channels from the
 // ekv.
 func Test_manager_loadChannels(t *testing.T) {
-<<<<<<< HEAD
-	m := newTestManager(t)
-=======
-	rng := rand.New(rand.NewSource(64))
-
-	pi, err := cryptoChannel.GenerateIdentity(rng)
-	if err != nil {
-		t.Fatalf("GenerateIdentity error: %+v", err)
-	}
-
-	kv := collective.TestingKV(t, ekv.MakeMemstore(), collective.StandardPrefexs, nil)
-
-	mFace, err := NewManagerBuilder(pi, kv, new(mockBroadcastClient),
-		fastRNG.NewStreamGenerator(1, 1, csprng.NewSystemRNG),
-		mockEventModelBuilder, nil, mockAddServiceFn, &dummyUICallback{})
-	if err != nil {
-		t.Errorf("NewManager error: %+v", err)
-	}
-
-	m := mFace.(*manager)
->>>>>>> 1b7fdf1a
+	m := newTestManager(t)
 
 	expected := make([]*joinedChannel, 10)
 
@@ -183,27 +138,7 @@
 // Tests that manager.addChannel adds the channel to the map and stores it in
 // the kv.
 func Test_manager_addChannel(t *testing.T) {
-<<<<<<< HEAD
-	m := newTestManager(t)
-=======
-	rng := rand.New(rand.NewSource(64))
-
-	pi, err := cryptoChannel.GenerateIdentity(rng)
-	if err != nil {
-		t.Fatalf("GenerateIdentity error: %+v", err)
-	}
-
-	kv := collective.TestingKV(t, ekv.MakeMemstore(), collective.StandardPrefexs, nil)
-
-	mFace, err := NewManagerBuilder(pi, kv, new(mockBroadcastClient),
-		fastRNG.NewStreamGenerator(1, 1, csprng.NewSystemRNG),
-		mockEventModelBuilder, nil, mockAddServiceFn, &dummyUICallback{})
-	if err != nil {
-		t.Errorf("NewManager error: %+v", err)
-	}
-
-	m := mFace.(*manager)
->>>>>>> 1b7fdf1a
+	m := newTestManager(t)
 
 	ch, _, err := newTestChannel(
 		"name", "description", m.rng.GetStream(), cryptoBroadcast.Public)
@@ -234,27 +169,7 @@
 // Error path: tests that manager.addChannel returns ChannelAlreadyExistsErr
 // when the channel was already added.
 func Test_manager_addChannel_ChannelAlreadyExistsErr(t *testing.T) {
-<<<<<<< HEAD
-	m := newTestManager(t)
-=======
-	rng := rand.New(rand.NewSource(64))
-
-	pi, err := cryptoChannel.GenerateIdentity(rng)
-	if err != nil {
-		t.Fatalf("GenerateIdentity error: %+v", err)
-	}
-
-	kv := collective.TestingKV(t, ekv.MakeMemstore(), collective.StandardPrefexs, nil)
-
-	mFace, err := NewManagerBuilder(pi, kv, new(mockBroadcastClient),
-		fastRNG.NewStreamGenerator(1, 1, csprng.NewSystemRNG),
-		mockEventModelBuilder, nil, mockAddServiceFn, &dummyUICallback{})
-	if err != nil {
-		t.Errorf("NewManager error: %+v", err)
-	}
-
-	m := mFace.(*manager)
->>>>>>> 1b7fdf1a
+	m := newTestManager(t)
 
 	ch, _, err := newTestChannel(
 		"name", "description", m.rng.GetStream(), cryptoBroadcast.Public)
@@ -276,27 +191,7 @@
 
 // Tests the manager.removeChannel deletes the channel from the map.
 func Test_manager_removeChannel(t *testing.T) {
-<<<<<<< HEAD
-	m := newTestManager(t)
-=======
-	rng := rand.New(rand.NewSource(64))
-
-	pi, err := cryptoChannel.GenerateIdentity(rng)
-	if err != nil {
-		t.Fatalf("GenerateIdentity error: %+v", err)
-	}
-
-	kv := collective.TestingKV(t, ekv.MakeMemstore(), collective.StandardPrefexs, nil)
-
-	mFace, err := NewManagerBuilder(pi, kv, new(mockBroadcastClient),
-		fastRNG.NewStreamGenerator(1, 1, csprng.NewSystemRNG),
-		mockEventModelBuilder, nil, mockAddServiceFn, &dummyUICallback{})
-	if err != nil {
-		t.Errorf("NewManager error: %+v", err)
-	}
-
-	m := mFace.(*manager)
->>>>>>> 1b7fdf1a
+	m := newTestManager(t)
 
 	ch, _, err := newTestChannel(
 		"name", "description", m.rng.GetStream(), cryptoBroadcast.Public)
@@ -327,27 +222,7 @@
 // Error path: tests that manager.removeChannel returns ChannelDoesNotExistsErr
 // when the channel was never added.
 func Test_manager_removeChannel_ChannelDoesNotExistsErr(t *testing.T) {
-<<<<<<< HEAD
-	m := newTestManager(t)
-=======
-	rng := rand.New(rand.NewSource(64))
-
-	pi, err := cryptoChannel.GenerateIdentity(rng)
-	if err != nil {
-		t.Fatalf("GenerateIdentity error: %+v", err)
-	}
-
-	kv := collective.TestingKV(t, ekv.MakeMemstore(), collective.StandardPrefexs, nil)
-
-	mFace, err := NewManagerBuilder(pi, kv, new(mockBroadcastClient),
-		fastRNG.NewStreamGenerator(1, 1, csprng.NewSystemRNG),
-		mockEventModelBuilder, nil, mockAddServiceFn, &dummyUICallback{})
-	if err != nil {
-		t.Errorf("NewManager error: %+v", err)
-	}
-
-	m := mFace.(*manager)
->>>>>>> 1b7fdf1a
+	m := newTestManager(t)
 
 	ch, _, err := newTestChannel(
 		"name", "description", m.rng.GetStream(), cryptoBroadcast.Public)
@@ -365,27 +240,7 @@
 
 // Tests the manager.getChannel returns the expected channel.
 func Test_manager_getChannel(t *testing.T) {
-<<<<<<< HEAD
-	m := newTestManager(t)
-=======
-	rng := rand.New(rand.NewSource(64))
-
-	pi, err := cryptoChannel.GenerateIdentity(rng)
-	if err != nil {
-		t.Fatalf("GenerateIdentity error: %+v", err)
-	}
-
-	kv := collective.TestingKV(t, ekv.MakeMemstore(), collective.StandardPrefexs, nil)
-
-	mFace, err := NewManagerBuilder(pi, kv, new(mockBroadcastClient),
-		fastRNG.NewStreamGenerator(1, 1, csprng.NewSystemRNG),
-		mockEventModelBuilder, nil, mockAddServiceFn, &dummyUICallback{})
-	if err != nil {
-		t.Errorf("NewManager error: %+v", err)
-	}
-
-	m := mFace.(*manager)
->>>>>>> 1b7fdf1a
+	m := newTestManager(t)
 
 	ch, _, err := newTestChannel(
 		"name", "description", m.rng.GetStream(), cryptoBroadcast.Public)
@@ -412,27 +267,7 @@
 // Error path: tests that manager.getChannel returns ChannelDoesNotExistsErr
 // when the channel was never added.
 func Test_manager_getChannel_ChannelDoesNotExistsErr(t *testing.T) {
-<<<<<<< HEAD
-	m := newTestManager(t)
-=======
-	rng := rand.New(rand.NewSource(64))
-
-	pi, err := cryptoChannel.GenerateIdentity(rng)
-	if err != nil {
-		t.Fatalf("GenerateIdentity error: %+v", err)
-	}
-
-	kv := collective.TestingKV(t, ekv.MakeMemstore(), collective.StandardPrefexs, nil)
-
-	mFace, err := NewManagerBuilder(pi, kv, new(mockBroadcastClient),
-		fastRNG.NewStreamGenerator(1, 1, csprng.NewSystemRNG),
-		mockEventModelBuilder, nil, mockAddServiceFn, &dummyUICallback{})
-	if err != nil {
-		t.Errorf("NewManager error: %+v", err)
-	}
-
-	m := mFace.(*manager)
->>>>>>> 1b7fdf1a
+	m := newTestManager(t)
 
 	ch, _, err := newTestChannel(
 		"name", "description", m.rng.GetStream(), cryptoBroadcast.Public)
@@ -451,27 +286,7 @@
 // Tests that manager.getChannels returns all the channels that were added to
 // the map.
 func Test_manager_getChannels(t *testing.T) {
-<<<<<<< HEAD
-	m := newTestManager(t)
-=======
-	rng := rand.New(rand.NewSource(64))
-
-	pi, err := cryptoChannel.GenerateIdentity(rng)
-	if err != nil {
-		t.Fatalf("GenerateIdentity error: %+v", err)
-	}
-
-	kv := collective.TestingKV(t, ekv.MakeMemstore(), collective.StandardPrefexs, nil)
-
-	mFace, err := NewManagerBuilder(pi, kv, new(mockBroadcastClient),
-		fastRNG.NewStreamGenerator(1, 1, csprng.NewSystemRNG),
-		mockEventModelBuilder, nil, mockAddServiceFn, &dummyUICallback{})
-	if err != nil {
-		t.Errorf("NewManager error: %+v", err)
-	}
-
-	m := mFace.(*manager)
->>>>>>> 1b7fdf1a
+	m := newTestManager(t)
 
 	expected := make([]*id.ID, 10)
 
@@ -537,27 +352,7 @@
 // Tests that loadJoinedChannel returns a joinedChannel from storage that
 // matches the original.
 func Test_loadJoinedChannel(t *testing.T) {
-<<<<<<< HEAD
-	m := newTestManager(t)
-=======
-	rng := rand.New(rand.NewSource(64))
-
-	pi, err := cryptoChannel.GenerateIdentity(rng)
-	if err != nil {
-		t.Fatalf("GenerateIdentity error: %+v", err)
-	}
-
-	kv := collective.TestingKV(t, ekv.MakeMemstore(), collective.StandardPrefexs, nil)
-
-	mFace, err := NewManagerBuilder(pi, kv, new(mockBroadcastClient),
-		fastRNG.NewStreamGenerator(1, 1, csprng.NewSystemRNG),
-		mockEventModelBuilder, nil, mockAddServiceFn, &dummyUICallback{})
-	if err != nil {
-		t.Errorf("NewManager error: %+v", err)
-	}
-
-	m := mFace.(*manager)
->>>>>>> 1b7fdf1a
+	m := newTestManager(t)
 
 	ch, _, err := newTestChannel(
 		"name", "description", m.rng.GetStream(), cryptoBroadcast.Public)
@@ -612,7 +407,10 @@
 		t.Errorf("Error storing joinedChannel: %+v", err)
 	}
 
-	jc.delete(kv)
+	err = jc.delete(kv)
+	if err != nil {
+		t.Errorf("Error deleting joinedChannel: %+v", err)
+	}
 
 	_, err = kv.Get(makeJoinedChannelKey(ch.ReceptionID), joinedChannelVersion)
 	if ekv.Exists(err) {
