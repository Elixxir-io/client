--- conflicted
+++ resolved
@@ -478,12 +478,7 @@
 func (m *mockBroadcastClient) IsHealthy() bool                     { return true }
 func (m *mockBroadcastClient) AddHealthCallback(func(bool)) uint64 { return 0 }
 func (m *mockBroadcastClient) RemoveHealthCallback(uint64)         {}
-<<<<<<< HEAD
-func (m *mockBroadcastClient) UpsertCompressedService(clientID *id.ID, newService message.CompressedService,
-	response message.Processor) {
-=======
 func (m *mockBroadcastClient) GetRoundResults(time.Duration, clientCmix.RoundEventCallback, ...id.Round) {
->>>>>>> cfef3db9
 }
 
 ////////////////////////////////////////////////////////////////////////////////
