--- conflicted
+++ resolved
@@ -53,19 +53,11 @@
 
 // File defines the database representation of a single File.
 //
-<<<<<<< HEAD
 // A File may belong to one Message.
 type File struct {
-	Id        []byte `gorm:"primaryKey;autoIncrement:false"`
+	Id        []byte `gorm:"primaryKey;not null;autoIncrement:false"`
 	MessageId uint64 `gorm:"not null"`
 	Data      []byte `gorm:"not null"`
-=======
-// A Channel has many Message.
-type Channel struct {
-	Id          []byte `gorm:"primaryKey;not null;autoIncrement:false"`
-	Name        string `gorm:"not null"`
-	Description string `gorm:"not null"`
->>>>>>> 7a880a2b
 
 	// A File has one Message.
 	Message *Message
