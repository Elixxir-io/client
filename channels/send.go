--- conflicted
+++ resolved
@@ -477,11 +477,7 @@
 
 	// Return an error if the user is not an admin
 	log += "Getting channel private key. "
-<<<<<<< HEAD
 	privKey, err := m.adminKeysManager.loadChannelPrivateKey(channelID)
-=======
-	privKey, err := loadChannelPrivateKey(channelID, m.local)
->>>>>>> cc23ceba
 	if err != nil {
 		printErr = true
 		log += fmt.Sprintf("ERROR Failed to load channel private key: %+v", err)
