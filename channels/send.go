////////////////////////////////////////////////////////////////////////////////
// Copyright © 2022 xx foundation                                             //
//                                                                            //
// Use of this source code is governed by a license that can be found in the  //
// LICENSE file                                                               //
////////////////////////////////////////////////////////////////////////////////

package channels

import (
	"bytes"
	"crypto/ed25519"
	"crypto/hmac"
	"encoding/base64"
	"fmt"
	"time"

	"github.com/pkg/errors"
	jww "github.com/spf13/jwalterweatherman"
	"gitlab.com/elixxir/client/v4/cmix"
	"gitlab.com/elixxir/client/v4/cmix/rounds"
	"gitlab.com/elixxir/client/v4/emoji"
	"gitlab.com/elixxir/crypto/message"
	"gitlab.com/xx_network/primitives/id"
	"gitlab.com/xx_network/primitives/id/ephemeral"
	"gitlab.com/xx_network/primitives/netTime"
	"golang.org/x/crypto/blake2b"
	"google.golang.org/protobuf/proto"
)

const (
	cmixChannelTextVersion     = 0
	cmixChannelReactionVersion = 0
	cmixChannelSilentVersion   = 0
	cmixChannelDeleteVersion   = 0
	cmixChannelPinVersion      = 0

	// SendMessageTag is the base tag used when generating a debug tag for
	// sending a message.
	SendMessageTag = "ChMessage"

	// SendReplyTag is the base tag used when generating a debug tag for
	// sending a reply.
	SendReplyTag = "ChReply"

	// SendReactionTag is the base tag used when generating a debug tag for
	// sending a reaction.
	SendReactionTag = "ChReaction"

	// SendSilentTag is the base tag used when generating a debug tag for
	// sending a silent message.
	SendSilentTag = "ChSilent"

	// SendDeleteTag is the base tag used when generating a debug tag for a
	// delete message.
	SendDeleteTag = "ChDelete"

	// SendPinnedTag is the base tag used when generating a debug tag for a
	// pinned message.
	SendPinnedTag = "ChPinned"

	// SendMuteTag is the base tag used when generating a debug tag for a mute
	// message.
	SendMuteTag = "ChMute"

	// SendAdminReplayTag is the base tag used when generating a debug tag for an
	// admin replay message.
	SendAdminReplayTag = "ChAdminReplay"

	// The size of the nonce used in the message ID.
	messageNonceSize = 4
)

var emptyChannelID = &id.ID{}

// Prints current time without the monotonic clock (m=) for easier reading
func dateNow() string { return netTime.Now().Round(0).String() }
func timeNow() string { return netTime.Now().Format("15:04:05.9999999") }

////////////////////////////////////////////////////////////////////////////////
// Normal Sending                                                             //
////////////////////////////////////////////////////////////////////////////////

// SendGeneric is used to send a raw message over a channel. In general, it
// should be wrapped in a function that defines the wire protocol.
//
// If the final message, before being sent over the wire, is too long, this will
// return an error. Due to the underlying encoding using compression, it is not
// possible to define the largest payload that can be sent, but it will always
// be possible to send a payload of 802 bytes at minimum.
//
// The meaning of validUntil depends on the use case.
//
// Set tracked to true if the message should be tracked in the sendTracker,
// which allows messages to be shown locally before they are received on the
// network. In general, all messages that will be displayed to the user
// should be tracked while all actions should not be. More technically, any
// messageType that corresponds to a handler that does not return a unique
// ID (i.e., always returns 0) cannot be tracked, or it will cause errors.
//
// Pings are a list of ed25519 public keys that will receive notifications
// for this message. They must be in the channel and have notifications enabled
func (m *manager) SendGeneric(channelID *id.ID, messageType MessageType,
	msg []byte, validUntil time.Duration, tracked bool, params cmix.CMIXParams,
	pings []ed25519.PublicKey) (
	message.ID, rounds.Round, ephemeral.Id, error) {

	if hmac.Equal(channelID.Bytes(), emptyChannelID.Bytes()) {
		return message.ID{}, rounds.Round{}, ephemeral.Id{},
			errors.New("cannot send to channel id with all 0s")
	}

	// Reject the send if the user is muted in the channel they are sending to
	if m.events.mutedUsers.isMuted(channelID, m.me.PubKey) {
		return message.ID{}, rounds.Round{}, ephemeral.Id{},
			errors.Errorf("user muted in channel %s", channelID)
	}

	// Reject the send if the user is muted in the channel they are sending to
	if m.events.mutedUsers.isMuted(channelID, m.me.PubKey) {
		return message.ID{}, rounds.Round{}, ephemeral.Id{},
			errors.Errorf("user muted in channel %s", channelID)
	}

	// Note: We log sends on exit, and append what happened to the message
	// this cuts down on clutter in the log.
	log := fmt.Sprintf(
		"[CH] [%s] Sending to channel %s message type %s at %s. ",
		params.DebugTag, channelID, messageType, dateNow())
	var printErr bool
	defer func() {
		if printErr {
			jww.ERROR.Printf(log)
		} else {
			jww.INFO.Print(log)
		}
	}()

	// Find the channel
	ch, err := m.getChannel(channelID)
	if err != nil {
		printErr = true
		log += fmt.Sprintf("ERROR Failed to get channel: %+v", err)
		return message.ID{}, rounds.Round{}, ephemeral.Id{}, err
	}

	nickname, _ := m.GetNickname(channelID)

	// Retrieve token.
	// Note that this may be nil if DM token have not been enabled,
	// which is OK.
	dmToken := m.getDmToken(channelID)

	chMsg := &ChannelMessage{
		Lease:          validUntil.Nanoseconds(),
		Payload:        msg,
		Nickname:       nickname,
		Nonce:          make([]byte, messageNonceSize),
		LocalTimestamp: netTime.Now().UnixNano(),
		DMToken:        dmToken,
	}

	// Generate random nonce to be used for message ID generation. This makes it
	// so two identical messages sent on the same round have different message
	// IDs.
	rng := m.rng.GetStream()
	n, err := rng.Read(chMsg.Nonce)
	rng.Close()
	if err != nil {
		printErr = true
		log += fmt.Sprintf("ERROR Failed to generate nonce: %+v", err)
		return message.ID{}, rounds.Round{}, ephemeral.Id{},
			errors.Errorf("failed to generate nonce: %+v", err)
	} else if n != messageNonceSize {
		printErr = true
		log += fmt.Sprintf(
			"ERROR Got %d bytes for %d-byte nonce", n, messageNonceSize)
		return message.ID{}, rounds.Round{}, ephemeral.Id{},
			errors.Errorf(
				"generated %d bytes for %d-byte nonce", n, messageNonceSize)
	}

	// Note: we are not checking if message is too long before trying to find a
	// round

	// Build the function pointer that will build the message
	var messageID message.ID
	usrMsg := &UserMessage{ECCPublicKey: m.me.PubKey}
	assemble := func(rid id.Round) ([]byte, error) {
		// Build the message
		chMsg.RoundID = uint64(rid)

		// Serialize the message
		chMsgSerial, err2 := proto.Marshal(chMsg)
		if err2 != nil {
			return nil, err2
		}

		// Make the messageID
		messageID = message.
			DeriveChannelMessageID(channelID, chMsg.RoundID, chMsgSerial)

		// Sign the message
		messageSig := ed25519.Sign(*m.me.Privkey, chMsgSerial)

		usrMsg.Message = chMsgSerial
		usrMsg.Signature = messageSig

		// Serialize the user message
		usrMsgSerial, err2 := proto.Marshal(usrMsg)
		if err2 != nil {
			return nil, err2
		}

		return usrMsgSerial, nil
	}

	var uuid uint64
	if tracked {
		log += fmt.Sprintf("Pending send at %s. ", timeNow())
		uuid, err = m.st.denotePendingSend(channelID, &userMessageInternal{
			userMessage:    usrMsg,
			channelMessage: chMsg,
			messageID:      messageID,
		}, messageType)
		if err != nil {
			printErr = true
			log += fmt.Sprintf(
				"ERROR Pending send failed at %s: %s", timeNow(), err)
			return message.ID{}, rounds.Round{}, ephemeral.Id{}, err
		}
	} else {
		log += "Message not being tracked; skipping pending send. "
	}

	log += fmt.Sprintf("Broadcasting message at %s. ", timeNow())
<<<<<<< HEAD
	tags := makeUserPingTags(pings)
	r, ephID, err := ch.broadcast.BroadcastWithAssembler(assemble, tags,
		uint16(messageType), params)
=======
	tags := makeUserPingTags(pings...)
	mt := messageType.Marshal()
	r, ephID, err := ch.broadcast.BroadcastWithAssembler(assemble, tags,
		[2]byte{mt[0], mt[1]}, params)
>>>>>>> cfef3db9
	if err != nil {
		printErr = true
		log += fmt.Sprintf("ERROR Broadcast failed at %s: %s. ", timeNow(), err)

		if errDenote := m.st.failedSend(uuid); errDenote != nil {
			log += fmt.Sprintf("Failed to denote failed broadcast: %s", err)
		}
		return message.ID{}, rounds.Round{}, ephemeral.Id{}, err
	}

	log += fmt.Sprintf(
		"Broadcast succeeded at %s on round %d, success!", timeNow(), r.ID)

	if tracked {
		err = m.st.send(uuid, messageID, r)
		if err != nil {
			printErr = true
			log += fmt.Sprintf("ERROR Local broadcast failed: %s", err)
			return message.ID{}, rounds.Round{}, ephemeral.Id{}, err
		}
	}

	return messageID, r, ephID, err
}

// SendMessage is used to send a formatted message over a channel.
//
// Due to the underlying encoding using compression, it is not possible to
// define the largest payload that can be sent, but it will always be possible
// to send a payload of 798 bytes at minimum.
//
// The message will auto delete validUntil after the round it is sent in,
// lasting forever if ValidForever is used.
//
// Pings are a list of ed25519 public keys that will receive notifications
// for this message. They must be in the channel and have notifications enabled
func (m *manager) SendMessage(channelID *id.ID, msg string,
	validUntil time.Duration, params cmix.CMIXParams, pings []ed25519.PublicKey) (
	message.ID, rounds.Round, ephemeral.Id, error) {
	tag := makeChaDebugTag(channelID, m.me.PubKey, []byte(msg), SendMessageTag)
	jww.INFO.Printf("[CH] [%s] SendMessage to channel %s", tag, channelID)

	txt := &CMIXChannelText{
		Version:        cmixChannelTextVersion,
		Text:           msg,
		ReplyMessageID: nil,
	}

	params = params.SetDebugTag(tag)

	txtMarshaled, err := proto.Marshal(txt)
	if err != nil {
		return message.ID{}, rounds.Round{}, ephemeral.Id{}, err
	}

	return m.SendGeneric(
		channelID, Text, txtMarshaled, validUntil, true, params, pings)
}

// SendReply is used to send a formatted message over a channel.
//
// Due to the underlying encoding using compression, it is not possible to
// define the largest payload that can be sent, but it will always be possible
// to send a payload of 766 bytes at minimum.
//
// If the message ID that the reply is sent to does not exist, then the other
// side will post the message as a normal message and not as a reply.
//
// The message will auto delete validUntil after the round it is sent in,
// lasting forever if ValidForever is used.
//
// Pings are a list of ed25519 public keys that will receive notifications
// for this message. They must be in the channel and have notifications enabled
func (m *manager) SendReply(channelID *id.ID, msg string,
	replyTo message.ID, validUntil time.Duration,
	params cmix.CMIXParams, pings []ed25519.PublicKey) (
	message.ID, rounds.Round, ephemeral.Id, error) {
	tag := makeChaDebugTag(channelID, m.me.PubKey, []byte(msg), SendReplyTag)
	jww.INFO.Printf(
		"[CH] [%s] SendReply on channel %s to %s", tag, channelID, replyTo)
	txt := &CMIXChannelText{
		Version:        cmixChannelTextVersion,
		Text:           msg,
		ReplyMessageID: replyTo[:],
	}

	params = params.SetDebugTag(tag)

	txtMarshaled, err := proto.Marshal(txt)
	if err != nil {
		return message.ID{}, rounds.Round{}, ephemeral.Id{}, err
	}

	return m.SendGeneric(
		channelID, Text, txtMarshaled, validUntil, true, params, pings)
}

// SendReaction is used to send a reaction to a message over a channel. The
// reaction must be a single emoji with no other characters, and will be
// rejected otherwise.
//
// Clients will drop the reaction if they do not recognize the reactTo message.
//
// The message will auto delete validUntil after the round it is sent in,
// lasting forever if ValidForever is used.
//
// Pings are a list of ed25519 public keys that will receive notifications
// for this message. They must be in the channel and have notifications enabled
func (m *manager) SendReaction(channelID *id.ID, reaction string,
	reactTo message.ID, validUntil time.Duration, params cmix.CMIXParams) (
	message.ID, rounds.Round, ephemeral.Id, error) {
	tag := makeChaDebugTag(
		channelID, m.me.PubKey, []byte(reaction), SendReactionTag)
	jww.INFO.Printf(
		"[CH] [%s] SendReaction on channel %s to %s", tag, channelID, reactTo)

	if err := emoji.ValidateReaction(reaction); err != nil {
		return message.ID{}, rounds.Round{}, ephemeral.Id{}, err
	}

	react := &CMIXChannelReaction{
		Version:           cmixChannelReactionVersion,
		Reaction:          reaction,
		ReactionMessageID: reactTo[:],
	}

	params = params.SetDebugTag(tag)

	reactMarshaled, err := proto.Marshal(react)
	if err != nil {
		return message.ID{}, rounds.Round{}, ephemeral.Id{}, err
	}

	return m.SendGeneric(
		channelID, Reaction, reactMarshaled, validUntil, true, params,
		nil)
}

// replayAdminMessage is used to rebroadcast an admin message asa a norma user.
func (m *manager) replayAdminMessage(channelID *id.ID, encryptedPayload []byte,
	params cmix.CMIXParams) (message.ID,
	rounds.Round, ephemeral.Id, error) {
	tag := makeChaDebugTag(
		channelID, m.me.PubKey, encryptedPayload, SendAdminReplayTag)
	jww.INFO.Printf(
		"[CH] [%s] replayAdminMessage in channel %s", tag, channelID)

	// Set validUntil to 0 since the replay message itself is not registered in
	// the lease system (only the message its contains)
	return m.SendGeneric(
		channelID, AdminReplay, encryptedPayload, 0,
		false, params, nil)
}

// SendSilent is used to send to a channel a message with no notifications.
// Its primary purpose is to communicate new nicknames without calling
// SendMessage.
//
// It takes no payload intentionally as the message should be very lightweight.
func (m *manager) SendSilent(channelID *id.ID, validUntil time.Duration,
	params cmix.CMIXParams) (message.ID, rounds.Round, ephemeral.Id, error) {
	// Formulate custom tag
	tag := makeChaDebugTag(
		channelID, m.me.PubKey, nil, SendSilentTag)

	// Modify the params for the custom tag
	params = params.SetDebugTag(tag)

	jww.INFO.Printf(
		"[CH] [%s] SendSilent on channel %s", tag, channelID)

	// Construct message
	silent := &CMIXChannelSilentMessage{
		Version: cmixChannelSilentVersion,
	}

	// Marshal message
	silentMarshalled, err := proto.Marshal(silent)
	if err != nil {
		return message.ID{}, rounds.Round{}, ephemeral.Id{}, err
	}

	// Send silent message
	return m.SendGeneric(channelID, Silent, silentMarshalled,
		validUntil, true, params, nil)
}

////////////////////////////////////////////////////////////////////////////////
// Admin Sending                                                              //
////////////////////////////////////////////////////////////////////////////////

// SendAdminGeneric is used to send a raw message over a channel encrypted with
// admin keys, identifying it as sent by the admin. In general, it should be
// wrapped in a function that defines the wire protocol.
//
// If the final message, before being sent over the wire, is too long, this will
// return an error. The message must be at most 510 bytes long.
//
// If the user is not an admin of the channel (i.e. does not have a private
// key for the channel saved to storage), then an error is returned.
//
// Set tracked to true if the message should be tracked in the sendTracker,
// which allows messages to be shown locally before they are received on the
// network. In general, all messages that will be displayed to the user should
// be tracked while all actions should not be. More technically, any messageType
// that corresponds to a handler that does not return a unique ID (i.e., always
// returns 0) cannot be tracked, or it will cause errors.
func (m *manager) SendAdminGeneric(channelID *id.ID, messageType MessageType,
	msg []byte, validUntil time.Duration, tracked bool, params cmix.CMIXParams) (
	message.ID, rounds.Round, ephemeral.Id, error) {

	if hmac.Equal(channelID.Bytes(), emptyChannelID.Bytes()) {
		return message.ID{}, rounds.Round{}, ephemeral.Id{},
			errors.New("cannot send to channel id with all 0s")
	}

	// Note: We log sends on exit, and append what happened to the message
	// this cuts down on clutter in the log.
	log := fmt.Sprintf(
		"[CH] [%s] Admin sending to channel %s message type %s at %s. ",
		params.DebugTag, channelID, messageType, dateNow())
	var printErr bool
	defer func() {
		if printErr {
			jww.ERROR.Printf(log)
		} else {
			jww.INFO.Print(log)
		}
	}()

	// Find the channel
	ch, err := m.getChannel(channelID)
	if err != nil {
		printErr = true
		log += fmt.Sprintf("ERROR Failed to get channel: %+v", err)
		return message.ID{}, rounds.Round{}, ephemeral.Id{}, err
	}

	// Return an error if the user is not an admin
	log += "Getting channel private key. "
	privKey, err := m.adminKeysManager.loadChannelPrivateKey(channelID)
	if err != nil {
		printErr = true
		log += fmt.Sprintf("ERROR Failed to load channel private key: %+v", err)
		if m.local.Exists(err) {
			jww.WARN.Printf("[CH] Private key for channel ID %s found in "+
				"storage, but an error was encountered while accessing it: %+v",
				channelID, err)
		}
		return message.ID{}, rounds.Round{}, ephemeral.Id{}, NotAnAdminErr
	}

	var messageID message.ID
	chMsg := &ChannelMessage{
		Lease:          validUntil.Nanoseconds(),
		Payload:        msg,
		Nickname:       AdminUsername,
		Nonce:          make([]byte, messageNonceSize),
		LocalTimestamp: netTime.Now().UnixNano(),
	}

	// Generate random nonce to be used for message ID generation. This makes it
	// so two identical messages sent on the same round have different message
	// IDs
	rng := m.rng.GetStream()
	n, err := rng.Read(chMsg.Nonce)
	rng.Close()
	if err != nil {
		printErr = true
		log += fmt.Sprintf("ERROR Failed to generate nonce: %+v", err)
		return message.ID{}, rounds.Round{}, ephemeral.Id{},
			errors.Errorf("failed to generate nonce: %+v", err)
	} else if n != messageNonceSize {
		printErr = true
		log += fmt.Sprintf(
			"ERROR Got %d bytes for %d-byte nonce", n, messageNonceSize)
		return message.ID{}, rounds.Round{}, ephemeral.Id{},
			errors.Errorf(
				"generated %d bytes for %d-byte nonce", n, messageNonceSize)
	}

	// Note: we are not checking if message is too long before trying to
	// find a round

	// Build the function pointer that will build the message
	assemble := func(rid id.Round) ([]byte, error) {
		// Build the message
		chMsg.RoundID = uint64(rid)

		// Serialize the message
		chMsgSerial, err2 := proto.Marshal(chMsg)
		if err2 != nil {
			return nil, err2
		}

		messageID = message.
			DeriveChannelMessageID(channelID, chMsg.RoundID, chMsgSerial)

		// Check if the message is too long
		if len(chMsgSerial) > ch.broadcast.MaxRSAToPublicPayloadSize() {
			return nil, MessageTooLongErr
		}

		return chMsgSerial, nil
	}

	log += fmt.Sprintf("Broadcasting message at %s. ", timeNow())
	mt := messageType.Marshal()
	encryptedPayload, r, ephID, err := ch.broadcast.
		BroadcastRSAToPublicWithAssembler(privKey, assemble, nil,
<<<<<<< HEAD
			uint16(messageType), params)
=======
			[2]byte{mt[0], mt[1]}, params)
>>>>>>> cfef3db9
	if err != nil {
		printErr = true
		log += fmt.Sprintf("ERROR Broadcast failed at %s: %s. ", timeNow(), err)
		return message.ID{}, rounds.Round{}, ephemeral.Id{}, err
	}

	var uuid uint64
	if tracked {
		log += fmt.Sprintf("Denoting send at %s. ", timeNow())
		uuid, err = m.st.denotePendingAdminSend(channelID, chMsg, encryptedPayload)
		if err != nil {
			printErr = true
			log += fmt.Sprintf("ERROR Denoting send failed at %s: %s. ", timeNow(), err)
			return message.ID{}, rounds.Round{}, ephemeral.Id{}, err
		}
	} else {
		log += "Message not being tracked; skipping pending send. "
	}

	log += fmt.Sprintf(
		"Broadcast succeeded at %s on round %d, success!", timeNow(), r.ID)

	if tracked {
		err = m.st.send(uuid, messageID, r)
		if err != nil {
			printErr = true
			log += fmt.Sprintf("ERROR Local broadcast failed: %s", err)
			return message.ID{}, rounds.Round{}, ephemeral.Id{}, err
		}
	}

	return messageID, r, ephID, nil
}

// DeleteMessage deletes the targeted message from storage. Users may delete
// their own messages but only the channel admin can delete other user's
// messages. If the user is not an admin of the channel or if they are not the
// sender of the targetMessage, then the error NotAnAdminErr is returned.
//
// Clients will drop the deletion if they do not recognize the target message.
func (m *manager) DeleteMessage(channelID *id.ID,
	targetMessage message.ID, params cmix.CMIXParams) (
	message.ID, rounds.Round, ephemeral.Id, error) {
	tag := makeChaDebugTag(
		channelID, m.me.PubKey, targetMessage.Bytes(), SendDeleteTag)
	jww.INFO.Printf("[CH] [%s] Delete message %s in channel %s",
		tag, targetMessage, channelID)

	// Load private key from storage. If it does not exist, then check if the
	// user is the sender of the message to delete.
	isChannelAdmin := m.IsChannelAdmin(channelID)
	if !isChannelAdmin {
		msg, err := m.events.model.GetMessage(targetMessage)
		if err != nil {
			return message.ID{}, rounds.Round{}, ephemeral.Id{},
				errors.Errorf(
					"failed to find targeted message %s to delete: %+v",
					targetMessage, err)
		}

		if !bytes.Equal(msg.PubKey, m.me.PubKey) {
			return message.ID{}, rounds.Round{}, ephemeral.Id{},
				errors.Errorf("can only delete message you are sender of " +
					"or if you are the channel admin.")
		}
	}

	deleteMessage := &CMIXChannelDelete{
		Version:   cmixChannelDeleteVersion,
		MessageID: targetMessage.Bytes(),
	}

	params = params.SetDebugTag(tag)

	deleteMarshaled, err := proto.Marshal(deleteMessage)
	if err != nil {
		return message.ID{}, rounds.Round{}, ephemeral.Id{}, err
	}

	if isChannelAdmin {
		return m.SendAdminGeneric(
			channelID, Delete, deleteMarshaled, ValidForever, false, params)
	} else {
		return m.SendGeneric(
			channelID, Delete, deleteMarshaled, ValidForever, false, params, nil)
	}
}

// PinMessage pins the target message to the top of a channel view for all
// users in the specified channel. Only the channel admin can pin user messages.
//
// If undoAction is true, then the targeted message is unpinned.
//
// Clients will drop the pin if they do not recognize the target message.
func (m *manager) PinMessage(channelID *id.ID,
	targetMessage message.ID, undoAction bool,
	validUntil time.Duration, params cmix.CMIXParams) (
	message.ID, rounds.Round, ephemeral.Id, error) {
	tag := makeChaDebugTag(
		channelID, m.me.PubKey, targetMessage.Bytes(), SendDeleteTag)

	if !undoAction {
		jww.INFO.Printf("[CH] [%s] Pin message %s in channel %s for %s",
			tag, targetMessage, channelID, validUntil)
	} else {
		jww.INFO.Printf("[CH] [%s] Unpin message %s in channel %s for %s",
			tag, targetMessage, channelID, validUntil)
	}

	pinnedMessage := &CMIXChannelPinned{
		Version:    cmixChannelPinVersion,
		MessageID:  targetMessage.Bytes(),
		UndoAction: undoAction,
	}
	pinnedMarshaled, err := proto.Marshal(pinnedMessage)
	if err != nil {
		return message.ID{}, rounds.Round{}, ephemeral.Id{}, err
	}

	params = params.SetDebugTag(tag)

	return m.SendAdminGeneric(
		channelID, Pinned, pinnedMarshaled, validUntil, false, params)
}

// MuteUser is used to mute a user in a channel. Muting a user will cause all
// future messages from the user being dropped on reception. Muted users are
// also unable to send messages. Only the channel admin can mute a user; if the
// user is not an admin of the channel, then the error NotAnAdminErr is
// returned.
//
// If undoAction is true, then the targeted user will be unmuted.
func (m *manager) MuteUser(channelID *id.ID, mutedUser ed25519.PublicKey,
	undoAction bool, validUntil time.Duration, params cmix.CMIXParams) (
	message.ID, rounds.Round, ephemeral.Id, error) {
	tag := makeChaDebugTag(channelID, m.me.PubKey, mutedUser, SendMuteTag)

	if !undoAction {
		jww.INFO.Printf("[CH] [%s] Mute user %x in channel %s for %s",
			tag, mutedUser, channelID, validUntil)
	} else {
		jww.INFO.Printf("[CH] [%s] Unmute user %x in channel %s for %s",
			tag, mutedUser, channelID, validUntil)
	}

	muteMessage := &CMIXChannelMute{
		Version:    cmixChannelPinVersion,
		PubKey:     mutedUser,
		UndoAction: undoAction,
	}

	params = params.SetDebugTag(tag)

	mutedMarshaled, err := proto.Marshal(muteMessage)
	if err != nil {
		return message.ID{}, rounds.Round{}, ephemeral.Id{}, err
	}

	return m.SendAdminGeneric(
		channelID, Mute, mutedMarshaled, validUntil, false, params)
}

// makeChaDebugTag is a debug helper that creates non-unique msg identifier.
//
// This is set as the debug tag on messages and enables some level of tracing a
// message (if its contents/chan/type are unique).
func makeChaDebugTag(
	channelID *id.ID, id ed25519.PublicKey, msg []byte, baseTag string) string {

	h, _ := blake2b.New256(nil)
	h.Write(channelID[:])
	h.Write(msg)
	h.Write(id)

	tripCode := base64.RawStdEncoding.EncodeToString(h.Sum(nil))[:12]
	return fmt.Sprintf("%s-%s", baseTag, tripCode)
}

<<<<<<< HEAD
func makeUserPingTags(users []ed25519.PublicKey) []string {
=======
func makeUserPingTags(users ...ed25519.PublicKey) []string {
>>>>>>> cfef3db9
	if users == nil || len(users) == 0 {
		return nil
	}
	s := make([]string, len(users))
	for i := 0; i < len(s); i++ {
		s[i] = makeUserPingTag(users[i])
	}
	return s
}

func makeUserPingTag(user ed25519.PublicKey) string {
	return fmt.Sprintf("%x-usrping", user)

}<|MERGE_RESOLUTION|>--- conflicted
+++ resolved
@@ -234,16 +234,10 @@
 	}
 
 	log += fmt.Sprintf("Broadcasting message at %s. ", timeNow())
-<<<<<<< HEAD
-	tags := makeUserPingTags(pings)
-	r, ephID, err := ch.broadcast.BroadcastWithAssembler(assemble, tags,
-		uint16(messageType), params)
-=======
 	tags := makeUserPingTags(pings...)
 	mt := messageType.Marshal()
 	r, ephID, err := ch.broadcast.BroadcastWithAssembler(assemble, tags,
 		[2]byte{mt[0], mt[1]}, params)
->>>>>>> cfef3db9
 	if err != nil {
 		printErr = true
 		log += fmt.Sprintf("ERROR Broadcast failed at %s: %s. ", timeNow(), err)
@@ -554,11 +548,7 @@
 	mt := messageType.Marshal()
 	encryptedPayload, r, ephID, err := ch.broadcast.
 		BroadcastRSAToPublicWithAssembler(privKey, assemble, nil,
-<<<<<<< HEAD
-			uint16(messageType), params)
-=======
 			[2]byte{mt[0], mt[1]}, params)
->>>>>>> cfef3db9
 	if err != nil {
 		printErr = true
 		log += fmt.Sprintf("ERROR Broadcast failed at %s: %s. ", timeNow(), err)
@@ -737,11 +727,7 @@
 	return fmt.Sprintf("%s-%s", baseTag, tripCode)
 }
 
-<<<<<<< HEAD
-func makeUserPingTags(users []ed25519.PublicKey) []string {
-=======
 func makeUserPingTags(users ...ed25519.PublicKey) []string {
->>>>>>> cfef3db9
 	if users == nil || len(users) == 0 {
 		return nil
 	}
