--- conflicted
+++ resolved
@@ -184,20 +184,6 @@
 		return usrMsgSerial, nil
 	}
 
-<<<<<<< HEAD
-	log += fmt.Sprintf("Pending send at %s. ", timeNow())
-	// TODO: handling a send when the handler returns a UUID of 0
-	uuid, err := m.st.denotePendingSend(channelID, &userMessageInternal{
-		userMessage:    usrMsg,
-		channelMessage: chMsg,
-		messageID:      messageID,
-	})
-	if err != nil {
-		printErr = true
-		log +=
-			fmt.Sprintf("ERROR Pending send failed at %s: %s", timeNow(), err)
-		return cryptoChannel.MessageID{}, rounds.Round{}, ephemeral.Id{}, err
-=======
 	var uuid uint64
 	if tracked {
 		log += fmt.Sprintf("Pending send at %s. ", timeNow())
@@ -214,7 +200,6 @@
 		}
 	} else {
 		log += "Message not being tracked; skipping pending send. "
->>>>>>> 25a96051
 	}
 
 	log += fmt.Sprintf("Broadcasting message at %s. ", timeNow())
@@ -229,13 +214,6 @@
 		return cryptoChannel.MessageID{}, rounds.Round{}, ephemeral.Id{}, err
 	}
 
-<<<<<<< HEAD
-	err = m.st.send(uuid, messageID, r)
-	if err != nil {
-		printErr = true
-		log += fmt.Sprintf("ERROR Broadcast failed: %s", err)
-		return cryptoChannel.MessageID{}, rounds.Round{}, ephemeral.Id{}, err
-=======
 	log += fmt.Sprintf(
 		"Broadcast succeeded at %s on round %d, success!", timeNow(), r.ID)
 
@@ -246,11 +224,7 @@
 			log += fmt.Sprintf("ERROR Local broadcast failed: %s", err)
 			return cryptoChannel.MessageID{}, rounds.Round{}, ephemeral.Id{}, err
 		}
->>>>>>> 25a96051
-	}
-
-	log += fmt.Sprintf(
-		"Broadcast succeeded at %s on round %d, success!", timeNow(), r.ID)
+	}
 
 	return messageID, r, ephID, err
 }
@@ -355,7 +329,6 @@
 		channelID, Reaction, reactMarshaled, ValidForever, false, params)
 }
 
-<<<<<<< HEAD
 // replayAdminMessage is used to rebroadcast an admin message asa a norma user.
 func (m *manager) replayAdminMessage(channelID *id.ID, encryptedPayload []byte,
 	params cmix.CMIXParams) (cryptoChannel.MessageID,
@@ -366,13 +339,12 @@
 		"[CH] [%s] replayAdminMessage in channel %s", tag, channelID)
 
 	return m.SendGeneric(
-		channelID, AdminReplay, encryptedPayload, ValidForever, params)
-}
-=======
+		channelID, AdminReplay, encryptedPayload, ValidForever, false, params)
+}
+
 ////////////////////////////////////////////////////////////////////////////////
 // Admin Sending                                                              //
 ////////////////////////////////////////////////////////////////////////////////
->>>>>>> 25a96051
 
 // SendAdminGeneric is used to send a raw message over a channel encrypted with
 // admin keys, identifying it as sent by the admin. In general, it should be
@@ -417,11 +389,7 @@
 	}
 
 	// Return an error if the user is not an admin
-<<<<<<< HEAD
-	log += fmt.Sprintf("Getting channel private key. ")
-=======
 	log += "Getting channel private key. "
->>>>>>> 25a96051
 	privKey, err := loadChannelPrivateKey(channelID, m.kv)
 	if err != nil {
 		printErr = true
@@ -489,46 +457,31 @@
 		return chMsgSerial, nil
 	}
 
-<<<<<<< HEAD
 	log += fmt.Sprintf("Broadcasting message at %s. ", timeNow())
-	encryptedPayload, r, ephID, err :=
-		ch.broadcast.BroadcastRSAToPublicWithAssembler(privKey, assemble, params)
-	if err != nil {
-		printErr = true
-		log +=
-			fmt.Sprintf("ERROR Broadcast failed at %s: %s", timeNow(), err)
-		return cryptoChannel.MessageID{}, rounds.Round{}, ephemeral.Id{}, err
-=======
+	encryptedPayload, r, ephID, err := ch.broadcast.
+		BroadcastRSAToPublicWithAssembler(privKey, assemble, params)
+	if err != nil {
+		printErr = true
+		log += fmt.Sprintf("ERROR Broadcast failed at %s: %s. ", timeNow(), err)
+		return cryptoChannel.MessageID{}, rounds.Round{}, ephemeral.Id{}, err
+	}
+
 	var uuid uint64
 	if tracked {
-		log += fmt.Sprintf("Pending send at %s. ", timeNow())
-		uuid, err = m.st.denotePendingAdminSend(channelID, chMsg)
+		log += fmt.Sprintf("Denoting send at %s. ", timeNow())
+		uuid, err = m.st.denotePendingAdminSend(channelID, chMsg, encryptedPayload)
 		if err != nil {
 			printErr = true
-			log += fmt.Sprintf(
-				"ERROR Pending send failed at %s: %s", timeNow(), err)
+			log += fmt.Sprintf("ERROR Denoting send failed at %s: %s. ", timeNow(), err)
 			return cryptoChannel.MessageID{}, rounds.Round{}, ephemeral.Id{}, err
 		}
 	} else {
 		log += "Message not being tracked; skipping pending send. "
->>>>>>> 25a96051
-	}
-
-	log += fmt.Sprintf("Denoting send at %s. ", timeNow())
-	uuid, err := m.st.denotePendingAdminSend(channelID, chMsg, encryptedPayload)
-	if err != nil {
-		log +=
-			fmt.Sprintf("ERROR Denoting send failed at %s: %s", timeNow(), err)
-		return cryptoChannel.MessageID{}, rounds.Round{}, ephemeral.Id{}, err
 	}
 
 	log += fmt.Sprintf(
 		"Broadcast succeeded at %s on round %d, success!", timeNow(), r.ID)
 
-<<<<<<< HEAD
-	log += fmt.Sprintf(
-		"Broadcast succeeded at %s on round %d, success!", timeNow(), r.ID)
-=======
 	if tracked {
 		err = m.st.send(uuid, messageID, r)
 		if err != nil {
@@ -537,7 +490,6 @@
 			return cryptoChannel.MessageID{}, rounds.Round{}, ephemeral.Id{}, err
 		}
 	}
->>>>>>> 25a96051
 
 	return messageID, r, ephID, nil
 }
@@ -627,11 +579,7 @@
 	params = params.SetDebugTag(tag)
 
 	return m.SendAdminGeneric(
-<<<<<<< HEAD
-		channelID, Pinned, pinnedMarshaled, validUntil, params)
-=======
-		channelID, Pinned, pinnedMarshaled, ValidForever, false, params)
->>>>>>> 25a96051
+		channelID, Pinned, pinnedMarshaled, validUntil, false, params)
 }
 
 // MuteUser is used to mute a user in a channel. Muting a user will cause all
@@ -660,11 +608,7 @@
 	}
 
 	return m.SendAdminGeneric(
-<<<<<<< HEAD
-		channelID, Mute, mutedMarshaled, validUntil, params)
-=======
-		channelID, Mute, mutedMarshaled, ValidForever, false, params)
->>>>>>> 25a96051
+		channelID, Mute, mutedMarshaled, validUntil, false, params)
 }
 
 // makeChaDebugTag is a debug helper that creates non-unique msg identifier.
