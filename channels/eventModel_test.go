////////////////////////////////////////////////////////////////////////////////
// Copyright © 2022 xx foundation                                             //
//                                                                            //
// Use of this source code is governed by a license that can be found in the  //
// LICENSE file                                                               //
////////////////////////////////////////////////////////////////////////////////

package channels

import (
	"crypto/ed25519"
	"math/rand"
	"reflect"
	"runtime"
	"testing"
	"time"

	"github.com/golang/protobuf/proto"
	"gitlab.com/elixxir/client/v4/cmix/identity/receptionID"
	"gitlab.com/elixxir/client/v4/cmix/rounds"
	"gitlab.com/elixxir/client/v4/storage/versioned"
	cryptoBroadcast "gitlab.com/elixxir/crypto/broadcast"
	cryptoChannel "gitlab.com/elixxir/crypto/channel"
	"gitlab.com/elixxir/crypto/fastRNG"
<<<<<<< HEAD
	"gitlab.com/elixxir/crypto/message"
=======
>>>>>>> ddfe2f33
	"gitlab.com/elixxir/ekv"
	"gitlab.com/elixxir/primitives/states"
	"gitlab.com/xx_network/crypto/csprng"
	"gitlab.com/xx_network/primitives/id"
	"gitlab.com/xx_network/primitives/netTime"
)

<<<<<<< HEAD
const (
	// tenMsInNs is a prime close to one million to ensure that
	// patterns do not arise due to cofactors with the message ID
	// when doing the modulo.
	tenMsInNs     = 10000019
	halfTenMsInNs = tenMsInNs / 2
)

=======
>>>>>>> ddfe2f33
func Test_initEvents(t *testing.T) {
	me := &MockEvent{}
	e := initEvents(me, 512, versioned.NewKV(ekv.MakeMemstore()),
		fastRNG.NewStreamGenerator(1, 1, csprng.NewSystemRNG))

	// verify the model is registered
	if e.model != me {
		t.Errorf("Event model is not registered")
	}

	// check registered channels was created
	if e.registered == nil {
		t.Fatalf("Registered handlers is not registered")
	}

	// check that all the default callbacks are registered
	if len(e.registered) != 7 {
		t.Errorf("The correct number of default handlers are not "+
			"registered; %d vs %d", len(e.registered), 7)
		// If this fails, is means the default handlers have changed. edit the
		// number here and add tests below. be suspicious if it goes down.
	}

	if getFuncName(e.registered[Text].listener) != getFuncName(e.receiveTextMessage) {
		t.Errorf("Text does not have recieveTextMessageRegistred")
	}

	if getFuncName(e.registered[AdminText].listener) != getFuncName(e.receiveTextMessage) {
		t.Errorf("AdminText does not have recieveTextMessageRegistred")
	}

	if getFuncName(e.registered[Reaction].listener) != getFuncName(e.receiveReaction) {
		t.Errorf("Reaction does not have recieveReaction")
	}
}

// Unit test of NewReceiveMessageHandler.
func TestNewReceiveMessageHandler(t *testing.T) {
	expected := &ReceiveMessageHandler{
		name:       "handlerName",
		userSpace:  true,
		adminSpace: true,
		mutedSpace: true,
	}

	received := NewReceiveMessageHandler(expected.name, expected.listener,
		expected.userSpace, expected.adminSpace, expected.mutedSpace)

	if !reflect.DeepEqual(expected, received) {
		t.Errorf("New ReceiveMessageHandler does not match expected."+
			"\nexpected: %+v\nreceived: %+v", expected, received)
	}
}

// Tests that ReceiveMessageHandler.CheckSpace returns the expected output for
// every possible combination of user, admin, and muted space.
func TestReceiveMessageHandler_CheckSpace(t *testing.T) {
	handlers := []struct {
		*ReceiveMessageHandler
		expected []bool
	}{
		{NewReceiveMessageHandler("0", nil, true, true, true),
			[]bool{true, true, true, true, true, true, false, false}},
		{NewReceiveMessageHandler("1", nil, true, true, false),
			[]bool{false, true, false, true, false, true, false, false}},
		{NewReceiveMessageHandler("2", nil, true, false, true),
			[]bool{true, true, true, true, false, false, false, false}},
		{NewReceiveMessageHandler("3", nil, true, false, false),
			[]bool{false, true, false, true, false, false, false, false}},
		{NewReceiveMessageHandler("4", nil, false, true, true),
			[]bool{true, true, false, false, true, true, false, false}},
		{NewReceiveMessageHandler("5", nil, false, true, false),
			[]bool{false, true, false, false, false, true, false, false}},
		{NewReceiveMessageHandler("6", nil, false, false, true),
			[]bool{false, false, false, false, false, false, false, false}},
		{NewReceiveMessageHandler("7", nil, false, false, false),
			[]bool{false, false, false, false, false, false, false, false}},
	}

	tests := []struct{ user, admin, muted bool }{
		{true, true, true},    // 0
		{true, true, false},   // 1
		{true, false, true},   // 2
		{true, false, false},  // 3
		{false, true, true},   // 4
		{false, true, false},  // 5
		{false, false, true},  // 6
		{false, false, false}, // 7
	}

	for i, handler := range handlers {
		for j, tt := range tests {
			err := handler.CheckSpace(tt.user, tt.admin, tt.muted)
			if handler.expected[j] && err != nil {
				t.Errorf("Handler %d failed test %d: %s", i, j, err)
			} else if !handler.expected[j] && err == nil {
				t.Errorf("Handler %s (#%d) did not fail test #%d when it "+
					"should have.\nhandler: %s\ntest:    %+v",
					handler.name, i, j, handler.SpaceString(), tt)
			}
		}
	}
}

////////////////////////////////////////////////////////////////////////////////
// Message Handlers                                                           //
////////////////////////////////////////////////////////////////////////////////

func Test_events_RegisterReceiveHandler(t *testing.T) {
	me := &MockEvent{}

	e := initEvents(me, 512, versioned.NewKV(ekv.MakeMemstore()),
		fastRNG.NewStreamGenerator(1, 1, csprng.NewSystemRNG))

	// Test that a new reception handler can be registered.
	mt := MessageType(42)
	err := e.RegisterReceiveHandler(mt, NewReceiveMessageHandler(
		"reaction", e.receiveReaction, true, false, true))
	if err != nil {
		t.Fatalf("Failed to register '%s' when it should be "+
			"sucesfull: %+v", mt, err)
	}

	// check that it is written
	returnedHandler, exists := e.registered[mt]
	if !exists {
		t.Fatalf("Failed to get handler '%s' after registration", mt)
	}

	// check that the correct function is written
	if getFuncName(e.receiveReaction) != getFuncName(returnedHandler.listener) {
		t.Fatalf("Failed to get correct handler for '%s' after "+
			"registration, %s vs %s", mt, getFuncName(e.receiveReaction),
			getFuncName(returnedHandler.listener))
	}

	// test that writing to the same receive handler fails
	err = e.RegisterReceiveHandler(mt, NewReceiveMessageHandler(
		"userTextMessage", e.receiveTextMessage, true, false, true))
	if err == nil {
		t.Fatalf("Failed to register '%s' when it should be "+
			"sucesfull: %+v", mt, err)
	} else if err != MessageTypeAlreadyRegistered {
		t.Fatalf("Wrong error returned when reregierting message "+
			"tyle '%s': %+v", mt, err)
	}

	// check that it is still written
	returnedHandler, exists = e.registered[mt]
	if !exists {
		t.Fatalf("Failed to get handler '%s' after second "+
			"registration", mt)
	}

	// check that the correct function is written
	if getFuncName(e.receiveReaction) != getFuncName(returnedHandler.listener) {
		t.Fatalf("Failed to get correct handler for '%s' after "+
			"second registration, %s vs %s", mt, getFuncName(e.receiveReaction),
			getFuncName(returnedHandler.listener))
	}
}

func getFuncName(i interface{}) string {
	return runtime.FuncForPC(reflect.ValueOf(i).Pointer()).Name()
}

////////////////////////////////////////////////////////////////////////////////
// Message Triggers                                                           //
////////////////////////////////////////////////////////////////////////////////

type dummyMessageTypeHandler struct {
	triggered        bool
	channelID        *id.ID
<<<<<<< HEAD
	messageID        message.ID
=======
	messageID        cryptoChannel.MessageID
>>>>>>> ddfe2f33
	messageType      MessageType
	nickname         string
	content          []byte
	encryptedPayload []byte
	timestamp        time.Time
	lease            time.Duration
	round            rounds.Round
}

func (dh *dummyMessageTypeHandler) dummyMessageTypeReceiveMessage(
<<<<<<< HEAD
	channelID *id.ID, messageID message.ID, messageType MessageType,
	nickname string, content, encryptedPayload []byte, _ ed25519.PublicKey,
	_ uint32, _ uint8, timestamp, _ time.Time, lease time.Duration,
	round rounds.Round, _ SentStatus, _, _ bool) uint64 {
=======
	channelID *id.ID,
	messageID cryptoChannel.MessageID, messageType MessageType, nickname string,
	content, encryptedPayload []byte, _ ed25519.PublicKey, _ uint8, timestamp,
	_ time.Time, lease time.Duration, round rounds.Round, _ SentStatus,
	_, _ bool) uint64 {
>>>>>>> ddfe2f33
	dh.triggered = true
	dh.channelID = channelID
	dh.messageID = messageID
	dh.messageType = messageType
	dh.nickname = nickname
	dh.content = content
	dh.encryptedPayload = encryptedPayload
	dh.timestamp = timestamp
	dh.lease = lease
	dh.round = round
	return rand.Uint64()
}

func Test_events_triggerEvents(t *testing.T) {
	me := &MockEvent{}

	e := initEvents(me, 512, versioned.NewKV(ekv.MakeMemstore()),
		fastRNG.NewStreamGenerator(1, 1, csprng.NewSystemRNG))

	dummy := &dummyMessageTypeHandler{}

	// Register the handler
	mt := MessageType(42)
	err := e.RegisterReceiveHandler(mt, NewReceiveMessageHandler(
		"dummy", dummy.dummyMessageTypeReceiveMessage, true, false, true))
	if err != nil {
		t.Fatalf("Error on registration, should not have happened: %+v", err)
	}

	// Craft the input for the event
	chID := &id.ID{1}
	umi, _, _ := builtTestUMI(t, mt)
	r := rounds.Round{ID: 420,
		Timestamps: map[states.Round]time.Time{states.QUEUED: netTime.Now()}}

	// Call the trigger
	_, err = e.triggerEvent(chID, umi, nil, netTime.Now(),
		receptionID.EphemeralIdentity{}, r, Delivered)
	if err != nil {
		t.Fatal(err)
	}

	// Check the data is stored in the dummy
	expected := &dummyMessageTypeHandler{true, chID, umi.GetMessageID(), mt,
		umi.channelMessage.Nickname, umi.GetChannelMessage().Payload, nil,
		dummy.timestamp, time.Duration(umi.GetChannelMessage().Lease), r}
	if !reflect.DeepEqual(expected, dummy) {
		t.Errorf("Did not receive expected values."+
			"\nexpected: %+v\nreceived: %+v", expected, dummy)
	}

	if !withinMutationWindow(r.Timestamps[states.QUEUED], dummy.timestamp) {
		t.Errorf("Incorrect timestamp.\nexpected: %s\nreceived: %s",
			r.Timestamps[states.QUEUED], dummy.timestamp)
	}
}

func Test_events_triggerEvents_noChannel(t *testing.T) {
	me := &MockEvent{}

	e := initEvents(me, 512, versioned.NewKV(ekv.MakeMemstore()),
		fastRNG.NewStreamGenerator(1, 1, csprng.NewSystemRNG))

	dummy := &dummyMessageTypeHandler{}

	// skip handler registration
	mt := MessageType(1)

	// Craft the input for the event
	chID := &id.ID{1}

	umi, _, _ := builtTestUMI(t, mt)

	r := rounds.Round{ID: 420,
		Timestamps: map[states.Round]time.Time{states.QUEUED: netTime.Now()}}

	// call the trigger
	_, err := e.triggerEvent(chID, umi, nil, netTime.Now(),
		receptionID.EphemeralIdentity{}, r, Delivered)
	if err != nil {
		t.Fatal(err)
	}

	// check that the event was triggered
	if dummy.triggered {
		t.Errorf("The event was triggered when it is unregistered")
	}
}

func Test_events_triggerAdminEvents(t *testing.T) {
	me := &MockEvent{}
	e := initEvents(me, 512, versioned.NewKV(ekv.MakeMemstore()),
		fastRNG.NewStreamGenerator(1, 1, csprng.NewSystemRNG))
	dummy := &dummyMessageTypeHandler{}

	// Register the handler
	mt := MessageType(42)
	err := e.RegisterReceiveHandler(mt, NewReceiveMessageHandler(
		"dummy", dummy.dummyMessageTypeReceiveMessage, false, true, false))
	if err != nil {
		t.Fatalf("Error on registration: %+v", err)
	}

	// Craft the input for the event
	chID := &id.ID{1}
	u, _, cm := builtTestUMI(t, mt)
	r := rounds.Round{ID: 420,
		Timestamps: map[states.Round]time.Time{states.QUEUED: netTime.Now()}}
<<<<<<< HEAD
	msgID := message.DeriveChannelMessageID(chID, uint64(r.ID),
		u.userMessage.Message)
=======
	msgID := cryptoChannel.MakeMessageID(u.userMessage.Message, chID)
>>>>>>> ddfe2f33

	// Call the trigger
	_, err = e.triggerAdminEvent(chID, cm, nil, netTime.Now(), msgID,
		receptionID.EphemeralIdentity{}, r, Delivered)
	if err != nil {
		t.Fatal(err)
	}

	// Check the data is stored in the dummy
	expected := &dummyMessageTypeHandler{true, chID, msgID, mt, AdminUsername,
		cm.Payload, nil, dummy.timestamp, time.Duration(cm.Lease), r}
	if !reflect.DeepEqual(expected, dummy) {
		t.Errorf("Did not receive expected values."+
			"\nexpected: %+v\nreceived: %+v", expected, dummy)
	}

	if !withinMutationWindow(r.Timestamps[states.QUEUED], dummy.timestamp) {
		t.Errorf("Incorrect timestamp.\nexpected: %s\nreceived: %s",
			r.Timestamps[states.QUEUED], dummy.timestamp)
	}
}

func Test_events_triggerAdminEvents_noChannel(t *testing.T) {
	me := &MockEvent{}
	e := initEvents(me, 512, versioned.NewKV(ekv.MakeMemstore()),
		fastRNG.NewStreamGenerator(1, 1, csprng.NewSystemRNG))
	dummy := &dummyMessageTypeHandler{}
	mt := AdminText

	// Craft the input for the event
	chID := &id.ID{1}
	u, _, cm := builtTestUMI(t, mt)
	r := rounds.Round{ID: 420,
		Timestamps: map[states.Round]time.Time{states.QUEUED: netTime.Now()}}
<<<<<<< HEAD
	msgID := message.DeriveChannelMessageID(chID, uint64(r.ID),
		u.userMessage.Message)
=======
	msgID := cryptoChannel.MakeMessageID(u.userMessage.Message, chID)
>>>>>>> ddfe2f33

	// Call the trigger
	_, err := e.triggerAdminEvent(chID, cm, nil, netTime.Now(), msgID,
		receptionID.EphemeralIdentity{}, r, Delivered)
	if err != nil {
		t.Fatal(err)
	}

	// Check that the event was not triggered
	if dummy.triggered {
		t.Errorf("The admin event was triggered when unregistered")
	}
}
func TestEvents_triggerActionEvent(t *testing.T) {
	e := initEvents(&MockEvent{}, 512, versioned.NewKV(ekv.MakeMemstore()),
		fastRNG.NewStreamGenerator(1, 1, csprng.NewSystemRNG))
	dummy := &dummyMessageTypeHandler{}

	// Register the handler
	mt := MessageType(42)
	err := e.RegisterReceiveHandler(mt, NewReceiveMessageHandler(
		"dummy", dummy.dummyMessageTypeReceiveMessage, false, true, false))
	if err != nil {
		t.Fatalf("Error on registration: %+v", err)
	}
<<<<<<< HEAD

	// Craft the input for the event
	chID := &id.ID{1}
	u, _, cm := builtTestUMI(t, mt)
	r := rounds.Round{ID: 420,
		Timestamps: map[states.Round]time.Time{states.QUEUED: netTime.Now()}}
	msgID := message.
		DeriveChannelMessageID(chID, uint64(r.ID), u.userMessage.Message)

	// Call the trigger
	_, err = e.triggerActionEvent(chID, msgID, MessageType(cm.PayloadType),
		cm.Nickname, cm.Payload, nil, netTime.Now(), netTime.Now(),
		time.Duration(cm.Lease), r, Delivered, true)
	if err != nil {
		t.Fatal(err)
	}

	// Check the data is stored in the dummy
	expected := &dummyMessageTypeHandler{true, chID, msgID, mt, cm.Nickname,
		cm.Payload, nil, dummy.timestamp, time.Duration(cm.Lease), r}
	if !reflect.DeepEqual(expected, dummy) {
		t.Errorf("Did not receive expected values."+
			"\nexpected: %+v\nreceived: %+v", expected, dummy)
	}

	if !withinMutationWindow(r.Timestamps[states.QUEUED], dummy.timestamp) {
		t.Errorf("Incorrect timestamp.\nexpected: %s\nreceived: %s",
			r.Timestamps[states.QUEUED], dummy.timestamp)
	}
}

func Test_events_receiveTextMessage_Message(t *testing.T) {
	me := &MockEvent{}
	e := initEvents(me, 512, versioned.NewKV(ekv.MakeMemstore()),
		fastRNG.NewStreamGenerator(1, 1, csprng.NewSystemRNG))

=======

	// Craft the input for the event
	chID := &id.ID{1}
	u, _, cm := builtTestUMI(t, mt)
	r := rounds.Round{ID: 420,
		Timestamps: map[states.Round]time.Time{states.QUEUED: netTime.Now()}}
	msgID := cryptoChannel.MakeMessageID(u.userMessage.Message, chID)

	// Call the trigger
	_, err = e.triggerActionEvent(chID, msgID, MessageType(cm.PayloadType), cm.Nickname, cm.Payload, nil, netTime.Now(), netTime.Now(), time.Duration(cm.Lease), r, Delivered, true)
	if err != nil {
		t.Fatal(err)
	}

	// Check the data is stored in the dummy
	expected := &dummyMessageTypeHandler{true, chID, msgID, mt, cm.Nickname,
		cm.Payload, nil, dummy.timestamp, time.Duration(cm.Lease), r}
	if !reflect.DeepEqual(expected, dummy) {
		t.Errorf("Did not receive expected values."+
			"\nexpected: %+v\nreceived: %+v", expected, dummy)
	}

	if !withinMutationWindow(r.Timestamps[states.QUEUED], dummy.timestamp) {
		t.Errorf("Incorrect timestamp.\nexpected: %s\nreceived: %s",
			r.Timestamps[states.QUEUED], dummy.timestamp)
	}
}

func Test_events_receiveTextMessage_Message(t *testing.T) {
	me := &MockEvent{}
	e := initEvents(me, 512, versioned.NewKV(ekv.MakeMemstore()),
		fastRNG.NewStreamGenerator(1, 1, csprng.NewSystemRNG))

>>>>>>> ddfe2f33
	// Craft the input for the event
	chID := &id.ID{1}
	textPayload := &CMIXChannelText{
		Version:        0,
		Text:           "They Don't Think It Be Like It Is, But It Do",
		ReplyMessageID: nil,
	}
	textMarshaled, err := proto.Marshal(textPayload)
	if err != nil {
		t.Fatalf("Failed to marshal the message proto: %+v", err)
	}
<<<<<<< HEAD

	rng := rand.New(rand.NewSource(64))

	pi, err := cryptoChannel.GenerateIdentity(rng)
=======
	msgID := cryptoChannel.MakeMessageID(textMarshaled, chID)
	pi, err := cryptoChannel.GenerateIdentity(rand.New(rand.NewSource(64)))
>>>>>>> ddfe2f33
	if err != nil {
		t.Fatalf("GenerateIdentity error: %+v", err)
	}
	senderNickname := "Alice"
	ts := netTime.Now()
	lease := 69 * time.Minute
	r := rounds.Round{ID: 420,
		Timestamps: map[states.Round]time.Time{states.QUEUED: netTime.Now()}}
<<<<<<< HEAD
	dmToken := uint32(8675309)
	msgID := message.DeriveChannelMessageID(chID, uint64(r.ID), textMarshaled)

	// Call the handler
	e.receiveTextMessage(chID, msgID, Text, senderNickname, textMarshaled, nil,
		pi.PubKey, dmToken, pi.CodesetVersion, ts, ts, lease, r, Delivered,
		false, false)

	// Check the results on the model
	expected := eventReceive{chID, msgID, message.ID{}, senderNickname,
		[]byte(textPayload.Text), ts, lease, r, Delivered, false, false, Text,
		dmToken, 0}
=======

	// Call the handler
	e.receiveTextMessage(chID, msgID, Text, senderNickname, textMarshaled, nil,
		pi.PubKey, pi.CodesetVersion, ts, ts, lease, r, Delivered, false, false)

	// Check the results on the model
	expected := eventReceive{chID, msgID, cryptoChannel.MessageID{},
		senderNickname, []byte(textPayload.Text), ts, lease, r, Delivered,
		false, false, Text, 0}
>>>>>>> ddfe2f33
	if !reflect.DeepEqual(expected, me.eventReceive) {
		t.Errorf("Did not receive expected values."+
			"\nexpected: %+v\nreceived: %+v", expected, me.eventReceive)
	}
<<<<<<< HEAD

	if !me.eventReceive.reactionTo.Equals(message.ID{}) {
		t.Errorf("Reaction ID is not blank, %s", me.eventReceive.reactionTo)
	}
=======
>>>>>>> ddfe2f33
}

func Test_events_receiveTextMessage_Reply(t *testing.T) {
	me := &MockEvent{}
	e := initEvents(me, 512, versioned.NewKV(ekv.MakeMemstore()),
		fastRNG.NewStreamGenerator(1, 1, csprng.NewSystemRNG))

	// Craft the input for the event
	chID := &id.ID{1}
<<<<<<< HEAD
	r := rounds.Round{ID: 420,
		Timestamps: map[states.Round]time.Time{states.QUEUED: netTime.Now()}}
	replyMsgId := message.DeriveChannelMessageID(chID, uint64(r.ID), []byte("blarg"))
=======
	replyMsgId := cryptoChannel.MakeMessageID([]byte("blarg"), chID)
>>>>>>> ddfe2f33
	textPayload := &CMIXChannelText{
		Version:        0,
		Text:           "They Don't Think It Be Like It Is, But It Do",
		ReplyMessageID: replyMsgId[:],
	}
	textMarshaled, err := proto.Marshal(textPayload)
	if err != nil {
		t.Fatalf("Failed to marshal the message proto: %+v", err)
	}
<<<<<<< HEAD
	msgID := message.DeriveChannelMessageID(chID, uint64(r.ID), textMarshaled)
	senderUsername := "Alice"
	ts := netTime.Now()
	lease := 69 * time.Minute
=======
	msgID := cryptoChannel.MakeMessageID(textMarshaled, chID)
	senderUsername := "Alice"
	ts := netTime.Now()
	lease := 69 * time.Minute
	r := rounds.Round{ID: 420,
		Timestamps: map[states.Round]time.Time{states.QUEUED: netTime.Now()}}
>>>>>>> ddfe2f33
	pi, err := cryptoChannel.GenerateIdentity(rand.New(rand.NewSource(64)))
	if err != nil {
		t.Fatal(err)
	}
<<<<<<< HEAD
	dmToken := uint32(8675309)

	// Call the handler
	e.receiveTextMessage(chID, msgID, Text, senderUsername, textMarshaled, nil,
		pi.PubKey, dmToken, pi.CodesetVersion, ts, ts, lease, r, Delivered,
		false, false)
=======

	// Call the handler
	e.receiveTextMessage(chID, msgID, Text, senderUsername, textMarshaled, nil,
		pi.PubKey, pi.CodesetVersion, ts, ts, lease, r, Delivered, false, false)
>>>>>>> ddfe2f33

	// Check the results on the model
	expected := eventReceive{chID, msgID, replyMsgId,
		senderUsername, []byte(textPayload.Text), ts, lease, r, Delivered,
<<<<<<< HEAD
		false, false, Text, dmToken, 0}
=======
		false, false, Text, 0}
>>>>>>> ddfe2f33
	if !reflect.DeepEqual(expected, me.eventReceive) {
		t.Errorf("Did not receive expected values."+
			"\nexpected: %+v\nreceived: %+v", expected, me.eventReceive)
	}
}

func Test_events_receiveTextMessage_Reply_BadReply(t *testing.T) {
	me := &MockEvent{}
	e := initEvents(me, 512, versioned.NewKV(ekv.MakeMemstore()),
		fastRNG.NewStreamGenerator(1, 1, csprng.NewSystemRNG))

	// Craft the input for the event
	chID := &id.ID{1}
	replyMsgId := []byte("blarg")
	textPayload := &CMIXChannelText{
		Version:        0,
		Text:           "They Don't Think It Be Like It Is, But It Do",
		ReplyMessageID: replyMsgId[:],
	}
	textMarshaled, err := proto.Marshal(textPayload)
	if err != nil {
		t.Fatalf("Failed to marshal the message proto: %+v", err)
	}
<<<<<<< HEAD
	r := rounds.Round{ID: 420,
		Timestamps: map[states.Round]time.Time{states.QUEUED: netTime.Now()}}
	msgID := message.DeriveChannelMessageID(chID, uint64(r.ID), textMarshaled)
	senderUsername := "Alice"
	ts := netTime.Now()
	lease := 69 * time.Minute
	pi, err := cryptoChannel.GenerateIdentity(rand.New(rand.NewSource(64)))
	if err != nil {
		t.Fatal(err)
	}
	dmToken := uint32(8675309)

	// Call the handler
	e.receiveTextMessage(chID, msgID, Text, senderUsername, textMarshaled, nil,
		pi.PubKey, dmToken, pi.CodesetVersion, ts, ts, lease, r, Delivered,
		false, false)

	// Check the results on the model
	expected := eventReceive{chID, msgID, message.ID{},
		senderUsername, []byte(textPayload.Text), ts, lease, r, Delivered,
		false, false, Text, dmToken, 0}
	if !reflect.DeepEqual(expected, me.eventReceive) {
		t.Errorf("Did not receive expected values."+
			"\nexpected: %+v\nreceived: %+v", expected, me.eventReceive)
	}
}

func Test_events_receiveReaction(t *testing.T) {
	me := &MockEvent{}
	e := initEvents(me, 512, versioned.NewKV(ekv.MakeMemstore()),
		fastRNG.NewStreamGenerator(1, 1, csprng.NewSystemRNG))

	// Craft the input for the event
	chID := &id.ID{1}
	replyMsgId := message.DeriveChannelMessageID(chID, 420, []byte("blarg"))

	textPayload := &CMIXChannelReaction{
		Version:           0,
		Reaction:          "🍆",
		ReactionMessageID: replyMsgId[:],
	}
	textMarshaled, err := proto.Marshal(textPayload)
	if err != nil {
		t.Fatalf("Failed to marshal the message proto: %+v", err)
	}
	msgID := message.DeriveChannelMessageID(chID, 420, textMarshaled)

	senderUsername := "Alice"
	ts := netTime.Now()
	lease := 69 * time.Minute
	r := rounds.Round{ID: 420,
		Timestamps: map[states.Round]time.Time{states.QUEUED: netTime.Now()}}
	pi, err := cryptoChannel.GenerateIdentity(rand.New(rand.NewSource(64)))
	if err != nil {
		t.Fatal(err)
	}
	dmToken := uint32(8675309)

	// Call the handler
	e.receiveReaction(chID, msgID, Reaction, senderUsername, textMarshaled, nil,
		pi.PubKey, dmToken, pi.CodesetVersion, ts, ts, lease, r, Delivered,
		false, false)

	// Check the results on the model
	expected := eventReceive{chID, msgID, replyMsgId, senderUsername,
		[]byte(textPayload.Reaction), ts, lease, r, Delivered, false, false,
		Reaction, dmToken, 0}
=======
	msgID := cryptoChannel.MakeMessageID(textMarshaled, chID)
	senderUsername := "Alice"
	ts := netTime.Now()
	lease := 69 * time.Minute
	r := rounds.Round{ID: 420,
		Timestamps: map[states.Round]time.Time{states.QUEUED: netTime.Now()}}
	pi, err := cryptoChannel.GenerateIdentity(rand.New(rand.NewSource(64)))
	if err != nil {
		t.Fatal(err)
	}

	// Call the handler
	e.receiveTextMessage(chID, msgID, Text, senderUsername, textMarshaled, nil,
		pi.PubKey, pi.CodesetVersion, ts, ts, lease, r, Delivered, false, false)

	// Check the results on the model
	expected := eventReceive{chID, msgID, cryptoChannel.MessageID{},
		senderUsername, []byte(textPayload.Text), ts, lease, r, Delivered,
		false, false, Text, 0}
>>>>>>> ddfe2f33
	if !reflect.DeepEqual(expected, me.eventReceive) {
		t.Errorf("Did not receive expected values."+
			"\nexpected: %+v\nreceived: %+v", expected, me.eventReceive)
	}
}

<<<<<<< HEAD
func Test_events_receiveReaction_InvalidReactionMessageID(t *testing.T) {
=======
func Test_events_receiveReaction(t *testing.T) {
>>>>>>> ddfe2f33
	me := &MockEvent{}
	e := initEvents(me, 512, versioned.NewKV(ekv.MakeMemstore()),
		fastRNG.NewStreamGenerator(1, 1, csprng.NewSystemRNG))

	// Craft the input for the event
	chID := &id.ID{1}
<<<<<<< HEAD
	replyMsgId := []byte("blarg")
=======
	replyMsgId := cryptoChannel.MakeMessageID([]byte("blarg"), chID)
>>>>>>> ddfe2f33
	textPayload := &CMIXChannelReaction{
		Version:           0,
		Reaction:          "🍆",
		ReactionMessageID: replyMsgId[:],
	}
	textMarshaled, err := proto.Marshal(textPayload)
	if err != nil {
		t.Fatalf("Failed to marshal the message proto: %+v", err)
	}
<<<<<<< HEAD

	msgID := message.DeriveChannelMessageID(chID, 420, textMarshaled)

	senderUsername := "Alice"
	ts := netTime.Now()
=======
	msgID := cryptoChannel.MakeMessageID(textMarshaled, chID)
	senderUsername := "Alice"
	ts := netTime.Now()
	lease := 69 * time.Minute
>>>>>>> ddfe2f33
	r := rounds.Round{ID: 420,
		Timestamps: map[states.Round]time.Time{states.QUEUED: netTime.Now()}}
	pi, err := cryptoChannel.GenerateIdentity(rand.New(rand.NewSource(64)))
	if err != nil {
		t.Fatal(err)
	}
	dmToken := uint32(8675309)

	// Call the handler
	e.receiveReaction(chID, msgID, Reaction, senderUsername, textMarshaled, nil,
<<<<<<< HEAD
		pi.PubKey, dmToken, pi.CodesetVersion, ts, ts, 0, r, Delivered, false,
		false)

	// Check the results on the model
	expected := eventReceive{nil, message.ID{}, message.ID{}, "", nil,
		time.Time{}, 0, rounds.Round{}, 0, false, false, 0, 0, 0}
=======
		pi.PubKey, pi.CodesetVersion, ts, ts, lease, r, Delivered, false, false)

	// Check the results on the model
	expected := eventReceive{chID, msgID, replyMsgId, senderUsername,
		[]byte(textPayload.Reaction), ts, lease, r, Delivered, false, false,
		Reaction, 0}
>>>>>>> ddfe2f33
	if !reflect.DeepEqual(expected, me.eventReceive) {
		t.Errorf("Did not receive expected values."+
			"\nexpected: %+v\nreceived: %+v", expected, me.eventReceive)
	}
}

<<<<<<< HEAD
func Test_events_receiveReaction_InvalidReactionContent(t *testing.T) {
=======
func Test_events_receiveReaction_InvalidReactionMessageID(t *testing.T) {
>>>>>>> ddfe2f33
	me := &MockEvent{}
	e := initEvents(me, 512, versioned.NewKV(ekv.MakeMemstore()),
		fastRNG.NewStreamGenerator(1, 1, csprng.NewSystemRNG))

	// Craft the input for the event
	chID := &id.ID{1}
<<<<<<< HEAD
	replyMsgId := message.DeriveChannelMessageID(chID, 420, []byte("blarg"))
	textPayload := &CMIXChannelReaction{
		Version:           0,
		Reaction:          "I'm not a reaction",
=======
	replyMsgId := []byte("blarg")
	textPayload := &CMIXChannelReaction{
		Version:           0,
		Reaction:          "🍆",
>>>>>>> ddfe2f33
		ReactionMessageID: replyMsgId[:],
	}
	textMarshaled, err := proto.Marshal(textPayload)
	if err != nil {
		t.Fatalf("Failed to marshal the message proto: %+v", err)
	}
<<<<<<< HEAD
	msgID := message.DeriveChannelMessageID(chID, 420, textMarshaled)
	senderUsername := "Alice"
	ts := netTime.Now()
	lease := 69 * time.Minute
=======
	msgID := cryptoChannel.MakeMessageID(textMarshaled, chID)
	senderUsername := "Alice"
	ts := netTime.Now()
>>>>>>> ddfe2f33
	r := rounds.Round{ID: 420,
		Timestamps: map[states.Round]time.Time{states.QUEUED: netTime.Now()}}
	pi, err := cryptoChannel.GenerateIdentity(rand.New(rand.NewSource(64)))
	if err != nil {
		t.Fatal(err)
	}
	dmToken := uint32(8675309)

	// Call the handler
	e.receiveReaction(chID, msgID, Reaction, senderUsername, textMarshaled, nil,
<<<<<<< HEAD
		pi.PubKey, dmToken, pi.CodesetVersion, ts, ts, lease, r, Delivered,
		false, false)

	// Check the results on the model
	expected := eventReceive{nil, message.ID{}, message.ID{}, "", nil,
		time.Time{}, 0, rounds.Round{}, 0, false, false, 0, 0, 0}
=======
		pi.PubKey, pi.CodesetVersion, ts, ts, 0, r, Delivered, false, false)

	// Check the results on the model
	expected := eventReceive{nil, cryptoChannel.MessageID{},
		cryptoChannel.MessageID{}, "", nil, time.Time{}, 0, rounds.Round{},
		0, false, false, 0, 0}
>>>>>>> ddfe2f33
	if !reflect.DeepEqual(expected, me.eventReceive) {
		t.Errorf("Did not receive expected values."+
			"\nexpected: %+v\nreceived: %+v", expected, me.eventReceive)
	}
}

<<<<<<< HEAD
// Unit test of events.receiveDelete.
func Test_events_receiveDelete(t *testing.T) {
	me, prng := &MockEvent{}, rand.New(rand.NewSource(65))
=======
func Test_events_receiveReaction_InvalidReactionContent(t *testing.T) {
	me := &MockEvent{}
>>>>>>> ddfe2f33
	e := initEvents(me, 512, versioned.NewKV(ekv.MakeMemstore()),
		fastRNG.NewStreamGenerator(1, 1, csprng.NewSystemRNG))

	// Craft the input for the event
<<<<<<< HEAD
	chID, _ := id.NewRandomID(prng, id.User)
	targetMessageID := message.DeriveChannelMessageID(chID, 420, []byte("blarg"))
	textPayload := &CMIXChannelDelete{
		Version:   0,
		MessageID: targetMessageID[:],
	}
	textMarshaled, err := proto.Marshal(textPayload)
	if err != nil {
		t.Fatalf("Failed to proto marshal %T: %+v", textPayload, err)
	}
	r := rounds.Round{ID: 420,
		Timestamps: map[states.Round]time.Time{states.QUEUED: netTime.Now()}}
	msgID := message.DeriveChannelMessageID(chID, uint64(r.ID), textMarshaled)
	senderUsername := "Alice"
	ts := netTime.Now()
	lease := 69 * time.Minute
	pi, err := cryptoChannel.GenerateIdentity(prng)
=======
	chID := &id.ID{1}
	replyMsgId := cryptoChannel.MakeMessageID([]byte("blarg"), chID)
	textPayload := &CMIXChannelReaction{
		Version:           0,
		Reaction:          "I'm not a reaction",
		ReactionMessageID: replyMsgId[:],
	}
	textMarshaled, err := proto.Marshal(textPayload)
	if err != nil {
		t.Fatalf("Failed to marshal the message proto: %+v", err)
	}
	msgID := cryptoChannel.MakeMessageID(textMarshaled, chID)
	senderUsername := "Alice"
	ts := netTime.Now()
	lease := 69 * time.Minute
	r := rounds.Round{ID: 420,
		Timestamps: map[states.Round]time.Time{states.QUEUED: netTime.Now()}}
	pi, err := cryptoChannel.GenerateIdentity(rand.New(rand.NewSource(64)))
>>>>>>> ddfe2f33
	if err != nil {
		t.Fatal(err)
	}

<<<<<<< HEAD
	me.eventReceive = eventReceive{chID, message.ID{},
		targetMessageID, senderUsername, textMarshaled, ts, lease, r, Delivered,
		false, false, Text, 0, 0}

	// Call the handler
	e.receiveDelete(chID, msgID, Delete, AdminUsername, textMarshaled, nil,
		pi.PubKey, 0, pi.CodesetVersion, ts, ts, lease, r, Delivered, true, false)

	// Check the results on the model
	if !reflect.DeepEqual(me.eventReceive, eventReceive{}) {
		t.Errorf("Message not deleted.\nexpected: %v\nreceived: %v",
			eventReceive{}, me.eventReceive)
=======
	// Call the handler
	e.receiveReaction(chID, msgID, Reaction, senderUsername, textMarshaled, nil,
		pi.PubKey, pi.CodesetVersion, ts, ts, lease, r, Delivered, false, false)

	// Check the results on the model
	expected := eventReceive{nil, cryptoChannel.MessageID{},
		cryptoChannel.MessageID{}, "", nil, time.Time{}, 0, rounds.Round{},
		0, false, false, 0, 0}
	if !reflect.DeepEqual(expected, me.eventReceive) {
		t.Errorf("Did not receive expected values."+
			"\nexpected: %+v\nreceived: %+v", expected, me.eventReceive)
	}
}

// Unit test of events.receiveDelete.
func Test_events_receiveDelete(t *testing.T) {
	me, prng := &MockEvent{}, rand.New(rand.NewSource(65))
	e := initEvents(me, 512, versioned.NewKV(ekv.MakeMemstore()),
		fastRNG.NewStreamGenerator(1, 1, csprng.NewSystemRNG))

	// Craft the input for the event
	chID, _ := id.NewRandomID(prng, id.User)
	targetMessageID := cryptoChannel.MakeMessageID([]byte("blarg"), chID)
	textPayload := &CMIXChannelDelete{
		Version:   0,
		MessageID: targetMessageID[:],
	}
	textMarshaled, err := proto.Marshal(textPayload)
	if err != nil {
		t.Fatalf("Failed to proto marshal %T: %+v", textPayload, err)
	}
	msgID := cryptoChannel.MakeMessageID(textMarshaled, chID)
	senderUsername := "Alice"
	ts := netTime.Now()
	lease := 69 * time.Minute
	r := rounds.Round{ID: 420,
		Timestamps: map[states.Round]time.Time{states.QUEUED: netTime.Now()}}
	pi, err := cryptoChannel.GenerateIdentity(prng)
	if err != nil {
		t.Fatal(err)
>>>>>>> ddfe2f33
	}
}

<<<<<<< HEAD
// Unit test of events.receivePinned.
func Test_events_receivePinned(t *testing.T) {
	me, prng := &MockEvent{}, rand.New(rand.NewSource(65))
	e := initEvents(me, 512, versioned.NewKV(ekv.MakeMemstore()),
		fastRNG.NewStreamGenerator(1, 1, csprng.NewSystemRNG))

	// Craft the input for the event
	chID, _ := id.NewRandomID(prng, id.User)
	targetMessageID := message.DeriveChannelMessageID(chID, 420, []byte("blarg"))
	textPayload := &CMIXChannelPinned{
		Version:    0,
		MessageID:  targetMessageID[:],
		UndoAction: false,
	}
	textMarshaled, err := proto.Marshal(textPayload)
	if err != nil {
		t.Fatalf("Failed to proto marshal %T: %+v", textPayload, err)
	}
	r := rounds.Round{ID: 420,
		Timestamps: map[states.Round]time.Time{states.QUEUED: netTime.Now()}}
	msgID := message.DeriveChannelMessageID(chID, uint64(r.ID), textMarshaled)
	senderUsername := "Alice"
	ts := netTime.Now()
	lease := 69 * time.Minute
	pi, err := cryptoChannel.GenerateIdentity(prng)
	if err != nil {
		t.Fatal(err)
	}

	content := []byte("someTest")
	me.eventReceive = eventReceive{chID, message.ID{},
		targetMessageID, senderUsername, content, ts, lease, r, Delivered,
		false, false, Text, 0, 0}

	// Call the handler
	e.receivePinned(chID, msgID, Pinned, senderUsername, textMarshaled, nil,
		pi.PubKey, 0, pi.CodesetVersion, ts, ts, lease, r, Delivered, true, false)

	// Check the results on the model
	expected := eventReceive{chID, message.ID{}, targetMessageID,
		senderUsername, content, ts, lease, r, Delivered, true, false, Text, 0, 0}
=======
	me.eventReceive = eventReceive{chID, cryptoChannel.MessageID{},
		targetMessageID, senderUsername, textMarshaled, ts, lease, r, Delivered,
		false, false, Text, 0}

	// Call the handler
	e.receiveDelete(chID, msgID, Delete, AdminUsername, textMarshaled, nil,
		pi.PubKey, pi.CodesetVersion, ts, ts, lease, r, Delivered, true, false)

	// Check the results on the model
	if !reflect.DeepEqual(me.eventReceive, eventReceive{}) {
		t.Errorf("Message not deleted.\nexpected: %v\nreceived: %v",
			eventReceive{}, me.eventReceive)
	}
}

// Unit test of events.receivePinned.
func Test_events_receivePinned(t *testing.T) {
	me, prng := &MockEvent{}, rand.New(rand.NewSource(65))
	e := initEvents(me, 512, versioned.NewKV(ekv.MakeMemstore()),
		fastRNG.NewStreamGenerator(1, 1, csprng.NewSystemRNG))

	// Craft the input for the event
	chID, _ := id.NewRandomID(prng, id.User)
	targetMessageID := cryptoChannel.MakeMessageID([]byte("blarg"), chID)
	textPayload := &CMIXChannelPinned{
		Version:    0,
		MessageID:  targetMessageID[:],
		UndoAction: false,
	}
	textMarshaled, err := proto.Marshal(textPayload)
	if err != nil {
		t.Fatalf("Failed to proto marshal %T: %+v", textPayload, err)
	}
	msgID := cryptoChannel.MakeMessageID(textMarshaled, chID)
	senderUsername := "Alice"
	ts := netTime.Now()
	lease := 69 * time.Minute
	r := rounds.Round{ID: 420,
		Timestamps: map[states.Round]time.Time{states.QUEUED: netTime.Now()}}
	pi, err := cryptoChannel.GenerateIdentity(prng)
	if err != nil {
		t.Fatal(err)
	}

	content := []byte("someTest")
	me.eventReceive = eventReceive{chID, cryptoChannel.MessageID{},
		targetMessageID, senderUsername, content, ts, lease, r, Delivered,
		false, false, Text, 0}

	// Call the handler
	e.receivePinned(chID, msgID, Pinned, senderUsername, textMarshaled, nil,
		pi.PubKey, pi.CodesetVersion, ts, ts, lease, r, Delivered, true, false)

	// Check the results on the model
	expected := eventReceive{chID, cryptoChannel.MessageID{},
		targetMessageID, senderUsername, content, ts, lease, r, Delivered,
		true, false, Text, 0}
>>>>>>> ddfe2f33
	if !reflect.DeepEqual(expected, me.eventReceive) {
		t.Errorf("Did not receive expected values."+
			"\nexpected: %+v\nreceived: %+v", expected, me.eventReceive)
	}
}

// Unit test of events.receivePinned.
func Test_events_receiveMute(t *testing.T) {
	me, prng := &MockEvent{}, rand.New(rand.NewSource(65))
	e := initEvents(me, 512, versioned.NewKV(ekv.MakeMemstore()),
		fastRNG.NewStreamGenerator(1, 1, csprng.NewSystemRNG))

	// Craft the input for the event
	chID, _ := id.NewRandomID(prng, id.User)
<<<<<<< HEAD
	targetMessageID := message.DeriveChannelMessageID(chID, 420, []byte("blarg"))
=======
	targetMessageID := cryptoChannel.MakeMessageID([]byte("blarg"), chID)
>>>>>>> ddfe2f33
	pubKey, _, _ := ed25519.GenerateKey(prng)
	textPayload := &CMIXChannelMute{
		Version:    0,
		PubKey:     pubKey,
		UndoAction: false,
	}
	textMarshaled, err := proto.Marshal(textPayload)
	if err != nil {
		t.Fatalf("Failed to proto marshal %T: %+v", textPayload, err)
	}
<<<<<<< HEAD
	r := rounds.Round{ID: 420,
		Timestamps: map[states.Round]time.Time{states.QUEUED: netTime.Now()}}
	msgID := message.DeriveChannelMessageID(chID, uint64(r.ID), textMarshaled)
	senderUsername := "Alice"
	ts := netTime.Now()
	lease := 69 * time.Minute
=======
	msgID := cryptoChannel.MakeMessageID(textMarshaled, chID)
	senderUsername := "Alice"
	ts := netTime.Now()
	lease := 69 * time.Minute
	r := rounds.Round{ID: 420,
		Timestamps: map[states.Round]time.Time{states.QUEUED: netTime.Now()}}
>>>>>>> ddfe2f33
	pi, err := cryptoChannel.GenerateIdentity(prng)
	if err != nil {
		t.Fatal(err)
	}

	content := []byte("someTest")
<<<<<<< HEAD
	me.eventReceive = eventReceive{chID, message.ID{}, targetMessageID,
		senderUsername, content, ts, lease, r, Delivered, false, false, Text, 0,
		0}

	// Call the handler
	e.receiveMute(chID, msgID, Mute, senderUsername, textMarshaled, nil,
		pi.PubKey, 0, pi.CodesetVersion, ts, ts, lease, r, Delivered, true, false)

	// Check the results on the model
	expected := eventReceive{chID, message.ID{},
		targetMessageID, senderUsername, content, ts, lease, r, Delivered,
		false, false, Text, 0, 0}
=======
	me.eventReceive = eventReceive{chID, cryptoChannel.MessageID{},
		targetMessageID, senderUsername, content, ts, lease, r, Delivered,
		false, false, Text, 0}

	// Call the handler
	e.receiveMute(chID, msgID, Mute, senderUsername, textMarshaled, nil,
		pi.PubKey, pi.CodesetVersion, ts, ts, lease, r, Delivered, true, false)

	// Check the results on the model
	expected := eventReceive{chID, cryptoChannel.MessageID{},
		targetMessageID, senderUsername, content, ts, lease, r, Delivered,
		false, false, Text, 0}
>>>>>>> ddfe2f33
	if !reflect.DeepEqual(expected, me.eventReceive) {
		t.Errorf("Did not receive expected values."+
			"\nexpected: %+v\nreceived: %+v", expected, me.eventReceive)
	}
}

// Unit test of events.receiveAdminReplay.
func Test_events_receiveAdminReplay(t *testing.T) {
	me, prng := &MockEvent{}, csprng.NewSystemRNG()
	e := initEvents(me, 512, versioned.NewKV(ekv.MakeMemstore()),
		fastRNG.NewStreamGenerator(1, 1, csprng.NewSystemRNG))

	// Craft the input for the event
	chID, _ := id.NewRandomID(prng, id.User)
<<<<<<< HEAD
	targetMessageID := message.DeriveChannelMessageID(chID, 420, []byte("blarg"))
=======
	targetMessageID := cryptoChannel.MakeMessageID([]byte("blarg"), chID)
>>>>>>> ddfe2f33
	textPayload := &CMIXChannelPinned{
		Version:    0,
		MessageID:  targetMessageID[:],
		UndoAction: false,
	}
	textMarshaled, err := proto.Marshal(textPayload)
	if err != nil {
		t.Fatalf("Failed to proto marshal %T: %+v", textPayload, err)
	}

	ch, pk, err := newTestChannel("abc", "", prng, cryptoBroadcast.Public)
	if err != nil {
		t.Fatalf("Failed to generate channel: %+v", err)
	}
	cipherText, _, _, _, err :=
		ch.EncryptRSAToPublic(textMarshaled, pk, 3072, prng)
	if err != nil {
		t.Fatalf("Failed to encrypt RSAToPublic: %+v", err)
	}
<<<<<<< HEAD
	r := rounds.Round{ID: 420,
		Timestamps: map[states.Round]time.Time{states.QUEUED: netTime.Now()}}
	msgID := message.DeriveChannelMessageID(chID, uint64(r.ID), textMarshaled)
	senderUsername := "Alice"
	ts := netTime.Now()
	lease := 69 * time.Minute
=======
	msgID := cryptoChannel.MakeMessageID(textMarshaled, chID)
	senderUsername := "Alice"
	ts := netTime.Now()
	lease := 69 * time.Minute
	r := rounds.Round{ID: 420,
		Timestamps: map[states.Round]time.Time{states.QUEUED: netTime.Now()}}
>>>>>>> ddfe2f33
	pi, err := cryptoChannel.GenerateIdentity(prng)
	if err != nil {
		t.Fatal(err)
	}

	content := []byte("someTest")
<<<<<<< HEAD
	me.eventReceive = eventReceive{chID, message.ID{},
		targetMessageID, senderUsername, content, ts, lease, r, Delivered,
		false, false, Text, 0, 0}
=======
	me.eventReceive = eventReceive{chID, cryptoChannel.MessageID{},
		targetMessageID, senderUsername, content, ts, lease, r, Delivered,
		false, false, Text, 0}
>>>>>>> ddfe2f33

	c := make(chan []byte)
	e.broadcast.addProcessor(
		chID, adminProcessor, &testAdminProcessor{adminMsgChan: c})

	// Call the handler
	e.receiveAdminReplay(chID, msgID, AdminReplay, senderUsername, cipherText,
<<<<<<< HEAD
		nil, pi.PubKey, 0, pi.CodesetVersion, ts, ts, lease, r, Delivered, false,
=======
		nil, pi.PubKey, pi.CodesetVersion, ts, ts, lease, r, Delivered, false,
>>>>>>> ddfe2f33
		false)

	select {
	case encrypted := <-c:
		decrypted, err2 := ch.DecryptRSAToPublicInner(encrypted)
		if err2 != nil {
			t.Errorf("Failed to decrypt message: %+v", err2)
		}

		received := &CMIXChannelPinned{}
		err = proto.Unmarshal(decrypted, received)
		if err != nil {
			t.Errorf("Failed to proto unmarshal message: %+v", err)
		}

		if !proto.Equal(textPayload, received) {
			t.Errorf("Received admin message does not match expected."+
				"\nexpected: %s\nreceived: %s", textPayload, received)
		}

	case <-time.After(15 * time.Millisecond):
		t.Errorf("Timed out waiting for processor to be called.")
	}
}

<<<<<<< HEAD
////////////////////////////////////////////////////////////////////////////////
// Mock Event Model                                                           //
////////////////////////////////////////////////////////////////////////////////
type eventReceive struct {
	channelID   *id.ID
	messageID   message.ID
	reactionTo  message.ID
=======
// //////////////////////////////////////////////////////////////////////////////
// Mock Event Model                                                           //
// //////////////////////////////////////////////////////////////////////////////
type eventReceive struct {
	channelID   *id.ID
	messageID   cryptoChannel.MessageID
	reactionTo  cryptoChannel.MessageID
>>>>>>> ddfe2f33
	nickname    string
	content     []byte
	timestamp   time.Time
	lease       time.Duration
	round       rounds.Round
	status      SentStatus
	pinned      bool
	hidden      bool
	messageType MessageType
<<<<<<< HEAD
	dmToken     uint32
	codeset     uint8
}

// Verify that MockEvent adheres to the EventModel interface.
var _ EventModel = (*MockEvent)(nil)

// MockEvents adheres to the EventModel interface and is used for testing.
type MockEvent struct {
	uuid uint64
	eventReceive
}

=======
	codeset     uint8
}

type MockEvent struct {
	uuid uint64
	eventReceive
}

>>>>>>> ddfe2f33
func (m *MockEvent) getUUID() uint64 {
	old := m.uuid
	m.uuid++
	return old
}

func (*MockEvent) JoinChannel(*cryptoBroadcast.Channel) {}
func (*MockEvent) LeaveChannel(*id.ID)                  {}
func (m *MockEvent) ReceiveMessage(channelID *id.ID,
<<<<<<< HEAD
	messageID message.ID, nickname, text string,
	_ ed25519.PublicKey, dmToken uint32, codeset uint8, timestamp time.Time,
=======
	messageID cryptoChannel.MessageID, nickname, text string,
	_ ed25519.PublicKey, codeset uint8, timestamp time.Time,
>>>>>>> ddfe2f33
	lease time.Duration, round rounds.Round, messageType MessageType,
	status SentStatus, hidden bool) uint64 {
	m.eventReceive = eventReceive{
		channelID:   channelID,
		messageID:   messageID,
<<<<<<< HEAD
		reactionTo:  message.ID{},
=======
		reactionTo:  cryptoChannel.MessageID{},
>>>>>>> ddfe2f33
		nickname:    nickname,
		content:     []byte(text),
		timestamp:   timestamp,
		lease:       lease,
		round:       round,
		status:      status,
		pinned:      false,
		hidden:      hidden,
		messageType: messageType,
<<<<<<< HEAD
		dmToken:     dmToken,
=======
>>>>>>> ddfe2f33
		codeset:     codeset,
	}
	return m.getUUID()
}
func (m *MockEvent) ReceiveReply(channelID *id.ID, messageID,
<<<<<<< HEAD
	reactionTo message.ID, nickname, text string,
	_ ed25519.PublicKey, dmToken uint32, codeset uint8, timestamp time.Time,
=======
	reactionTo cryptoChannel.MessageID, nickname, text string,
	_ ed25519.PublicKey, codeset uint8, timestamp time.Time,
>>>>>>> ddfe2f33
	lease time.Duration, round rounds.Round, messageType MessageType,
	status SentStatus, hidden bool) uint64 {
	m.eventReceive = eventReceive{
		channelID:   channelID,
		messageID:   messageID,
		reactionTo:  reactionTo,
		nickname:    nickname,
		content:     []byte(text),
		timestamp:   timestamp,
		lease:       lease,
		round:       round,
		status:      status,
		pinned:      false,
		hidden:      hidden,
		messageType: messageType,
<<<<<<< HEAD
		dmToken:     dmToken,
=======
		codeset:     codeset,
	}
	return m.getUUID()
}
func (m *MockEvent) ReceiveReaction(channelID *id.ID, messageID,
	reactionTo cryptoChannel.MessageID, nickname, reaction string,
	_ ed25519.PublicKey, codeset uint8, timestamp time.Time,
	lease time.Duration, round rounds.Round, messageType MessageType,
	status SentStatus, hidden bool) uint64 {
	m.eventReceive = eventReceive{
		channelID:   channelID,
		messageID:   messageID,
		reactionTo:  reactionTo,
		nickname:    nickname,
		content:     []byte(reaction),
		timestamp:   timestamp,
		lease:       lease,
		round:       round,
		status:      status,
		pinned:      false,
		hidden:      hidden,
		messageType: messageType,
>>>>>>> ddfe2f33
		codeset:     codeset,
	}
	return m.getUUID()
}
<<<<<<< HEAD
func (m *MockEvent) ReceiveReaction(channelID *id.ID, messageID,
	reactionTo message.ID, nickname, reaction string,
	_ ed25519.PublicKey, dmToken uint32, codeset uint8, timestamp time.Time,
	lease time.Duration, round rounds.Round, messageType MessageType,
	status SentStatus, hidden bool) uint64 {
	m.eventReceive = eventReceive{
		channelID:   channelID,
		messageID:   messageID,
		reactionTo:  reactionTo,
		nickname:    nickname,
		content:     []byte(reaction),
		timestamp:   timestamp,
		lease:       lease,
		round:       round,
		status:      status,
		pinned:      false,
		hidden:      hidden,
		messageType: messageType,
		dmToken:     dmToken,
		codeset:     codeset,
	}
	return m.getUUID()
}

func (m *MockEvent) UpdateFromUUID(_ uint64, messageID *message.ID,
=======

func (m *MockEvent) UpdateFromUUID(_ uint64, messageID *cryptoChannel.MessageID,
>>>>>>> ddfe2f33
	timestamp *time.Time, round *rounds.Round, pinned, hidden *bool,
	status *SentStatus) {

	if messageID != nil {
		m.eventReceive.messageID = *messageID
	}
	if timestamp != nil {
		m.eventReceive.timestamp = *timestamp
<<<<<<< HEAD
	}
	if round != nil {
		m.eventReceive.round = *round
	}
	if status != nil {
		m.eventReceive.status = *status
	}
	if pinned != nil {
		m.eventReceive.pinned = *pinned
	}
=======
	}
	if round != nil {
		m.eventReceive.round = *round
	}
	if status != nil {
		m.eventReceive.status = *status
	}
	if pinned != nil {
		m.eventReceive.pinned = *pinned
	}
>>>>>>> ddfe2f33
	if hidden != nil {
		m.eventReceive.hidden = *hidden
	}
}
<<<<<<< HEAD

func (m *MockEvent) UpdateFromMessageID(_ message.ID,
	timestamp *time.Time, round *rounds.Round, pinned, hidden *bool,
	status *SentStatus) uint64 {

=======

func (m *MockEvent) UpdateFromMessageID(_ cryptoChannel.MessageID,
	timestamp *time.Time, round *rounds.Round, pinned, hidden *bool,
	status *SentStatus) uint64 {

>>>>>>> ddfe2f33
	if timestamp != nil {
		m.eventReceive.timestamp = *timestamp
	}
	if round != nil {
		m.eventReceive.round = *round
	}
	if status != nil {
		m.eventReceive.status = *status
	}
	if pinned != nil {
		m.eventReceive.pinned = *pinned
	}
	if hidden != nil {
		m.eventReceive.hidden = *hidden
	}

	return m.getUUID()
}

<<<<<<< HEAD
func (m *MockEvent) GetMessage(message.ID) (ModelMessage, error) {
=======
func (m *MockEvent) GetMessage(cryptoChannel.MessageID) (ModelMessage, error) {
>>>>>>> ddfe2f33
	return ModelMessage{
		UUID:            m.getUUID(),
		Nickname:        m.eventReceive.nickname,
		MessageID:       m.eventReceive.messageID,
		ChannelID:       m.eventReceive.channelID,
		ParentMessageID: m.reactionTo,
		Timestamp:       m.eventReceive.timestamp,
		Lease:           m.eventReceive.lease,
		Status:          m.status,
		Hidden:          m.hidden,
		Pinned:          m.pinned,
		Content:         m.eventReceive.content,
		Type:            m.messageType,
		Round:           m.round.ID,
		PubKey:          nil,
		CodesetVersion:  m.codeset,
	}, nil
}

<<<<<<< HEAD
func (m *MockEvent) DeleteMessage(message.ID) error {
	m.eventReceive = eventReceive{}
	return nil
}

// withinMutationWindow is a utility test function to check if a mutated
// timestamp is within the allowable window
func withinMutationWindow(raw, mutated time.Time) bool {
	lowerBound := raw.Add(-time.Duration(halfTenMsInNs))
	upperBound := raw.Add(time.Duration(halfTenMsInNs))

	return mutated.After(lowerBound) && mutated.Before(upperBound)
=======
func (m *MockEvent) DeleteMessage(cryptoChannel.MessageID) error {
	m.eventReceive = eventReceive{}
	return nil
>>>>>>> ddfe2f33
}<|MERGE_RESOLUTION|>--- conflicted
+++ resolved
@@ -22,10 +22,7 @@
 	cryptoBroadcast "gitlab.com/elixxir/crypto/broadcast"
 	cryptoChannel "gitlab.com/elixxir/crypto/channel"
 	"gitlab.com/elixxir/crypto/fastRNG"
-<<<<<<< HEAD
 	"gitlab.com/elixxir/crypto/message"
-=======
->>>>>>> ddfe2f33
 	"gitlab.com/elixxir/ekv"
 	"gitlab.com/elixxir/primitives/states"
 	"gitlab.com/xx_network/crypto/csprng"
@@ -33,7 +30,6 @@
 	"gitlab.com/xx_network/primitives/netTime"
 )
 
-<<<<<<< HEAD
 const (
 	// tenMsInNs is a prime close to one million to ensure that
 	// patterns do not arise due to cofactors with the message ID
@@ -42,8 +38,6 @@
 	halfTenMsInNs = tenMsInNs / 2
 )
 
-=======
->>>>>>> ddfe2f33
 func Test_initEvents(t *testing.T) {
 	me := &MockEvent{}
 	e := initEvents(me, 512, versioned.NewKV(ekv.MakeMemstore()),
@@ -217,11 +211,7 @@
 type dummyMessageTypeHandler struct {
 	triggered        bool
 	channelID        *id.ID
-<<<<<<< HEAD
 	messageID        message.ID
-=======
-	messageID        cryptoChannel.MessageID
->>>>>>> ddfe2f33
 	messageType      MessageType
 	nickname         string
 	content          []byte
@@ -232,18 +222,10 @@
 }
 
 func (dh *dummyMessageTypeHandler) dummyMessageTypeReceiveMessage(
-<<<<<<< HEAD
 	channelID *id.ID, messageID message.ID, messageType MessageType,
 	nickname string, content, encryptedPayload []byte, _ ed25519.PublicKey,
 	_ uint32, _ uint8, timestamp, _ time.Time, lease time.Duration,
 	round rounds.Round, _ SentStatus, _, _ bool) uint64 {
-=======
-	channelID *id.ID,
-	messageID cryptoChannel.MessageID, messageType MessageType, nickname string,
-	content, encryptedPayload []byte, _ ed25519.PublicKey, _ uint8, timestamp,
-	_ time.Time, lease time.Duration, round rounds.Round, _ SentStatus,
-	_, _ bool) uint64 {
->>>>>>> ddfe2f33
 	dh.triggered = true
 	dh.channelID = channelID
 	dh.messageID = messageID
@@ -352,12 +334,8 @@
 	u, _, cm := builtTestUMI(t, mt)
 	r := rounds.Round{ID: 420,
 		Timestamps: map[states.Round]time.Time{states.QUEUED: netTime.Now()}}
-<<<<<<< HEAD
-	msgID := message.DeriveChannelMessageID(chID, uint64(r.ID),
-		u.userMessage.Message)
-=======
-	msgID := cryptoChannel.MakeMessageID(u.userMessage.Message, chID)
->>>>>>> ddfe2f33
+	msgID := message.
+		DeriveChannelMessageID(chID, uint64(r.ID), u.userMessage.Message)
 
 	// Call the trigger
 	_, err = e.triggerAdminEvent(chID, cm, nil, netTime.Now(), msgID,
@@ -392,12 +370,8 @@
 	u, _, cm := builtTestUMI(t, mt)
 	r := rounds.Round{ID: 420,
 		Timestamps: map[states.Round]time.Time{states.QUEUED: netTime.Now()}}
-<<<<<<< HEAD
-	msgID := message.DeriveChannelMessageID(chID, uint64(r.ID),
-		u.userMessage.Message)
-=======
-	msgID := cryptoChannel.MakeMessageID(u.userMessage.Message, chID)
->>>>>>> ddfe2f33
+	msgID := message.
+		DeriveChannelMessageID(chID, uint64(r.ID), u.userMessage.Message)
 
 	// Call the trigger
 	_, err := e.triggerAdminEvent(chID, cm, nil, netTime.Now(), msgID,
@@ -423,7 +397,6 @@
 	if err != nil {
 		t.Fatalf("Error on registration: %+v", err)
 	}
-<<<<<<< HEAD
 
 	// Craft the input for the event
 	chID := &id.ID{1}
@@ -460,41 +433,6 @@
 	e := initEvents(me, 512, versioned.NewKV(ekv.MakeMemstore()),
 		fastRNG.NewStreamGenerator(1, 1, csprng.NewSystemRNG))
 
-=======
-
-	// Craft the input for the event
-	chID := &id.ID{1}
-	u, _, cm := builtTestUMI(t, mt)
-	r := rounds.Round{ID: 420,
-		Timestamps: map[states.Round]time.Time{states.QUEUED: netTime.Now()}}
-	msgID := cryptoChannel.MakeMessageID(u.userMessage.Message, chID)
-
-	// Call the trigger
-	_, err = e.triggerActionEvent(chID, msgID, MessageType(cm.PayloadType), cm.Nickname, cm.Payload, nil, netTime.Now(), netTime.Now(), time.Duration(cm.Lease), r, Delivered, true)
-	if err != nil {
-		t.Fatal(err)
-	}
-
-	// Check the data is stored in the dummy
-	expected := &dummyMessageTypeHandler{true, chID, msgID, mt, cm.Nickname,
-		cm.Payload, nil, dummy.timestamp, time.Duration(cm.Lease), r}
-	if !reflect.DeepEqual(expected, dummy) {
-		t.Errorf("Did not receive expected values."+
-			"\nexpected: %+v\nreceived: %+v", expected, dummy)
-	}
-
-	if !withinMutationWindow(r.Timestamps[states.QUEUED], dummy.timestamp) {
-		t.Errorf("Incorrect timestamp.\nexpected: %s\nreceived: %s",
-			r.Timestamps[states.QUEUED], dummy.timestamp)
-	}
-}
-
-func Test_events_receiveTextMessage_Message(t *testing.T) {
-	me := &MockEvent{}
-	e := initEvents(me, 512, versioned.NewKV(ekv.MakeMemstore()),
-		fastRNG.NewStreamGenerator(1, 1, csprng.NewSystemRNG))
-
->>>>>>> ddfe2f33
 	// Craft the input for the event
 	chID := &id.ID{1}
 	textPayload := &CMIXChannelText{
@@ -506,15 +444,7 @@
 	if err != nil {
 		t.Fatalf("Failed to marshal the message proto: %+v", err)
 	}
-<<<<<<< HEAD
-
-	rng := rand.New(rand.NewSource(64))
-
-	pi, err := cryptoChannel.GenerateIdentity(rng)
-=======
-	msgID := cryptoChannel.MakeMessageID(textMarshaled, chID)
 	pi, err := cryptoChannel.GenerateIdentity(rand.New(rand.NewSource(64)))
->>>>>>> ddfe2f33
 	if err != nil {
 		t.Fatalf("GenerateIdentity error: %+v", err)
 	}
@@ -523,7 +453,6 @@
 	lease := 69 * time.Minute
 	r := rounds.Round{ID: 420,
 		Timestamps: map[states.Round]time.Time{states.QUEUED: netTime.Now()}}
-<<<<<<< HEAD
 	dmToken := uint32(8675309)
 	msgID := message.DeriveChannelMessageID(chID, uint64(r.ID), textMarshaled)
 
@@ -536,28 +465,14 @@
 	expected := eventReceive{chID, msgID, message.ID{}, senderNickname,
 		[]byte(textPayload.Text), ts, lease, r, Delivered, false, false, Text,
 		dmToken, 0}
-=======
-
-	// Call the handler
-	e.receiveTextMessage(chID, msgID, Text, senderNickname, textMarshaled, nil,
-		pi.PubKey, pi.CodesetVersion, ts, ts, lease, r, Delivered, false, false)
-
-	// Check the results on the model
-	expected := eventReceive{chID, msgID, cryptoChannel.MessageID{},
-		senderNickname, []byte(textPayload.Text), ts, lease, r, Delivered,
-		false, false, Text, 0}
->>>>>>> ddfe2f33
 	if !reflect.DeepEqual(expected, me.eventReceive) {
 		t.Errorf("Did not receive expected values."+
 			"\nexpected: %+v\nreceived: %+v", expected, me.eventReceive)
 	}
-<<<<<<< HEAD
 
 	if !me.eventReceive.reactionTo.Equals(message.ID{}) {
 		t.Errorf("Reaction ID is not blank, %s", me.eventReceive.reactionTo)
 	}
-=======
->>>>>>> ddfe2f33
 }
 
 func Test_events_receiveTextMessage_Reply(t *testing.T) {
@@ -567,13 +482,9 @@
 
 	// Craft the input for the event
 	chID := &id.ID{1}
-<<<<<<< HEAD
 	r := rounds.Round{ID: 420,
 		Timestamps: map[states.Round]time.Time{states.QUEUED: netTime.Now()}}
 	replyMsgId := message.DeriveChannelMessageID(chID, uint64(r.ID), []byte("blarg"))
-=======
-	replyMsgId := cryptoChannel.MakeMessageID([]byte("blarg"), chID)
->>>>>>> ddfe2f33
 	textPayload := &CMIXChannelText{
 		Version:        0,
 		Text:           "They Don't Think It Be Like It Is, But It Do",
@@ -583,45 +494,25 @@
 	if err != nil {
 		t.Fatalf("Failed to marshal the message proto: %+v", err)
 	}
-<<<<<<< HEAD
 	msgID := message.DeriveChannelMessageID(chID, uint64(r.ID), textMarshaled)
 	senderUsername := "Alice"
 	ts := netTime.Now()
 	lease := 69 * time.Minute
-=======
-	msgID := cryptoChannel.MakeMessageID(textMarshaled, chID)
-	senderUsername := "Alice"
-	ts := netTime.Now()
-	lease := 69 * time.Minute
-	r := rounds.Round{ID: 420,
-		Timestamps: map[states.Round]time.Time{states.QUEUED: netTime.Now()}}
->>>>>>> ddfe2f33
 	pi, err := cryptoChannel.GenerateIdentity(rand.New(rand.NewSource(64)))
 	if err != nil {
 		t.Fatal(err)
 	}
-<<<<<<< HEAD
 	dmToken := uint32(8675309)
 
 	// Call the handler
 	e.receiveTextMessage(chID, msgID, Text, senderUsername, textMarshaled, nil,
 		pi.PubKey, dmToken, pi.CodesetVersion, ts, ts, lease, r, Delivered,
 		false, false)
-=======
-
-	// Call the handler
-	e.receiveTextMessage(chID, msgID, Text, senderUsername, textMarshaled, nil,
-		pi.PubKey, pi.CodesetVersion, ts, ts, lease, r, Delivered, false, false)
->>>>>>> ddfe2f33
 
 	// Check the results on the model
 	expected := eventReceive{chID, msgID, replyMsgId,
 		senderUsername, []byte(textPayload.Text), ts, lease, r, Delivered,
-<<<<<<< HEAD
 		false, false, Text, dmToken, 0}
-=======
-		false, false, Text, 0}
->>>>>>> ddfe2f33
 	if !reflect.DeepEqual(expected, me.eventReceive) {
 		t.Errorf("Did not receive expected values."+
 			"\nexpected: %+v\nreceived: %+v", expected, me.eventReceive)
@@ -645,7 +536,6 @@
 	if err != nil {
 		t.Fatalf("Failed to marshal the message proto: %+v", err)
 	}
-<<<<<<< HEAD
 	r := rounds.Round{ID: 420,
 		Timestamps: map[states.Round]time.Time{states.QUEUED: netTime.Now()}}
 	msgID := message.DeriveChannelMessageID(chID, uint64(r.ID), textMarshaled)
@@ -681,7 +571,6 @@
 	// Craft the input for the event
 	chID := &id.ID{1}
 	replyMsgId := message.DeriveChannelMessageID(chID, 420, []byte("blarg"))
-
 	textPayload := &CMIXChannelReaction{
 		Version:           0,
 		Reaction:          "🍆",
@@ -692,7 +581,6 @@
 		t.Fatalf("Failed to marshal the message proto: %+v", err)
 	}
 	msgID := message.DeriveChannelMessageID(chID, 420, textMarshaled)
-
 	senderUsername := "Alice"
 	ts := netTime.Now()
 	lease := 69 * time.Minute
@@ -713,49 +601,20 @@
 	expected := eventReceive{chID, msgID, replyMsgId, senderUsername,
 		[]byte(textPayload.Reaction), ts, lease, r, Delivered, false, false,
 		Reaction, dmToken, 0}
-=======
-	msgID := cryptoChannel.MakeMessageID(textMarshaled, chID)
-	senderUsername := "Alice"
-	ts := netTime.Now()
-	lease := 69 * time.Minute
-	r := rounds.Round{ID: 420,
-		Timestamps: map[states.Round]time.Time{states.QUEUED: netTime.Now()}}
-	pi, err := cryptoChannel.GenerateIdentity(rand.New(rand.NewSource(64)))
-	if err != nil {
-		t.Fatal(err)
-	}
-
-	// Call the handler
-	e.receiveTextMessage(chID, msgID, Text, senderUsername, textMarshaled, nil,
-		pi.PubKey, pi.CodesetVersion, ts, ts, lease, r, Delivered, false, false)
-
-	// Check the results on the model
-	expected := eventReceive{chID, msgID, cryptoChannel.MessageID{},
-		senderUsername, []byte(textPayload.Text), ts, lease, r, Delivered,
-		false, false, Text, 0}
->>>>>>> ddfe2f33
 	if !reflect.DeepEqual(expected, me.eventReceive) {
 		t.Errorf("Did not receive expected values."+
 			"\nexpected: %+v\nreceived: %+v", expected, me.eventReceive)
 	}
 }
 
-<<<<<<< HEAD
 func Test_events_receiveReaction_InvalidReactionMessageID(t *testing.T) {
-=======
-func Test_events_receiveReaction(t *testing.T) {
->>>>>>> ddfe2f33
 	me := &MockEvent{}
 	e := initEvents(me, 512, versioned.NewKV(ekv.MakeMemstore()),
 		fastRNG.NewStreamGenerator(1, 1, csprng.NewSystemRNG))
 
 	// Craft the input for the event
 	chID := &id.ID{1}
-<<<<<<< HEAD
 	replyMsgId := []byte("blarg")
-=======
-	replyMsgId := cryptoChannel.MakeMessageID([]byte("blarg"), chID)
->>>>>>> ddfe2f33
 	textPayload := &CMIXChannelReaction{
 		Version:           0,
 		Reaction:          "🍆",
@@ -765,18 +624,9 @@
 	if err != nil {
 		t.Fatalf("Failed to marshal the message proto: %+v", err)
 	}
-<<<<<<< HEAD
-
 	msgID := message.DeriveChannelMessageID(chID, 420, textMarshaled)
-
 	senderUsername := "Alice"
 	ts := netTime.Now()
-=======
-	msgID := cryptoChannel.MakeMessageID(textMarshaled, chID)
-	senderUsername := "Alice"
-	ts := netTime.Now()
-	lease := 69 * time.Minute
->>>>>>> ddfe2f33
 	r := rounds.Round{ID: 420,
 		Timestamps: map[states.Round]time.Time{states.QUEUED: netTime.Now()}}
 	pi, err := cryptoChannel.GenerateIdentity(rand.New(rand.NewSource(64)))
@@ -787,65 +637,39 @@
 
 	// Call the handler
 	e.receiveReaction(chID, msgID, Reaction, senderUsername, textMarshaled, nil,
-<<<<<<< HEAD
 		pi.PubKey, dmToken, pi.CodesetVersion, ts, ts, 0, r, Delivered, false,
 		false)
 
 	// Check the results on the model
 	expected := eventReceive{nil, message.ID{}, message.ID{}, "", nil,
 		time.Time{}, 0, rounds.Round{}, 0, false, false, 0, 0, 0}
-=======
-		pi.PubKey, pi.CodesetVersion, ts, ts, lease, r, Delivered, false, false)
-
-	// Check the results on the model
-	expected := eventReceive{chID, msgID, replyMsgId, senderUsername,
-		[]byte(textPayload.Reaction), ts, lease, r, Delivered, false, false,
-		Reaction, 0}
->>>>>>> ddfe2f33
 	if !reflect.DeepEqual(expected, me.eventReceive) {
 		t.Errorf("Did not receive expected values."+
 			"\nexpected: %+v\nreceived: %+v", expected, me.eventReceive)
 	}
 }
 
-<<<<<<< HEAD
 func Test_events_receiveReaction_InvalidReactionContent(t *testing.T) {
-=======
-func Test_events_receiveReaction_InvalidReactionMessageID(t *testing.T) {
->>>>>>> ddfe2f33
 	me := &MockEvent{}
 	e := initEvents(me, 512, versioned.NewKV(ekv.MakeMemstore()),
 		fastRNG.NewStreamGenerator(1, 1, csprng.NewSystemRNG))
 
 	// Craft the input for the event
 	chID := &id.ID{1}
-<<<<<<< HEAD
 	replyMsgId := message.DeriveChannelMessageID(chID, 420, []byte("blarg"))
 	textPayload := &CMIXChannelReaction{
 		Version:           0,
 		Reaction:          "I'm not a reaction",
-=======
-	replyMsgId := []byte("blarg")
-	textPayload := &CMIXChannelReaction{
-		Version:           0,
-		Reaction:          "🍆",
->>>>>>> ddfe2f33
 		ReactionMessageID: replyMsgId[:],
 	}
 	textMarshaled, err := proto.Marshal(textPayload)
 	if err != nil {
 		t.Fatalf("Failed to marshal the message proto: %+v", err)
 	}
-<<<<<<< HEAD
 	msgID := message.DeriveChannelMessageID(chID, 420, textMarshaled)
 	senderUsername := "Alice"
 	ts := netTime.Now()
 	lease := 69 * time.Minute
-=======
-	msgID := cryptoChannel.MakeMessageID(textMarshaled, chID)
-	senderUsername := "Alice"
-	ts := netTime.Now()
->>>>>>> ddfe2f33
 	r := rounds.Round{ID: 420,
 		Timestamps: map[states.Round]time.Time{states.QUEUED: netTime.Now()}}
 	pi, err := cryptoChannel.GenerateIdentity(rand.New(rand.NewSource(64)))
@@ -856,40 +680,25 @@
 
 	// Call the handler
 	e.receiveReaction(chID, msgID, Reaction, senderUsername, textMarshaled, nil,
-<<<<<<< HEAD
 		pi.PubKey, dmToken, pi.CodesetVersion, ts, ts, lease, r, Delivered,
 		false, false)
 
 	// Check the results on the model
 	expected := eventReceive{nil, message.ID{}, message.ID{}, "", nil,
 		time.Time{}, 0, rounds.Round{}, 0, false, false, 0, 0, 0}
-=======
-		pi.PubKey, pi.CodesetVersion, ts, ts, 0, r, Delivered, false, false)
-
-	// Check the results on the model
-	expected := eventReceive{nil, cryptoChannel.MessageID{},
-		cryptoChannel.MessageID{}, "", nil, time.Time{}, 0, rounds.Round{},
-		0, false, false, 0, 0}
->>>>>>> ddfe2f33
 	if !reflect.DeepEqual(expected, me.eventReceive) {
 		t.Errorf("Did not receive expected values."+
 			"\nexpected: %+v\nreceived: %+v", expected, me.eventReceive)
 	}
 }
 
-<<<<<<< HEAD
 // Unit test of events.receiveDelete.
 func Test_events_receiveDelete(t *testing.T) {
 	me, prng := &MockEvent{}, rand.New(rand.NewSource(65))
-=======
-func Test_events_receiveReaction_InvalidReactionContent(t *testing.T) {
-	me := &MockEvent{}
->>>>>>> ddfe2f33
-	e := initEvents(me, 512, versioned.NewKV(ekv.MakeMemstore()),
-		fastRNG.NewStreamGenerator(1, 1, csprng.NewSystemRNG))
-
-	// Craft the input for the event
-<<<<<<< HEAD
+	e := initEvents(me, 512, versioned.NewKV(ekv.MakeMemstore()),
+		fastRNG.NewStreamGenerator(1, 1, csprng.NewSystemRNG))
+
+	// Craft the input for the event
 	chID, _ := id.NewRandomID(prng, id.User)
 	targetMessageID := message.DeriveChannelMessageID(chID, 420, []byte("blarg"))
 	textPayload := &CMIXChannelDelete{
@@ -907,31 +716,10 @@
 	ts := netTime.Now()
 	lease := 69 * time.Minute
 	pi, err := cryptoChannel.GenerateIdentity(prng)
-=======
-	chID := &id.ID{1}
-	replyMsgId := cryptoChannel.MakeMessageID([]byte("blarg"), chID)
-	textPayload := &CMIXChannelReaction{
-		Version:           0,
-		Reaction:          "I'm not a reaction",
-		ReactionMessageID: replyMsgId[:],
-	}
-	textMarshaled, err := proto.Marshal(textPayload)
-	if err != nil {
-		t.Fatalf("Failed to marshal the message proto: %+v", err)
-	}
-	msgID := cryptoChannel.MakeMessageID(textMarshaled, chID)
-	senderUsername := "Alice"
-	ts := netTime.Now()
-	lease := 69 * time.Minute
-	r := rounds.Round{ID: 420,
-		Timestamps: map[states.Round]time.Time{states.QUEUED: netTime.Now()}}
-	pi, err := cryptoChannel.GenerateIdentity(rand.New(rand.NewSource(64)))
->>>>>>> ddfe2f33
-	if err != nil {
-		t.Fatal(err)
-	}
-
-<<<<<<< HEAD
+	if err != nil {
+		t.Fatal(err)
+	}
+
 	me.eventReceive = eventReceive{chID, message.ID{},
 		targetMessageID, senderUsername, textMarshaled, ts, lease, r, Delivered,
 		false, false, Text, 0, 0}
@@ -944,52 +732,9 @@
 	if !reflect.DeepEqual(me.eventReceive, eventReceive{}) {
 		t.Errorf("Message not deleted.\nexpected: %v\nreceived: %v",
 			eventReceive{}, me.eventReceive)
-=======
-	// Call the handler
-	e.receiveReaction(chID, msgID, Reaction, senderUsername, textMarshaled, nil,
-		pi.PubKey, pi.CodesetVersion, ts, ts, lease, r, Delivered, false, false)
-
-	// Check the results on the model
-	expected := eventReceive{nil, cryptoChannel.MessageID{},
-		cryptoChannel.MessageID{}, "", nil, time.Time{}, 0, rounds.Round{},
-		0, false, false, 0, 0}
-	if !reflect.DeepEqual(expected, me.eventReceive) {
-		t.Errorf("Did not receive expected values."+
-			"\nexpected: %+v\nreceived: %+v", expected, me.eventReceive)
-	}
-}
-
-// Unit test of events.receiveDelete.
-func Test_events_receiveDelete(t *testing.T) {
-	me, prng := &MockEvent{}, rand.New(rand.NewSource(65))
-	e := initEvents(me, 512, versioned.NewKV(ekv.MakeMemstore()),
-		fastRNG.NewStreamGenerator(1, 1, csprng.NewSystemRNG))
-
-	// Craft the input for the event
-	chID, _ := id.NewRandomID(prng, id.User)
-	targetMessageID := cryptoChannel.MakeMessageID([]byte("blarg"), chID)
-	textPayload := &CMIXChannelDelete{
-		Version:   0,
-		MessageID: targetMessageID[:],
-	}
-	textMarshaled, err := proto.Marshal(textPayload)
-	if err != nil {
-		t.Fatalf("Failed to proto marshal %T: %+v", textPayload, err)
-	}
-	msgID := cryptoChannel.MakeMessageID(textMarshaled, chID)
-	senderUsername := "Alice"
-	ts := netTime.Now()
-	lease := 69 * time.Minute
-	r := rounds.Round{ID: 420,
-		Timestamps: map[states.Round]time.Time{states.QUEUED: netTime.Now()}}
-	pi, err := cryptoChannel.GenerateIdentity(prng)
-	if err != nil {
-		t.Fatal(err)
->>>>>>> ddfe2f33
-	}
-}
-
-<<<<<<< HEAD
+	}
+}
+
 // Unit test of events.receivePinned.
 func Test_events_receivePinned(t *testing.T) {
 	me, prng := &MockEvent{}, rand.New(rand.NewSource(65))
@@ -1031,65 +776,6 @@
 	// Check the results on the model
 	expected := eventReceive{chID, message.ID{}, targetMessageID,
 		senderUsername, content, ts, lease, r, Delivered, true, false, Text, 0, 0}
-=======
-	me.eventReceive = eventReceive{chID, cryptoChannel.MessageID{},
-		targetMessageID, senderUsername, textMarshaled, ts, lease, r, Delivered,
-		false, false, Text, 0}
-
-	// Call the handler
-	e.receiveDelete(chID, msgID, Delete, AdminUsername, textMarshaled, nil,
-		pi.PubKey, pi.CodesetVersion, ts, ts, lease, r, Delivered, true, false)
-
-	// Check the results on the model
-	if !reflect.DeepEqual(me.eventReceive, eventReceive{}) {
-		t.Errorf("Message not deleted.\nexpected: %v\nreceived: %v",
-			eventReceive{}, me.eventReceive)
-	}
-}
-
-// Unit test of events.receivePinned.
-func Test_events_receivePinned(t *testing.T) {
-	me, prng := &MockEvent{}, rand.New(rand.NewSource(65))
-	e := initEvents(me, 512, versioned.NewKV(ekv.MakeMemstore()),
-		fastRNG.NewStreamGenerator(1, 1, csprng.NewSystemRNG))
-
-	// Craft the input for the event
-	chID, _ := id.NewRandomID(prng, id.User)
-	targetMessageID := cryptoChannel.MakeMessageID([]byte("blarg"), chID)
-	textPayload := &CMIXChannelPinned{
-		Version:    0,
-		MessageID:  targetMessageID[:],
-		UndoAction: false,
-	}
-	textMarshaled, err := proto.Marshal(textPayload)
-	if err != nil {
-		t.Fatalf("Failed to proto marshal %T: %+v", textPayload, err)
-	}
-	msgID := cryptoChannel.MakeMessageID(textMarshaled, chID)
-	senderUsername := "Alice"
-	ts := netTime.Now()
-	lease := 69 * time.Minute
-	r := rounds.Round{ID: 420,
-		Timestamps: map[states.Round]time.Time{states.QUEUED: netTime.Now()}}
-	pi, err := cryptoChannel.GenerateIdentity(prng)
-	if err != nil {
-		t.Fatal(err)
-	}
-
-	content := []byte("someTest")
-	me.eventReceive = eventReceive{chID, cryptoChannel.MessageID{},
-		targetMessageID, senderUsername, content, ts, lease, r, Delivered,
-		false, false, Text, 0}
-
-	// Call the handler
-	e.receivePinned(chID, msgID, Pinned, senderUsername, textMarshaled, nil,
-		pi.PubKey, pi.CodesetVersion, ts, ts, lease, r, Delivered, true, false)
-
-	// Check the results on the model
-	expected := eventReceive{chID, cryptoChannel.MessageID{},
-		targetMessageID, senderUsername, content, ts, lease, r, Delivered,
-		true, false, Text, 0}
->>>>>>> ddfe2f33
 	if !reflect.DeepEqual(expected, me.eventReceive) {
 		t.Errorf("Did not receive expected values."+
 			"\nexpected: %+v\nreceived: %+v", expected, me.eventReceive)
@@ -1104,11 +790,7 @@
 
 	// Craft the input for the event
 	chID, _ := id.NewRandomID(prng, id.User)
-<<<<<<< HEAD
 	targetMessageID := message.DeriveChannelMessageID(chID, 420, []byte("blarg"))
-=======
-	targetMessageID := cryptoChannel.MakeMessageID([]byte("blarg"), chID)
->>>>>>> ddfe2f33
 	pubKey, _, _ := ed25519.GenerateKey(prng)
 	textPayload := &CMIXChannelMute{
 		Version:    0,
@@ -1119,28 +801,19 @@
 	if err != nil {
 		t.Fatalf("Failed to proto marshal %T: %+v", textPayload, err)
 	}
-<<<<<<< HEAD
 	r := rounds.Round{ID: 420,
 		Timestamps: map[states.Round]time.Time{states.QUEUED: netTime.Now()}}
 	msgID := message.DeriveChannelMessageID(chID, uint64(r.ID), textMarshaled)
 	senderUsername := "Alice"
 	ts := netTime.Now()
 	lease := 69 * time.Minute
-=======
-	msgID := cryptoChannel.MakeMessageID(textMarshaled, chID)
-	senderUsername := "Alice"
-	ts := netTime.Now()
-	lease := 69 * time.Minute
-	r := rounds.Round{ID: 420,
-		Timestamps: map[states.Round]time.Time{states.QUEUED: netTime.Now()}}
->>>>>>> ddfe2f33
 	pi, err := cryptoChannel.GenerateIdentity(prng)
 	if err != nil {
 		t.Fatal(err)
 	}
+}
 
 	content := []byte("someTest")
-<<<<<<< HEAD
 	me.eventReceive = eventReceive{chID, message.ID{}, targetMessageID,
 		senderUsername, content, ts, lease, r, Delivered, false, false, Text, 0,
 		0}
@@ -1153,20 +826,6 @@
 	expected := eventReceive{chID, message.ID{},
 		targetMessageID, senderUsername, content, ts, lease, r, Delivered,
 		false, false, Text, 0, 0}
-=======
-	me.eventReceive = eventReceive{chID, cryptoChannel.MessageID{},
-		targetMessageID, senderUsername, content, ts, lease, r, Delivered,
-		false, false, Text, 0}
-
-	// Call the handler
-	e.receiveMute(chID, msgID, Mute, senderUsername, textMarshaled, nil,
-		pi.PubKey, pi.CodesetVersion, ts, ts, lease, r, Delivered, true, false)
-
-	// Check the results on the model
-	expected := eventReceive{chID, cryptoChannel.MessageID{},
-		targetMessageID, senderUsername, content, ts, lease, r, Delivered,
-		false, false, Text, 0}
->>>>>>> ddfe2f33
 	if !reflect.DeepEqual(expected, me.eventReceive) {
 		t.Errorf("Did not receive expected values."+
 			"\nexpected: %+v\nreceived: %+v", expected, me.eventReceive)
@@ -1181,11 +840,7 @@
 
 	// Craft the input for the event
 	chID, _ := id.NewRandomID(prng, id.User)
-<<<<<<< HEAD
 	targetMessageID := message.DeriveChannelMessageID(chID, 420, []byte("blarg"))
-=======
-	targetMessageID := cryptoChannel.MakeMessageID([]byte("blarg"), chID)
->>>>>>> ddfe2f33
 	textPayload := &CMIXChannelPinned{
 		Version:    0,
 		MessageID:  targetMessageID[:],
@@ -1205,36 +860,21 @@
 	if err != nil {
 		t.Fatalf("Failed to encrypt RSAToPublic: %+v", err)
 	}
-<<<<<<< HEAD
 	r := rounds.Round{ID: 420,
 		Timestamps: map[states.Round]time.Time{states.QUEUED: netTime.Now()}}
 	msgID := message.DeriveChannelMessageID(chID, uint64(r.ID), textMarshaled)
 	senderUsername := "Alice"
 	ts := netTime.Now()
 	lease := 69 * time.Minute
-=======
-	msgID := cryptoChannel.MakeMessageID(textMarshaled, chID)
-	senderUsername := "Alice"
-	ts := netTime.Now()
-	lease := 69 * time.Minute
-	r := rounds.Round{ID: 420,
-		Timestamps: map[states.Round]time.Time{states.QUEUED: netTime.Now()}}
->>>>>>> ddfe2f33
 	pi, err := cryptoChannel.GenerateIdentity(prng)
 	if err != nil {
 		t.Fatal(err)
 	}
 
 	content := []byte("someTest")
-<<<<<<< HEAD
 	me.eventReceive = eventReceive{chID, message.ID{},
 		targetMessageID, senderUsername, content, ts, lease, r, Delivered,
 		false, false, Text, 0, 0}
-=======
-	me.eventReceive = eventReceive{chID, cryptoChannel.MessageID{},
-		targetMessageID, senderUsername, content, ts, lease, r, Delivered,
-		false, false, Text, 0}
->>>>>>> ddfe2f33
 
 	c := make(chan []byte)
 	e.broadcast.addProcessor(
@@ -1242,11 +882,7 @@
 
 	// Call the handler
 	e.receiveAdminReplay(chID, msgID, AdminReplay, senderUsername, cipherText,
-<<<<<<< HEAD
 		nil, pi.PubKey, 0, pi.CodesetVersion, ts, ts, lease, r, Delivered, false,
-=======
-		nil, pi.PubKey, pi.CodesetVersion, ts, ts, lease, r, Delivered, false,
->>>>>>> ddfe2f33
 		false)
 
 	select {
@@ -1272,7 +908,6 @@
 	}
 }
 
-<<<<<<< HEAD
 ////////////////////////////////////////////////////////////////////////////////
 // Mock Event Model                                                           //
 ////////////////////////////////////////////////////////////////////////////////
@@ -1280,15 +915,6 @@
 	channelID   *id.ID
 	messageID   message.ID
 	reactionTo  message.ID
-=======
-// //////////////////////////////////////////////////////////////////////////////
-// Mock Event Model                                                           //
-// //////////////////////////////////////////////////////////////////////////////
-type eventReceive struct {
-	channelID   *id.ID
-	messageID   cryptoChannel.MessageID
-	reactionTo  cryptoChannel.MessageID
->>>>>>> ddfe2f33
 	nickname    string
 	content     []byte
 	timestamp   time.Time
@@ -1298,7 +924,6 @@
 	pinned      bool
 	hidden      bool
 	messageType MessageType
-<<<<<<< HEAD
 	dmToken     uint32
 	codeset     uint8
 }
@@ -1312,16 +937,6 @@
 	eventReceive
 }
 
-=======
-	codeset     uint8
-}
-
-type MockEvent struct {
-	uuid uint64
-	eventReceive
-}
-
->>>>>>> ddfe2f33
 func (m *MockEvent) getUUID() uint64 {
 	old := m.uuid
 	m.uuid++
@@ -1331,23 +946,14 @@
 func (*MockEvent) JoinChannel(*cryptoBroadcast.Channel) {}
 func (*MockEvent) LeaveChannel(*id.ID)                  {}
 func (m *MockEvent) ReceiveMessage(channelID *id.ID,
-<<<<<<< HEAD
 	messageID message.ID, nickname, text string,
 	_ ed25519.PublicKey, dmToken uint32, codeset uint8, timestamp time.Time,
-=======
-	messageID cryptoChannel.MessageID, nickname, text string,
-	_ ed25519.PublicKey, codeset uint8, timestamp time.Time,
->>>>>>> ddfe2f33
 	lease time.Duration, round rounds.Round, messageType MessageType,
 	status SentStatus, hidden bool) uint64 {
 	m.eventReceive = eventReceive{
 		channelID:   channelID,
 		messageID:   messageID,
-<<<<<<< HEAD
 		reactionTo:  message.ID{},
-=======
-		reactionTo:  cryptoChannel.MessageID{},
->>>>>>> ddfe2f33
 		nickname:    nickname,
 		content:     []byte(text),
 		timestamp:   timestamp,
@@ -1357,22 +963,14 @@
 		pinned:      false,
 		hidden:      hidden,
 		messageType: messageType,
-<<<<<<< HEAD
 		dmToken:     dmToken,
-=======
->>>>>>> ddfe2f33
 		codeset:     codeset,
 	}
 	return m.getUUID()
 }
 func (m *MockEvent) ReceiveReply(channelID *id.ID, messageID,
-<<<<<<< HEAD
 	reactionTo message.ID, nickname, text string,
 	_ ed25519.PublicKey, dmToken uint32, codeset uint8, timestamp time.Time,
-=======
-	reactionTo cryptoChannel.MessageID, nickname, text string,
-	_ ed25519.PublicKey, codeset uint8, timestamp time.Time,
->>>>>>> ddfe2f33
 	lease time.Duration, round rounds.Round, messageType MessageType,
 	status SentStatus, hidden bool) uint64 {
 	m.eventReceive = eventReceive{
@@ -1388,37 +986,11 @@
 		pinned:      false,
 		hidden:      hidden,
 		messageType: messageType,
-<<<<<<< HEAD
 		dmToken:     dmToken,
-=======
 		codeset:     codeset,
 	}
 	return m.getUUID()
 }
-func (m *MockEvent) ReceiveReaction(channelID *id.ID, messageID,
-	reactionTo cryptoChannel.MessageID, nickname, reaction string,
-	_ ed25519.PublicKey, codeset uint8, timestamp time.Time,
-	lease time.Duration, round rounds.Round, messageType MessageType,
-	status SentStatus, hidden bool) uint64 {
-	m.eventReceive = eventReceive{
-		channelID:   channelID,
-		messageID:   messageID,
-		reactionTo:  reactionTo,
-		nickname:    nickname,
-		content:     []byte(reaction),
-		timestamp:   timestamp,
-		lease:       lease,
-		round:       round,
-		status:      status,
-		pinned:      false,
-		hidden:      hidden,
-		messageType: messageType,
->>>>>>> ddfe2f33
-		codeset:     codeset,
-	}
-	return m.getUUID()
-}
-<<<<<<< HEAD
 func (m *MockEvent) ReceiveReaction(channelID *id.ID, messageID,
 	reactionTo message.ID, nickname, reaction string,
 	_ ed25519.PublicKey, dmToken uint32, codeset uint8, timestamp time.Time,
@@ -1444,10 +1016,6 @@
 }
 
 func (m *MockEvent) UpdateFromUUID(_ uint64, messageID *message.ID,
-=======
-
-func (m *MockEvent) UpdateFromUUID(_ uint64, messageID *cryptoChannel.MessageID,
->>>>>>> ddfe2f33
 	timestamp *time.Time, round *rounds.Round, pinned, hidden *bool,
 	status *SentStatus) {
 
@@ -1456,7 +1024,6 @@
 	}
 	if timestamp != nil {
 		m.eventReceive.timestamp = *timestamp
-<<<<<<< HEAD
 	}
 	if round != nil {
 		m.eventReceive.round = *round
@@ -1467,35 +1034,15 @@
 	if pinned != nil {
 		m.eventReceive.pinned = *pinned
 	}
-=======
-	}
-	if round != nil {
-		m.eventReceive.round = *round
-	}
-	if status != nil {
-		m.eventReceive.status = *status
-	}
-	if pinned != nil {
-		m.eventReceive.pinned = *pinned
-	}
->>>>>>> ddfe2f33
 	if hidden != nil {
 		m.eventReceive.hidden = *hidden
 	}
 }
-<<<<<<< HEAD
 
 func (m *MockEvent) UpdateFromMessageID(_ message.ID,
 	timestamp *time.Time, round *rounds.Round, pinned, hidden *bool,
 	status *SentStatus) uint64 {
 
-=======
-
-func (m *MockEvent) UpdateFromMessageID(_ cryptoChannel.MessageID,
-	timestamp *time.Time, round *rounds.Round, pinned, hidden *bool,
-	status *SentStatus) uint64 {
-
->>>>>>> ddfe2f33
 	if timestamp != nil {
 		m.eventReceive.timestamp = *timestamp
 	}
@@ -1515,11 +1062,7 @@
 	return m.getUUID()
 }
 
-<<<<<<< HEAD
 func (m *MockEvent) GetMessage(message.ID) (ModelMessage, error) {
-=======
-func (m *MockEvent) GetMessage(cryptoChannel.MessageID) (ModelMessage, error) {
->>>>>>> ddfe2f33
 	return ModelMessage{
 		UUID:            m.getUUID(),
 		Nickname:        m.eventReceive.nickname,
@@ -1539,7 +1082,6 @@
 	}, nil
 }
 
-<<<<<<< HEAD
 func (m *MockEvent) DeleteMessage(message.ID) error {
 	m.eventReceive = eventReceive{}
 	return nil
@@ -1552,9 +1094,4 @@
 	upperBound := raw.Add(time.Duration(halfTenMsInNs))
 
 	return mutated.After(lowerBound) && mutated.Before(upperBound)
-=======
-func (m *MockEvent) DeleteMessage(cryptoChannel.MessageID) error {
-	m.eventReceive = eventReceive{}
-	return nil
->>>>>>> ddfe2f33
 }