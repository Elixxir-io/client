////////////////////////////////////////////////////////////////////////////////
// Copyright © 2022 xx foundation                                             //
//                                                                            //
// Use of this source code is governed by a license that can be found in the  //
// LICENSE file                                                               //
////////////////////////////////////////////////////////////////////////////////

package channels

import (
	"crypto/ed25519"
	"math/rand"
	"reflect"
	"runtime"
	"testing"
	"time"

	"github.com/golang/protobuf/proto"
	"gitlab.com/elixxir/client/v4/cmix/identity/receptionID"
	"gitlab.com/elixxir/client/v4/cmix/rounds"
	"gitlab.com/elixxir/client/v4/storage/versioned"
	cryptoBroadcast "gitlab.com/elixxir/crypto/broadcast"
	cryptoChannel "gitlab.com/elixxir/crypto/channel"
	"gitlab.com/elixxir/crypto/fastRNG"
	"gitlab.com/elixxir/crypto/message"
	"gitlab.com/elixxir/ekv"
	"gitlab.com/elixxir/primitives/states"
	"gitlab.com/xx_network/crypto/csprng"
	"gitlab.com/xx_network/primitives/id"
	"gitlab.com/xx_network/primitives/netTime"
)

const (
	// tenMsInNs is a prime close to one million to ensure that
	// patterns do not arise due to cofactors with the message ID
	// when doing the modulo.
	tenMsInNs     = 10000019
	halfTenMsInNs = tenMsInNs / 2
)

func Test_initEvents(t *testing.T) {
	me := &MockEvent{}
	e := initEvents(me, 512, versioned.NewKV(ekv.MakeMemstore()),
		fastRNG.NewStreamGenerator(1, 1, csprng.NewSystemRNG))

	// verify the model is registered
	if e.model != me {
		t.Errorf("Event model is not registered")
	}

	// check registered channels was created
	if e.registered == nil {
		t.Fatalf("Registered handlers is not registered")
	}

	// check that all the default callbacks are registered
	if len(e.registered) != 7 {
		t.Errorf("The correct number of default handlers are not "+
			"registered; %d vs %d", len(e.registered), 7)
		// If this fails, is means the default handlers have changed. edit the
		// number here and add tests below. be suspicious if it goes down.
	}

	if getFuncName(e.registered[Text].listener) != getFuncName(e.receiveTextMessage) {
		t.Errorf("Text does not have recieveTextMessageRegistred")
	}

	if getFuncName(e.registered[AdminText].listener) != getFuncName(e.receiveTextMessage) {
		t.Errorf("AdminText does not have recieveTextMessageRegistred")
	}

	if getFuncName(e.registered[Reaction].listener) != getFuncName(e.receiveReaction) {
		t.Errorf("Reaction does not have recieveReaction")
	}
}

// Unit test of NewReceiveMessageHandler.
func TestNewReceiveMessageHandler(t *testing.T) {
	expected := &ReceiveMessageHandler{
		name:       "handlerName",
		userSpace:  true,
		adminSpace: true,
		mutedSpace: true,
	}

	received := NewReceiveMessageHandler(expected.name, expected.listener,
		expected.userSpace, expected.adminSpace, expected.mutedSpace)

	if !reflect.DeepEqual(expected, received) {
		t.Errorf("New ReceiveMessageHandler does not match expected."+
			"\nexpected: %+v\nreceived: %+v", expected, received)
	}
}

// Tests that ReceiveMessageHandler.CheckSpace returns the expected output for
// every possible combination of user, admin, and muted space.
func TestReceiveMessageHandler_CheckSpace(t *testing.T) {
	handlers := []struct {
		*ReceiveMessageHandler
		expected []bool
	}{
		{NewReceiveMessageHandler("0", nil, true, true, true),
			[]bool{true, true, true, true, true, true, false, false}},
		{NewReceiveMessageHandler("1", nil, true, true, false),
			[]bool{false, true, false, true, false, true, false, false}},
		{NewReceiveMessageHandler("2", nil, true, false, true),
			[]bool{true, true, true, true, false, false, false, false}},
		{NewReceiveMessageHandler("3", nil, true, false, false),
			[]bool{false, true, false, true, false, false, false, false}},
		{NewReceiveMessageHandler("4", nil, false, true, true),
			[]bool{true, true, false, false, true, true, false, false}},
		{NewReceiveMessageHandler("5", nil, false, true, false),
			[]bool{false, true, false, false, false, true, false, false}},
		{NewReceiveMessageHandler("6", nil, false, false, true),
			[]bool{false, false, false, false, false, false, false, false}},
		{NewReceiveMessageHandler("7", nil, false, false, false),
			[]bool{false, false, false, false, false, false, false, false}},
	}

	tests := []struct{ user, admin, muted bool }{
		{true, true, true},    // 0
		{true, true, false},   // 1
		{true, false, true},   // 2
		{true, false, false},  // 3
		{false, true, true},   // 4
		{false, true, false},  // 5
		{false, false, true},  // 6
		{false, false, false}, // 7
	}

	for i, handler := range handlers {
		for j, tt := range tests {
			err := handler.CheckSpace(tt.user, tt.admin, tt.muted)
			if handler.expected[j] && err != nil {
				t.Errorf("Handler %d failed test %d: %s", i, j, err)
			} else if !handler.expected[j] && err == nil {
				t.Errorf("Handler %s (#%d) did not fail test #%d when it "+
					"should have.\nhandler: %s\ntest:    %+v",
					handler.name, i, j, handler.SpaceString(), tt)
			}
		}
	}
}

////////////////////////////////////////////////////////////////////////////////
// Message Handlers                                                           //
////////////////////////////////////////////////////////////////////////////////

func Test_events_RegisterReceiveHandler(t *testing.T) {
	me := &MockEvent{}

	e := initEvents(me, 512, versioned.NewKV(ekv.MakeMemstore()),
		fastRNG.NewStreamGenerator(1, 1, csprng.NewSystemRNG))

	// Test that a new reception handler can be registered.
	mt := MessageType(42)
	err := e.RegisterReceiveHandler(mt, NewReceiveMessageHandler(
		"reaction", e.receiveReaction, true, false, true))
	if err != nil {
		t.Fatalf("Failed to register '%s' when it should be "+
			"sucesfull: %+v", mt, err)
	}

	// check that it is written
	returnedHandler, exists := e.registered[mt]
	if !exists {
		t.Fatalf("Failed to get handler '%s' after registration", mt)
	}

	// check that the correct function is written
	if getFuncName(e.receiveReaction) != getFuncName(returnedHandler.listener) {
		t.Fatalf("Failed to get correct handler for '%s' after "+
			"registration, %s vs %s", mt, getFuncName(e.receiveReaction),
			getFuncName(returnedHandler.listener))
	}

	// test that writing to the same receive handler fails
	err = e.RegisterReceiveHandler(mt, NewReceiveMessageHandler(
		"userTextMessage", e.receiveTextMessage, true, false, true))
	if err == nil {
		t.Fatalf("Failed to register '%s' when it should be "+
			"sucesfull: %+v", mt, err)
	} else if err != MessageTypeAlreadyRegistered {
		t.Fatalf("Wrong error returned when reregierting message "+
			"tyle '%s': %+v", mt, err)
	}

	// check that it is still written
	returnedHandler, exists = e.registered[mt]
	if !exists {
		t.Fatalf("Failed to get handler '%s' after second "+
			"registration", mt)
	}

	// check that the correct function is written
	if getFuncName(e.receiveReaction) != getFuncName(returnedHandler.listener) {
		t.Fatalf("Failed to get correct handler for '%s' after "+
			"second registration, %s vs %s", mt, getFuncName(e.receiveReaction),
			getFuncName(returnedHandler.listener))
	}
}

func getFuncName(i interface{}) string {
	return runtime.FuncForPC(reflect.ValueOf(i).Pointer()).Name()
}

////////////////////////////////////////////////////////////////////////////////
// Message Triggers                                                           //
////////////////////////////////////////////////////////////////////////////////

type dummyMessageTypeHandler struct {
	triggered        bool
	channelID        *id.ID
	messageID        message.ID
	messageType      MessageType
	nickname         string
	content          []byte
	encryptedPayload []byte
	timestamp        time.Time
	lease            time.Duration
	round            rounds.Round
}

func (dh *dummyMessageTypeHandler) dummyMessageTypeReceiveMessage(
<<<<<<< HEAD
	channelID *id.ID, messageID message.ID, messageType MessageType,
	nickname string, content, encryptedPayload []byte, _ ed25519.PublicKey,
	_ uint32, _ uint8, timestamp, _ time.Time, lease time.Duration,
	round rounds.Round, _ SentStatus, _, _ bool) uint64 {
=======
	channelID *id.ID, messageID cryptoChannel.MessageID,
	messageType MessageType, nickname string, content, encryptedPayload []byte,
	_ ed25519.PublicKey, _ uint8, timestamp, _ time.Time, lease time.Duration,
	_ id.Round, round rounds.Round, _ SentStatus,
	_, _ bool) uint64 {
>>>>>>> ac9b03ee
	dh.triggered = true
	dh.channelID = channelID
	dh.messageID = messageID
	dh.messageType = messageType
	dh.nickname = nickname
	dh.content = content
	dh.encryptedPayload = encryptedPayload
	dh.timestamp = timestamp
	dh.lease = lease
	dh.round = round
	return rand.Uint64()
}

func Test_events_triggerEvents(t *testing.T) {
	me := &MockEvent{}

	e := initEvents(me, 512, versioned.NewKV(ekv.MakeMemstore()),
		fastRNG.NewStreamGenerator(1, 1, csprng.NewSystemRNG))

	dummy := &dummyMessageTypeHandler{}

	// Register the handler
	mt := MessageType(42)
	err := e.RegisterReceiveHandler(mt, NewReceiveMessageHandler(
		"dummy", dummy.dummyMessageTypeReceiveMessage, true, false, true))
	if err != nil {
		t.Fatalf("Error on registration, should not have happened: %+v", err)
	}

	// Craft the input for the event
	chID := &id.ID{1}
	umi, _, _ := builtTestUMI(t, mt)
	r := rounds.Round{ID: 420,
		Timestamps: map[states.Round]time.Time{states.QUEUED: netTime.Now()}}

	// Call the trigger
	_, err = e.triggerEvent(chID, umi, nil, netTime.Now(),
		receptionID.EphemeralIdentity{}, r, Delivered)
	if err != nil {
		t.Fatal(err)
	}

	// Check the data is stored in the dummy
	expected := &dummyMessageTypeHandler{true, chID, umi.GetMessageID(), mt,
		umi.channelMessage.Nickname, umi.GetChannelMessage().Payload, nil,
		dummy.timestamp, time.Duration(umi.GetChannelMessage().Lease), r}
	if !reflect.DeepEqual(expected, dummy) {
		t.Errorf("Did not receive expected values."+
			"\nexpected: %+v\nreceived: %+v", expected, dummy)
	}

	if !withinMutationWindow(r.Timestamps[states.QUEUED], dummy.timestamp) {
		t.Errorf("Incorrect timestamp.\nexpected: %s\nreceived: %s",
			r.Timestamps[states.QUEUED], dummy.timestamp)
	}
}

func Test_events_triggerEvents_noChannel(t *testing.T) {
	me := &MockEvent{}

	e := initEvents(me, 512, versioned.NewKV(ekv.MakeMemstore()),
		fastRNG.NewStreamGenerator(1, 1, csprng.NewSystemRNG))

	dummy := &dummyMessageTypeHandler{}

	// skip handler registration
	mt := MessageType(1)

	// Craft the input for the event
	chID := &id.ID{1}

	umi, _, _ := builtTestUMI(t, mt)

	r := rounds.Round{ID: 420,
		Timestamps: map[states.Round]time.Time{states.QUEUED: netTime.Now()}}

	// call the trigger
	_, err := e.triggerEvent(chID, umi, nil, netTime.Now(),
		receptionID.EphemeralIdentity{}, r, Delivered)
	if err != nil {
		t.Fatal(err)
	}

	// check that the event was triggered
	if dummy.triggered {
		t.Errorf("The event was triggered when it is unregistered")
	}
}

func Test_events_triggerAdminEvents(t *testing.T) {
	me := &MockEvent{}
	e := initEvents(me, 512, versioned.NewKV(ekv.MakeMemstore()),
		fastRNG.NewStreamGenerator(1, 1, csprng.NewSystemRNG))
	dummy := &dummyMessageTypeHandler{}

	// Register the handler
	mt := MessageType(42)
	err := e.RegisterReceiveHandler(mt, NewReceiveMessageHandler(
		"dummy", dummy.dummyMessageTypeReceiveMessage, false, true, false))
	if err != nil {
		t.Fatalf("Error on registration: %+v", err)
	}

	// Craft the input for the event
	chID := &id.ID{1}
	u, _, cm := builtTestUMI(t, mt)
	r := rounds.Round{ID: 420,
		Timestamps: map[states.Round]time.Time{states.QUEUED: netTime.Now()}}
	msgID := message.
		DeriveChannelMessageID(chID, uint64(r.ID), u.userMessage.Message)

	// Call the trigger
	_, err = e.triggerAdminEvent(chID, cm, nil, netTime.Now(), msgID,
		receptionID.EphemeralIdentity{}, r, Delivered)
	if err != nil {
		t.Fatal(err)
	}

	// Check the data is stored in the dummy
	expected := &dummyMessageTypeHandler{true, chID, msgID, mt, AdminUsername,
		cm.Payload, nil, dummy.timestamp, time.Duration(cm.Lease), r}
	if !reflect.DeepEqual(expected, dummy) {
		t.Errorf("Did not receive expected values."+
			"\nexpected: %+v\nreceived: %+v", expected, dummy)
	}

	if !withinMutationWindow(r.Timestamps[states.QUEUED], dummy.timestamp) {
		t.Errorf("Incorrect timestamp.\nexpected: %s\nreceived: %s",
			r.Timestamps[states.QUEUED], dummy.timestamp)
	}
}

func Test_events_triggerAdminEvents_noChannel(t *testing.T) {
	me := &MockEvent{}
	e := initEvents(me, 512, versioned.NewKV(ekv.MakeMemstore()),
		fastRNG.NewStreamGenerator(1, 1, csprng.NewSystemRNG))
	dummy := &dummyMessageTypeHandler{}
	mt := AdminText

	// Craft the input for the event
	chID := &id.ID{1}
	u, _, cm := builtTestUMI(t, mt)
	r := rounds.Round{ID: 420,
		Timestamps: map[states.Round]time.Time{states.QUEUED: netTime.Now()}}
	msgID := message.
		DeriveChannelMessageID(chID, uint64(r.ID), u.userMessage.Message)

	// Call the trigger
	_, err := e.triggerAdminEvent(chID, cm, nil, netTime.Now(), msgID,
		receptionID.EphemeralIdentity{}, r, Delivered)
	if err != nil {
		t.Fatal(err)
	}

	// Check that the event was not triggered
	if dummy.triggered {
		t.Errorf("The admin event was triggered when unregistered")
	}
}
func TestEvents_triggerActionEvent(t *testing.T) {
	e := initEvents(&MockEvent{}, 512, versioned.NewKV(ekv.MakeMemstore()),
		fastRNG.NewStreamGenerator(1, 1, csprng.NewSystemRNG))
	dummy := &dummyMessageTypeHandler{}

	// Register the handler
	mt := MessageType(42)
	err := e.RegisterReceiveHandler(mt, NewReceiveMessageHandler(
		"dummy", dummy.dummyMessageTypeReceiveMessage, false, true, false))
	if err != nil {
		t.Fatalf("Error on registration: %+v", err)
	}

	// Craft the input for the event
	chID := &id.ID{1}
	u, _, cm := builtTestUMI(t, mt)
	r := rounds.Round{ID: 420,
		Timestamps: map[states.Round]time.Time{states.QUEUED: netTime.Now()}}
	msgID := message.
		DeriveChannelMessageID(chID, uint64(r.ID), u.userMessage.Message)

	// Call the trigger
	_, err = e.triggerActionEvent(chID, msgID, MessageType(cm.PayloadType),
		cm.Nickname, cm.Payload, nil, netTime.Now(), netTime.Now(),
		time.Duration(cm.Lease), r.ID, r, Delivered, true)
	if err != nil {
		t.Fatal(err)
	}

	// Check the data is stored in the dummy
	expected := &dummyMessageTypeHandler{true, chID, msgID, mt, cm.Nickname,
		cm.Payload, nil, dummy.timestamp, time.Duration(cm.Lease), r}
	if !reflect.DeepEqual(expected, dummy) {
		t.Errorf("Did not receive expected values."+
			"\nexpected: %+v\nreceived: %+v", expected, dummy)
	}

	if !withinMutationWindow(r.Timestamps[states.QUEUED], dummy.timestamp) {
		t.Errorf("Incorrect timestamp.\nexpected: %s\nreceived: %s",
			r.Timestamps[states.QUEUED], dummy.timestamp)
	}
}

func Test_events_receiveTextMessage_Message(t *testing.T) {
	me := &MockEvent{}
	e := initEvents(me, 512, versioned.NewKV(ekv.MakeMemstore()),
		fastRNG.NewStreamGenerator(1, 1, csprng.NewSystemRNG))

	// Craft the input for the event
	chID := &id.ID{1}
	textPayload := &CMIXChannelText{
		Version:        0,
		Text:           "They Don't Think It Be Like It Is, But It Do",
		ReplyMessageID: nil,
	}
	textMarshaled, err := proto.Marshal(textPayload)
	if err != nil {
		t.Fatalf("Failed to marshal the message proto: %+v", err)
	}
	pi, err := cryptoChannel.GenerateIdentity(rand.New(rand.NewSource(64)))
	if err != nil {
		t.Fatalf("GenerateIdentity error: %+v", err)
	}
	senderNickname := "Alice"
	ts := netTime.Now()
	lease := 69 * time.Minute
	r := rounds.Round{ID: 420,
		Timestamps: map[states.Round]time.Time{states.QUEUED: netTime.Now()}}
	dmToken := uint32(8675309)
	msgID := message.DeriveChannelMessageID(chID, uint64(r.ID), textMarshaled)

	// Call the handler
	e.receiveTextMessage(chID, msgID, Text, senderNickname, textMarshaled, nil,
<<<<<<< HEAD
		pi.PubKey, dmToken, pi.CodesetVersion, ts, ts, lease, r, Delivered,
		false, false)
=======
		pi.PubKey, pi.CodesetVersion, ts, ts, lease, r.ID, r, Delivered, false,
		false)
>>>>>>> ac9b03ee

	// Check the results on the model
	expected := eventReceive{chID, msgID, message.ID{}, senderNickname,
		[]byte(textPayload.Text), ts, lease, r, Delivered, false, false, Text,
		dmToken, 0}
	if !reflect.DeepEqual(expected, me.eventReceive) {
		t.Errorf("Did not receive expected values."+
			"\nexpected: %+v\nreceived: %+v", expected, me.eventReceive)
	}

	if !me.eventReceive.reactionTo.Equals(message.ID{}) {
		t.Errorf("Reaction ID is not blank, %s", me.eventReceive.reactionTo)
	}
}

func Test_events_receiveTextMessage_Reply(t *testing.T) {
	me := &MockEvent{}
	e := initEvents(me, 512, versioned.NewKV(ekv.MakeMemstore()),
		fastRNG.NewStreamGenerator(1, 1, csprng.NewSystemRNG))

	// Craft the input for the event
	chID := &id.ID{1}
	r := rounds.Round{ID: 420,
		Timestamps: map[states.Round]time.Time{states.QUEUED: netTime.Now()}}
	replyMsgId := message.DeriveChannelMessageID(chID, uint64(r.ID), []byte("blarg"))
	textPayload := &CMIXChannelText{
		Version:        0,
		Text:           "They Don't Think It Be Like It Is, But It Do",
		ReplyMessageID: replyMsgId[:],
	}
	textMarshaled, err := proto.Marshal(textPayload)
	if err != nil {
		t.Fatalf("Failed to marshal the message proto: %+v", err)
	}
	msgID := message.DeriveChannelMessageID(chID, uint64(r.ID), textMarshaled)
	senderUsername := "Alice"
	ts := netTime.Now()
	lease := 69 * time.Minute
	pi, err := cryptoChannel.GenerateIdentity(rand.New(rand.NewSource(64)))
	if err != nil {
		t.Fatal(err)
	}
	dmToken := uint32(8675309)

	// Call the handler
	e.receiveTextMessage(chID, msgID, Text, senderUsername, textMarshaled, nil,
<<<<<<< HEAD
		pi.PubKey, dmToken, pi.CodesetVersion, ts, ts, lease, r, Delivered,
		false, false)
=======
		pi.PubKey, pi.CodesetVersion, ts, ts, lease, r.ID, r, Delivered, false,
		false)
>>>>>>> ac9b03ee

	// Check the results on the model
	expected := eventReceive{chID, msgID, replyMsgId,
		senderUsername, []byte(textPayload.Text), ts, lease, r, Delivered,
		false, false, Text, dmToken, 0}
	if !reflect.DeepEqual(expected, me.eventReceive) {
		t.Errorf("Did not receive expected values."+
			"\nexpected: %+v\nreceived: %+v", expected, me.eventReceive)
	}
}

func Test_events_receiveTextMessage_Reply_BadReply(t *testing.T) {
	me := &MockEvent{}
	e := initEvents(me, 512, versioned.NewKV(ekv.MakeMemstore()),
		fastRNG.NewStreamGenerator(1, 1, csprng.NewSystemRNG))

	// Craft the input for the event
	chID := &id.ID{1}
	replyMsgId := []byte("blarg")
	textPayload := &CMIXChannelText{
		Version:        0,
		Text:           "They Don't Think It Be Like It Is, But It Do",
		ReplyMessageID: replyMsgId[:],
	}
	textMarshaled, err := proto.Marshal(textPayload)
	if err != nil {
		t.Fatalf("Failed to marshal the message proto: %+v", err)
	}
	r := rounds.Round{ID: 420,
		Timestamps: map[states.Round]time.Time{states.QUEUED: netTime.Now()}}
	msgID := message.DeriveChannelMessageID(chID, uint64(r.ID), textMarshaled)
	senderUsername := "Alice"
	ts := netTime.Now()
	lease := 69 * time.Minute
	pi, err := cryptoChannel.GenerateIdentity(rand.New(rand.NewSource(64)))
	if err != nil {
		t.Fatal(err)
	}
	dmToken := uint32(8675309)

	// Call the handler
	e.receiveTextMessage(chID, msgID, Text, senderUsername, textMarshaled, nil,
<<<<<<< HEAD
		pi.PubKey, dmToken, pi.CodesetVersion, ts, ts, lease, r, Delivered,
		false, false)
=======
		pi.PubKey, pi.CodesetVersion, ts, ts, lease, r.ID, r, Delivered, false,
		false)
>>>>>>> ac9b03ee

	// Check the results on the model
	expected := eventReceive{chID, msgID, message.ID{},
		senderUsername, []byte(textPayload.Text), ts, lease, r, Delivered,
		false, false, Text, dmToken, 0}
	if !reflect.DeepEqual(expected, me.eventReceive) {
		t.Errorf("Did not receive expected values."+
			"\nexpected: %+v\nreceived: %+v", expected, me.eventReceive)
	}
}

func Test_events_receiveReaction(t *testing.T) {
	me := &MockEvent{}
	e := initEvents(me, 512, versioned.NewKV(ekv.MakeMemstore()),
		fastRNG.NewStreamGenerator(1, 1, csprng.NewSystemRNG))

	// Craft the input for the event
	chID := &id.ID{1}
	replyMsgId := message.DeriveChannelMessageID(chID, 420, []byte("blarg"))
	textPayload := &CMIXChannelReaction{
		Version:           0,
		Reaction:          "🍆",
		ReactionMessageID: replyMsgId[:],
	}
	textMarshaled, err := proto.Marshal(textPayload)
	if err != nil {
		t.Fatalf("Failed to marshal the message proto: %+v", err)
	}
	msgID := message.DeriveChannelMessageID(chID, 420, textMarshaled)
	senderUsername := "Alice"
	ts := netTime.Now()
	lease := 69 * time.Minute
	r := rounds.Round{ID: 420,
		Timestamps: map[states.Round]time.Time{states.QUEUED: netTime.Now()}}
	pi, err := cryptoChannel.GenerateIdentity(rand.New(rand.NewSource(64)))
	if err != nil {
		t.Fatal(err)
	}
	dmToken := uint32(8675309)

	// Call the handler
	e.receiveReaction(chID, msgID, Reaction, senderUsername, textMarshaled, nil,
<<<<<<< HEAD
		pi.PubKey, dmToken, pi.CodesetVersion, ts, ts, lease, r, Delivered,
		false, false)
=======
		pi.PubKey, pi.CodesetVersion, ts, ts, lease, r.ID, r, Delivered, false,
		false)
>>>>>>> ac9b03ee

	// Check the results on the model
	expected := eventReceive{chID, msgID, replyMsgId, senderUsername,
		[]byte(textPayload.Reaction), ts, lease, r, Delivered, false, false,
		Reaction, dmToken, 0}
	if !reflect.DeepEqual(expected, me.eventReceive) {
		t.Errorf("Did not receive expected values."+
			"\nexpected: %+v\nreceived: %+v", expected, me.eventReceive)
	}
}

func Test_events_receiveReaction_InvalidReactionMessageID(t *testing.T) {
	me := &MockEvent{}
	e := initEvents(me, 512, versioned.NewKV(ekv.MakeMemstore()),
		fastRNG.NewStreamGenerator(1, 1, csprng.NewSystemRNG))

	// Craft the input for the event
	chID := &id.ID{1}
	replyMsgId := []byte("blarg")
	textPayload := &CMIXChannelReaction{
		Version:           0,
		Reaction:          "🍆",
		ReactionMessageID: replyMsgId[:],
	}
	textMarshaled, err := proto.Marshal(textPayload)
	if err != nil {
		t.Fatalf("Failed to marshal the message proto: %+v", err)
	}
	msgID := message.DeriveChannelMessageID(chID, 420, textMarshaled)
	senderUsername := "Alice"
	ts := netTime.Now()
	r := rounds.Round{ID: 420,
		Timestamps: map[states.Round]time.Time{states.QUEUED: netTime.Now()}}
	pi, err := cryptoChannel.GenerateIdentity(rand.New(rand.NewSource(64)))
	if err != nil {
		t.Fatal(err)
	}
	dmToken := uint32(8675309)

	// Call the handler
	e.receiveReaction(chID, msgID, Reaction, senderUsername, textMarshaled, nil,
<<<<<<< HEAD
		pi.PubKey, dmToken, pi.CodesetVersion, ts, ts, 0, r, Delivered, false,
=======
		pi.PubKey, pi.CodesetVersion, ts, ts, 0, r.ID, r, Delivered, false,
>>>>>>> ac9b03ee
		false)

	// Check the results on the model
	expected := eventReceive{nil, message.ID{}, message.ID{}, "", nil,
		time.Time{}, 0, rounds.Round{}, 0, false, false, 0, 0, 0}
	if !reflect.DeepEqual(expected, me.eventReceive) {
		t.Errorf("Did not receive expected values."+
			"\nexpected: %+v\nreceived: %+v", expected, me.eventReceive)
	}
}

func Test_events_receiveReaction_InvalidReactionContent(t *testing.T) {
	me := &MockEvent{}
	e := initEvents(me, 512, versioned.NewKV(ekv.MakeMemstore()),
		fastRNG.NewStreamGenerator(1, 1, csprng.NewSystemRNG))

	// Craft the input for the event
	chID := &id.ID{1}
	replyMsgId := message.DeriveChannelMessageID(chID, 420, []byte("blarg"))
	textPayload := &CMIXChannelReaction{
		Version:           0,
		Reaction:          "I'm not a reaction",
		ReactionMessageID: replyMsgId[:],
	}
	textMarshaled, err := proto.Marshal(textPayload)
	if err != nil {
		t.Fatalf("Failed to marshal the message proto: %+v", err)
	}
	msgID := message.DeriveChannelMessageID(chID, 420, textMarshaled)
	senderUsername := "Alice"
	ts := netTime.Now()
	lease := 69 * time.Minute
	r := rounds.Round{ID: 420,
		Timestamps: map[states.Round]time.Time{states.QUEUED: netTime.Now()}}
	pi, err := cryptoChannel.GenerateIdentity(rand.New(rand.NewSource(64)))
	if err != nil {
		t.Fatal(err)
	}
	dmToken := uint32(8675309)

	// Call the handler
	e.receiveReaction(chID, msgID, Reaction, senderUsername, textMarshaled, nil,
<<<<<<< HEAD
		pi.PubKey, dmToken, pi.CodesetVersion, ts, ts, lease, r, Delivered,
		false, false)
=======
		pi.PubKey, pi.CodesetVersion, ts, ts, lease, r.ID, r, Delivered, false,
		false)
>>>>>>> ac9b03ee

	// Check the results on the model
	expected := eventReceive{nil, message.ID{}, message.ID{}, "", nil,
		time.Time{}, 0, rounds.Round{}, 0, false, false, 0, 0, 0}
	if !reflect.DeepEqual(expected, me.eventReceive) {
		t.Errorf("Did not receive expected values."+
			"\nexpected: %+v\nreceived: %+v", expected, me.eventReceive)
	}
}

// Unit test of events.receiveDelete.
func Test_events_receiveDelete(t *testing.T) {
	me, prng := &MockEvent{}, rand.New(rand.NewSource(65))
	e := initEvents(me, 512, versioned.NewKV(ekv.MakeMemstore()),
		fastRNG.NewStreamGenerator(1, 1, csprng.NewSystemRNG))

	// Craft the input for the event
	chID, _ := id.NewRandomID(prng, id.User)
	targetMessageID := message.DeriveChannelMessageID(chID, 420, []byte("blarg"))
	textPayload := &CMIXChannelDelete{
		Version:   0,
		MessageID: targetMessageID[:],
	}
	textMarshaled, err := proto.Marshal(textPayload)
	if err != nil {
		t.Fatalf("Failed to proto marshal %T: %+v", textPayload, err)
	}
	r := rounds.Round{ID: 420,
		Timestamps: map[states.Round]time.Time{states.QUEUED: netTime.Now()}}
	msgID := message.DeriveChannelMessageID(chID, uint64(r.ID), textMarshaled)
	senderUsername := "Alice"
	ts := netTime.Now()
	lease := 69 * time.Minute
	pi, err := cryptoChannel.GenerateIdentity(prng)
	if err != nil {
		t.Fatal(err)
	}

	me.eventReceive = eventReceive{chID, message.ID{},
		targetMessageID, senderUsername, textMarshaled, ts, lease, r, Delivered,
		false, false, Text, 0, 0}

	// Call the handler
	e.receiveDelete(chID, msgID, Delete, AdminUsername, textMarshaled, nil,
<<<<<<< HEAD
		pi.PubKey, 0, pi.CodesetVersion, ts, ts, lease, r, Delivered, true, false)
=======
		pi.PubKey, pi.CodesetVersion, ts, ts, lease, r.ID, r, Delivered, true,
		false)
>>>>>>> ac9b03ee

	// Check the results on the model
	if !reflect.DeepEqual(me.eventReceive, eventReceive{}) {
		t.Errorf("Message not deleted.\nexpected: %v\nreceived: %v",
			eventReceive{}, me.eventReceive)
	}
}

// Unit test of events.receivePinned.
func Test_events_receivePinned(t *testing.T) {
	me, prng := &MockEvent{}, rand.New(rand.NewSource(65))
	e := initEvents(me, 512, versioned.NewKV(ekv.MakeMemstore()),
		fastRNG.NewStreamGenerator(1, 1, csprng.NewSystemRNG))

	// Craft the input for the event
	chID, _ := id.NewRandomID(prng, id.User)
	targetMessageID := message.DeriveChannelMessageID(chID, 420, []byte("blarg"))
	textPayload := &CMIXChannelPinned{
		Version:    0,
		MessageID:  targetMessageID[:],
		UndoAction: false,
	}
	textMarshaled, err := proto.Marshal(textPayload)
	if err != nil {
		t.Fatalf("Failed to proto marshal %T: %+v", textPayload, err)
	}
	r := rounds.Round{ID: 420,
		Timestamps: map[states.Round]time.Time{states.QUEUED: netTime.Now()}}
	msgID := message.DeriveChannelMessageID(chID, uint64(r.ID), textMarshaled)
	senderUsername := "Alice"
	ts := netTime.Now()
	lease := 69 * time.Minute
	pi, err := cryptoChannel.GenerateIdentity(prng)
	if err != nil {
		t.Fatal(err)
	}

	content := []byte("someTest")
	me.eventReceive = eventReceive{chID, message.ID{},
		targetMessageID, senderUsername, content, ts, lease, r, Delivered,
		false, false, Text, 0, 0}

	// Call the handler
	e.receivePinned(chID, msgID, Pinned, senderUsername, textMarshaled, nil,
<<<<<<< HEAD
		pi.PubKey, 0, pi.CodesetVersion, ts, ts, lease, r, Delivered, true, false)
=======
		pi.PubKey, pi.CodesetVersion, ts, ts, lease, r.ID, r, Delivered, true,
		false)
>>>>>>> ac9b03ee

	// Check the results on the model
	expected := eventReceive{chID, message.ID{}, targetMessageID,
		senderUsername, content, ts, lease, r, Delivered, true, false, Text, 0, 0}
	if !reflect.DeepEqual(expected, me.eventReceive) {
		t.Errorf("Did not receive expected values."+
			"\nexpected: %+v\nreceived: %+v", expected, me.eventReceive)
	}
}

// Unit test of events.receivePinned.
func Test_events_receiveMute(t *testing.T) {
	me, prng := &MockEvent{}, rand.New(rand.NewSource(65))
	e := initEvents(me, 512, versioned.NewKV(ekv.MakeMemstore()),
		fastRNG.NewStreamGenerator(1, 1, csprng.NewSystemRNG))

	// Craft the input for the event
	chID, _ := id.NewRandomID(prng, id.User)
	targetMessageID := message.DeriveChannelMessageID(chID, 420, []byte("blarg"))
	pubKey, _, _ := ed25519.GenerateKey(prng)
	textPayload := &CMIXChannelMute{
		Version:    0,
		PubKey:     pubKey,
		UndoAction: false,
	}
	textMarshaled, err := proto.Marshal(textPayload)
	if err != nil {
		t.Fatalf("Failed to proto marshal %T: %+v", textPayload, err)
	}
	r := rounds.Round{ID: 420,
		Timestamps: map[states.Round]time.Time{states.QUEUED: netTime.Now()}}
	msgID := message.DeriveChannelMessageID(chID, uint64(r.ID), textMarshaled)
	senderUsername := "Alice"
	ts := netTime.Now()
	lease := 69 * time.Minute
	pi, err := cryptoChannel.GenerateIdentity(prng)
	if err != nil {
		t.Fatal(err)
	}

	content := []byte("someTest")
	me.eventReceive = eventReceive{chID, message.ID{}, targetMessageID,
		senderUsername, content, ts, lease, r, Delivered, false, false, Text, 0,
		0}

	// Call the handler
	e.receiveMute(chID, msgID, Mute, senderUsername, textMarshaled, nil,
<<<<<<< HEAD
		pi.PubKey, 0, pi.CodesetVersion, ts, ts, lease, r, Delivered, true, false)
=======
		pi.PubKey, pi.CodesetVersion, ts, ts, lease, r.ID, r, Delivered, true,
		false)
>>>>>>> ac9b03ee

	// Check the results on the model
	expected := eventReceive{chID, message.ID{},
		targetMessageID, senderUsername, content, ts, lease, r, Delivered,
		false, false, Text, 0, 0}
	if !reflect.DeepEqual(expected, me.eventReceive) {
		t.Errorf("Did not receive expected values."+
			"\nexpected: %+v\nreceived: %+v", expected, me.eventReceive)
	}
}

// Unit test of events.receiveAdminReplay.
func Test_events_receiveAdminReplay(t *testing.T) {
	me, prng := &MockEvent{}, csprng.NewSystemRNG()
	e := initEvents(me, 512, versioned.NewKV(ekv.MakeMemstore()),
		fastRNG.NewStreamGenerator(1, 1, csprng.NewSystemRNG))

	// Craft the input for the event
	chID, _ := id.NewRandomID(prng, id.User)
	targetMessageID := message.DeriveChannelMessageID(chID, 420, []byte("blarg"))
	textPayload := &CMIXChannelPinned{
		Version:    0,
		MessageID:  targetMessageID[:],
		UndoAction: false,
	}
	textMarshaled, err := proto.Marshal(textPayload)
	if err != nil {
		t.Fatalf("Failed to proto marshal %T: %+v", textPayload, err)
	}

	ch, pk, err := newTestChannel("abc", "", prng, cryptoBroadcast.Public)
	if err != nil {
		t.Fatalf("Failed to generate channel: %+v", err)
	}
	cipherText, _, _, _, err :=
		ch.EncryptRSAToPublic(textMarshaled, pk, 3072, prng)
	if err != nil {
		t.Fatalf("Failed to encrypt RSAToPublic: %+v", err)
	}
	r := rounds.Round{ID: 420,
		Timestamps: map[states.Round]time.Time{states.QUEUED: netTime.Now()}}
	msgID := message.DeriveChannelMessageID(chID, uint64(r.ID), textMarshaled)
	senderUsername := "Alice"
	ts := netTime.Now()
	lease := 69 * time.Minute
	pi, err := cryptoChannel.GenerateIdentity(prng)
	if err != nil {
		t.Fatal(err)
	}

	content := []byte("someTest")
	me.eventReceive = eventReceive{chID, message.ID{},
		targetMessageID, senderUsername, content, ts, lease, r, Delivered,
		false, false, Text, 0, 0}

	c := make(chan []byte)
	e.broadcast.addProcessor(
		chID, adminProcessor, &testAdminProcessor{adminMsgChan: c})

	// Call the handler
	e.receiveAdminReplay(chID, msgID, AdminReplay, senderUsername, cipherText,
<<<<<<< HEAD
		nil, pi.PubKey, 0, pi.CodesetVersion, ts, ts, lease, r, Delivered, false,
		false)
=======
		nil, pi.PubKey, pi.CodesetVersion, ts, ts, lease, r.ID, r, Delivered,
		false, false)
>>>>>>> ac9b03ee

	select {
	case encrypted := <-c:
		decrypted, err2 := ch.DecryptRSAToPublicInner(encrypted)
		if err2 != nil {
			t.Errorf("Failed to decrypt message: %+v", err2)
		}

		received := &CMIXChannelPinned{}
		err = proto.Unmarshal(decrypted, received)
		if err != nil {
			t.Errorf("Failed to proto unmarshal message: %+v", err)
		}

		if !proto.Equal(textPayload, received) {
			t.Errorf("Received admin message does not match expected."+
				"\nexpected: %s\nreceived: %s", textPayload, received)
		}

	case <-time.After(15 * time.Millisecond):
		t.Errorf("Timed out waiting for processor to be called.")
	}
}

////////////////////////////////////////////////////////////////////////////////
// Mock Event Model                                                           //
////////////////////////////////////////////////////////////////////////////////
type eventReceive struct {
	channelID   *id.ID
	messageID   message.ID
	reactionTo  message.ID
	nickname    string
	content     []byte
	timestamp   time.Time
	lease       time.Duration
	round       rounds.Round
	status      SentStatus
	pinned      bool
	hidden      bool
	messageType MessageType
	dmToken     uint32
	codeset     uint8
}

// Verify that MockEvent adheres to the EventModel interface.
var _ EventModel = (*MockEvent)(nil)

// MockEvents adheres to the EventModel interface and is used for testing.
type MockEvent struct {
	uuid uint64
	eventReceive
}

func (m *MockEvent) getUUID() uint64 {
	old := m.uuid
	m.uuid++
	return old
}

func (*MockEvent) JoinChannel(*cryptoBroadcast.Channel) {}
func (*MockEvent) LeaveChannel(*id.ID)                  {}
func (m *MockEvent) ReceiveMessage(channelID *id.ID,
	messageID message.ID, nickname, text string,
	_ ed25519.PublicKey, dmToken uint32, codeset uint8, timestamp time.Time,
	lease time.Duration, round rounds.Round, messageType MessageType,
	status SentStatus, hidden bool) uint64 {
	m.eventReceive = eventReceive{
		channelID:   channelID,
		messageID:   messageID,
		reactionTo:  message.ID{},
		nickname:    nickname,
		content:     []byte(text),
		timestamp:   timestamp,
		lease:       lease,
		round:       round,
		status:      status,
		pinned:      false,
		hidden:      hidden,
		messageType: messageType,
		dmToken:     dmToken,
		codeset:     codeset,
	}
	return m.getUUID()
}
func (m *MockEvent) ReceiveReply(channelID *id.ID, messageID,
	reactionTo message.ID, nickname, text string,
	_ ed25519.PublicKey, dmToken uint32, codeset uint8, timestamp time.Time,
	lease time.Duration, round rounds.Round, messageType MessageType,
	status SentStatus, hidden bool) uint64 {
	m.eventReceive = eventReceive{
		channelID:   channelID,
		messageID:   messageID,
		reactionTo:  reactionTo,
		nickname:    nickname,
		content:     []byte(text),
		timestamp:   timestamp,
		lease:       lease,
		round:       round,
		status:      status,
		pinned:      false,
		hidden:      hidden,
		messageType: messageType,
		dmToken:     dmToken,
		codeset:     codeset,
	}
	return m.getUUID()
}
func (m *MockEvent) ReceiveReaction(channelID *id.ID, messageID,
	reactionTo message.ID, nickname, reaction string,
	_ ed25519.PublicKey, dmToken uint32, codeset uint8, timestamp time.Time,
	lease time.Duration, round rounds.Round, messageType MessageType,
	status SentStatus, hidden bool) uint64 {
	m.eventReceive = eventReceive{
		channelID:   channelID,
		messageID:   messageID,
		reactionTo:  reactionTo,
		nickname:    nickname,
		content:     []byte(reaction),
		timestamp:   timestamp,
		lease:       lease,
		round:       round,
		status:      status,
		pinned:      false,
		hidden:      hidden,
		messageType: messageType,
		dmToken:     dmToken,
		codeset:     codeset,
	}
	return m.getUUID()
}

func (m *MockEvent) UpdateFromUUID(_ uint64, messageID *message.ID,
	timestamp *time.Time, round *rounds.Round, pinned, hidden *bool,
	status *SentStatus) {

	if messageID != nil {
		m.eventReceive.messageID = *messageID
	}
	if timestamp != nil {
		m.eventReceive.timestamp = *timestamp
	}
	if round != nil {
		m.eventReceive.round = *round
	}
	if status != nil {
		m.eventReceive.status = *status
	}
	if pinned != nil {
		m.eventReceive.pinned = *pinned
	}
	if hidden != nil {
		m.eventReceive.hidden = *hidden
	}
}

func (m *MockEvent) UpdateFromMessageID(_ message.ID,
	timestamp *time.Time, round *rounds.Round, pinned, hidden *bool,
	status *SentStatus) uint64 {

	if timestamp != nil {
		m.eventReceive.timestamp = *timestamp
	}
	if round != nil {
		m.eventReceive.round = *round
	}
	if status != nil {
		m.eventReceive.status = *status
	}
	if pinned != nil {
		m.eventReceive.pinned = *pinned
	}
	if hidden != nil {
		m.eventReceive.hidden = *hidden
	}

	return m.getUUID()
}

func (m *MockEvent) GetMessage(message.ID) (ModelMessage, error) {
	return ModelMessage{
		UUID:            m.getUUID(),
		Nickname:        m.eventReceive.nickname,
		MessageID:       m.eventReceive.messageID,
		ChannelID:       m.eventReceive.channelID,
		ParentMessageID: m.reactionTo,
		Timestamp:       m.eventReceive.timestamp,
		Lease:           m.eventReceive.lease,
		Status:          m.status,
		Hidden:          m.hidden,
		Pinned:          m.pinned,
		Content:         m.eventReceive.content,
		Type:            m.messageType,
		Round:           m.round.ID,
		PubKey:          nil,
		CodesetVersion:  m.codeset,
	}, nil
}

func (m *MockEvent) DeleteMessage(message.ID) error {
	m.eventReceive = eventReceive{}
	return nil
}

// withinMutationWindow is a utility test function to check if a mutated
// timestamp is within the allowable window
func withinMutationWindow(raw, mutated time.Time) bool {
	lowerBound := raw.Add(-time.Duration(halfTenMsInNs))
	upperBound := raw.Add(time.Duration(halfTenMsInNs))

	return mutated.After(lowerBound) && mutated.Before(upperBound)
}<|MERGE_RESOLUTION|>--- conflicted
+++ resolved
@@ -222,18 +222,10 @@
 }
 
 func (dh *dummyMessageTypeHandler) dummyMessageTypeReceiveMessage(
-<<<<<<< HEAD
 	channelID *id.ID, messageID message.ID, messageType MessageType,
 	nickname string, content, encryptedPayload []byte, _ ed25519.PublicKey,
 	_ uint32, _ uint8, timestamp, _ time.Time, lease time.Duration,
-	round rounds.Round, _ SentStatus, _, _ bool) uint64 {
-=======
-	channelID *id.ID, messageID cryptoChannel.MessageID,
-	messageType MessageType, nickname string, content, encryptedPayload []byte,
-	_ ed25519.PublicKey, _ uint8, timestamp, _ time.Time, lease time.Duration,
-	_ id.Round, round rounds.Round, _ SentStatus,
-	_, _ bool) uint64 {
->>>>>>> ac9b03ee
+	_ id.Round,round rounds.Round, _ SentStatus, _, _ bool) uint64 {
 	dh.triggered = true
 	dh.channelID = channelID
 	dh.messageID = messageID
@@ -466,13 +458,8 @@
 
 	// Call the handler
 	e.receiveTextMessage(chID, msgID, Text, senderNickname, textMarshaled, nil,
-<<<<<<< HEAD
-		pi.PubKey, dmToken, pi.CodesetVersion, ts, ts, lease, r, Delivered,
-		false, false)
-=======
-		pi.PubKey, pi.CodesetVersion, ts, ts, lease, r.ID, r, Delivered, false,
-		false)
->>>>>>> ac9b03ee
+		pi.PubKey, dmToken, pi.CodesetVersion, ts, ts, lease, r.ID, r,
+		Delivered, false, false)
 
 	// Check the results on the model
 	expected := eventReceive{chID, msgID, message.ID{}, senderNickname,
@@ -519,13 +506,8 @@
 
 	// Call the handler
 	e.receiveTextMessage(chID, msgID, Text, senderUsername, textMarshaled, nil,
-<<<<<<< HEAD
-		pi.PubKey, dmToken, pi.CodesetVersion, ts, ts, lease, r, Delivered,
-		false, false)
-=======
-		pi.PubKey, pi.CodesetVersion, ts, ts, lease, r.ID, r, Delivered, false,
-		false)
->>>>>>> ac9b03ee
+		pi.PubKey, dmToken, pi.CodesetVersion, ts, ts, lease, r.ID, r,
+		Delivered, false, false)
 
 	// Check the results on the model
 	expected := eventReceive{chID, msgID, replyMsgId,
@@ -568,13 +550,8 @@
 
 	// Call the handler
 	e.receiveTextMessage(chID, msgID, Text, senderUsername, textMarshaled, nil,
-<<<<<<< HEAD
-		pi.PubKey, dmToken, pi.CodesetVersion, ts, ts, lease, r, Delivered,
-		false, false)
-=======
-		pi.PubKey, pi.CodesetVersion, ts, ts, lease, r.ID, r, Delivered, false,
-		false)
->>>>>>> ac9b03ee
+		pi.PubKey, dmToken, pi.CodesetVersion, ts, ts, lease, r.ID, r,
+		Delivered, false, false)
 
 	// Check the results on the model
 	expected := eventReceive{chID, msgID, message.ID{},
@@ -617,13 +594,8 @@
 
 	// Call the handler
 	e.receiveReaction(chID, msgID, Reaction, senderUsername, textMarshaled, nil,
-<<<<<<< HEAD
-		pi.PubKey, dmToken, pi.CodesetVersion, ts, ts, lease, r, Delivered,
-		false, false)
-=======
-		pi.PubKey, pi.CodesetVersion, ts, ts, lease, r.ID, r, Delivered, false,
-		false)
->>>>>>> ac9b03ee
+		pi.PubKey, dmToken, pi.CodesetVersion, ts, ts, lease, r.ID, r,
+		Delivered, false, false)
 
 	// Check the results on the model
 	expected := eventReceive{chID, msgID, replyMsgId, senderUsername,
@@ -665,12 +637,8 @@
 
 	// Call the handler
 	e.receiveReaction(chID, msgID, Reaction, senderUsername, textMarshaled, nil,
-<<<<<<< HEAD
-		pi.PubKey, dmToken, pi.CodesetVersion, ts, ts, 0, r, Delivered, false,
-=======
-		pi.PubKey, pi.CodesetVersion, ts, ts, 0, r.ID, r, Delivered, false,
->>>>>>> ac9b03ee
-		false)
+		pi.PubKey, dmToken, pi.CodesetVersion, ts, ts, 0, r.ID, r, Delivered,
+		false, false)
 
 	// Check the results on the model
 	expected := eventReceive{nil, message.ID{}, message.ID{}, "", nil,
@@ -712,13 +680,8 @@
 
 	// Call the handler
 	e.receiveReaction(chID, msgID, Reaction, senderUsername, textMarshaled, nil,
-<<<<<<< HEAD
-		pi.PubKey, dmToken, pi.CodesetVersion, ts, ts, lease, r, Delivered,
-		false, false)
-=======
-		pi.PubKey, pi.CodesetVersion, ts, ts, lease, r.ID, r, Delivered, false,
-		false)
->>>>>>> ac9b03ee
+		pi.PubKey, dmToken, pi.CodesetVersion, ts, ts, lease, r.ID, r,
+		Delivered, false, false)
 
 	// Check the results on the model
 	expected := eventReceive{nil, message.ID{}, message.ID{}, "", nil,
@@ -763,12 +726,8 @@
 
 	// Call the handler
 	e.receiveDelete(chID, msgID, Delete, AdminUsername, textMarshaled, nil,
-<<<<<<< HEAD
-		pi.PubKey, 0, pi.CodesetVersion, ts, ts, lease, r, Delivered, true, false)
-=======
-		pi.PubKey, pi.CodesetVersion, ts, ts, lease, r.ID, r, Delivered, true,
-		false)
->>>>>>> ac9b03ee
+		pi.PubKey, 0, pi.CodesetVersion, ts, ts, lease, r.ID, r, Delivered,
+		true, false)
 
 	// Check the results on the model
 	if !reflect.DeepEqual(me.eventReceive, eventReceive{}) {
@@ -813,12 +772,8 @@
 
 	// Call the handler
 	e.receivePinned(chID, msgID, Pinned, senderUsername, textMarshaled, nil,
-<<<<<<< HEAD
-		pi.PubKey, 0, pi.CodesetVersion, ts, ts, lease, r, Delivered, true, false)
-=======
-		pi.PubKey, pi.CodesetVersion, ts, ts, lease, r.ID, r, Delivered, true,
-		false)
->>>>>>> ac9b03ee
+		pi.PubKey, 0, pi.CodesetVersion, ts, ts, lease, r.ID, r, Delivered,
+		true, false)
 
 	// Check the results on the model
 	expected := eventReceive{chID, message.ID{}, targetMessageID,
@@ -866,12 +821,8 @@
 
 	// Call the handler
 	e.receiveMute(chID, msgID, Mute, senderUsername, textMarshaled, nil,
-<<<<<<< HEAD
-		pi.PubKey, 0, pi.CodesetVersion, ts, ts, lease, r, Delivered, true, false)
-=======
-		pi.PubKey, pi.CodesetVersion, ts, ts, lease, r.ID, r, Delivered, true,
-		false)
->>>>>>> ac9b03ee
+		pi.PubKey, 0, pi.CodesetVersion, ts, ts, lease, r.ID, r, Delivered,
+		true, false)
 
 	// Check the results on the model
 	expected := eventReceive{chID, message.ID{},
@@ -933,13 +884,8 @@
 
 	// Call the handler
 	e.receiveAdminReplay(chID, msgID, AdminReplay, senderUsername, cipherText,
-<<<<<<< HEAD
-		nil, pi.PubKey, 0, pi.CodesetVersion, ts, ts, lease, r, Delivered, false,
-		false)
-=======
-		nil, pi.PubKey, pi.CodesetVersion, ts, ts, lease, r.ID, r, Delivered,
-		false, false)
->>>>>>> ac9b03ee
+		nil, pi.PubKey, 0, pi.CodesetVersion, ts, ts, lease, r.ID, r,
+		Delivered, false, false)
 
 	select {
 	case encrypted := <-c:
