////////////////////////////////////////////////////////////////////////////////
// Copyright © 2018 Privategrity Corporation                                   /
//                                                                             /
// All rights reserved.                                                        /
////////////////////////////////////////////////////////////////////////////////

package io

import (
	"gitlab.com/privategrity/client/globals"
	pb "gitlab.com/privategrity/comms/mixmessages"
	"gitlab.com/privategrity/comms/mixclient"
)

func TransmitMessage(addr string, messageBytes *globals.MessageBytes) {

	cmixmsg := &pb.CmixMessage{
<<<<<<< HEAD
		SenderID:       globals.Session.GetCurrentUser().UID,
		MessagePayload: *messageBytes,
		RecipientID:    *recipientBytes,
=======
	    SenderID: 		globals.Session.GetCurrentUser().Id,
		MessagePayload: messageBytes.Payload.Bytes(),
		RecipientID:    messageBytes.Recipient.Bytes(),
>>>>>>> 63dace14
	}

	mixclient.SendMessageToServer(addr, cmixmsg)

}<|MERGE_RESOLUTION|>--- conflicted
+++ resolved
@@ -15,15 +15,9 @@
 func TransmitMessage(addr string, messageBytes *globals.MessageBytes) {
 
 	cmixmsg := &pb.CmixMessage{
-<<<<<<< HEAD
-		SenderID:       globals.Session.GetCurrentUser().UID,
-		MessagePayload: *messageBytes,
-		RecipientID:    *recipientBytes,
-=======
-	    SenderID: 		globals.Session.GetCurrentUser().Id,
+	    SenderID: 		globals.Session.GetCurrentUser().UID,
 		MessagePayload: messageBytes.Payload.Bytes(),
 		RecipientID:    messageBytes.Recipient.Bytes(),
->>>>>>> 63dace14
 	}
 
 	mixclient.SendMessageToServer(addr, cmixmsg)
