--- conflicted
+++ resolved
@@ -16,11 +16,7 @@
 func TransmitMessage(addr string, messageBytes *globals.MessageBytes) error {
 
 	cmixmsg := &pb.CmixMessage{
-<<<<<<< HEAD
 		SenderID:       globals.Session.GetCurrentUser().UserID,
-=======
-		SenderID:       globals.Session.GetCurrentUser().UID,
->>>>>>> 97f7bc11
 		MessagePayload: messageBytes.Payload.Bytes(),
 		RecipientID:    messageBytes.Recipient.Bytes(),
 	}
