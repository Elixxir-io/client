////////////////////////////////////////////////////////////////////////////////
// Copyright © 2018 Privategrity Corporation                                   /
//                                                                             /
// All rights reserved.                                                        /
////////////////////////////////////////////////////////////////////////////////

package io

import (
	"bytes"
	"encoding/hex"
	"gitlab.com/elixxir/client/parse"
	"gitlab.com/elixxir/client/user"
	"gitlab.com/elixxir/crypto/cyclic"
	"gitlab.com/elixxir/crypto/signature"
	"gitlab.com/elixxir/primitives/format"
	"gitlab.com/elixxir/primitives/id"
	"math/rand"
	"testing"
	"time"
)

func TestCollator_AddMessage(t *testing.T) {
<<<<<<< HEAD
	rng := rand.New(rand.NewSource(42))
	params := signature.NewDSAParams(rng, signature.L3072N256)
	privateKey := params.PrivateKeyGen(rng)
	publicKey := privateKey.PublicKeyGen()
	grp := cyclic.NewGroup(params.GetP(), params.GetG(), params.GetQ())
	user.TheSession = user.NewSession(&user.User{id.NewUserFromUint(8, t),
		"test"}, "",
		[]user.NodeKeys{}, publicKey, privateKey, &grp)
=======
	grp := cyclic.NewGroup(large.NewInt(1000), large.NewInt(0), large.NewInt(0))
	user.TheSession = user.NewSession(&user.User{id.NewUserFromUint(8, t),
		"test"}, "",
		[]user.NodeKeys{}, grp.NewInt(1), grp)
>>>>>>> 77f8112b

	collator := &collator{
		pendingMessages: make(map[PendingMessageKey]*multiPartMessage),
	}
	var bodies [][]byte
	for length := 5; length < 20*format.MP_PAYLOAD_LEN; length += 20 {
		newBody := make([]byte, length)
		_, err := rand.Read(newBody)
		if err != nil {
			t.Errorf("Couldn't generate enough random bytes: %v", err.Error())
		}

		bodies = append(bodies, newBody)
	}
	for i := range bodies {
		partitions, err := parse.Partition([]byte(bodies[i]), []byte{5})
		if err != nil {
			t.Errorf("Error partitioning messages: %v", err.Error())
		}
		var result *parse.Message
		for j := range partitions {

			fm := format.NewMessage()
			fm.SetSender(id.NewUserFromUint(5, t))
			fm.SetRecipient(id.NewUserFromUint(6, t))
			fm.SetPayloadData(partitions[j])

			result = collator.AddMessage(fm, time.Minute)
		}

		typedBody, err := parse.Parse(bodies[i])

		// This always fails because of the trailing zeroes. Question is, how
		// much does it matter in regular usage? Protobufs know their length
		// already, and strings should respect null terminators,
		// so it's probably not actually that much of a problem.
		if !bytes.Contains(result.Body, typedBody.Body) {
			t.Errorf("Input didn't match output for %v. Got: %v, expected %v",
				i, hex.EncodeToString(result.Body),
				hex.EncodeToString(typedBody.Body))
		}
	}
}

func TestCollator_AddMessage_Timeout(t *testing.T) {
<<<<<<< HEAD
	rng := rand.New(rand.NewSource(42))
	params := signature.NewDSAParams(rng, signature.L3072N256)
	privateKey := params.PrivateKeyGen(rng)
	publicKey := privateKey.PublicKeyGen()
	grp := cyclic.NewGroup(params.GetP(), params.GetG(), params.GetQ())
	user.TheSession = user.NewSession(&user.User{id.NewUserFromUint(8, t),
		"test"}, "",
		[]user.NodeKeys{}, publicKey, privateKey, &grp)
=======
	grp := cyclic.NewGroup(large.NewInt(1000000000), large.NewInt(0), large.NewInt(0))
	user.TheSession = user.NewSession(&user.User{id.NewUserFromUint(8, t),
		"test"}, "",
		[]user.NodeKeys{}, grp.NewInt(1), grp)
>>>>>>> 77f8112b

	collator := &collator{
		pendingMessages: make(map[PendingMessageKey]*multiPartMessage),
	}
	//enough for four partitions, probably
	body := make([]byte, 3*format.MP_PAYLOAD_LEN)
	partitions, err := parse.Partition(body, []byte{88})
	if err != nil {
		t.Errorf("Error partitioning messages: %v", err.Error())
	}
	var result *parse.Message
	for i := range partitions {
		fm := format.NewMessage()
		fm.SetSender(id.NewUserFromUint(5, t))
		fm.SetRecipient(id.NewUserFromUint(6, t))
		fm.SetPayload(partitions[i])

		result = collator.AddMessage(fm, 80*time.Millisecond)
		if result != nil {
			t.Error("Got a result from collator when it should be timing out" +
				" submessages")
		}
		time.Sleep(50 * time.Millisecond)
	}

	time.Sleep(80 * time.Millisecond)
	if len(collator.pendingMessages) != 0 {
		t.Error("Multi-part message didn't get timed out properly")
	}
}<|MERGE_RESOLUTION|>--- conflicted
+++ resolved
@@ -1,5 +1,5 @@
 ////////////////////////////////////////////////////////////////////////////////
-// Copyright © 2018 Privategrity Corporation                                   /
+// Copyright © 2019 Privategrity Corporation                                   /
 //                                                                             /
 // All rights reserved.                                                        /
 ////////////////////////////////////////////////////////////////////////////////
@@ -21,7 +21,6 @@
 )
 
 func TestCollator_AddMessage(t *testing.T) {
-<<<<<<< HEAD
 	rng := rand.New(rand.NewSource(42))
 	params := signature.NewDSAParams(rng, signature.L3072N256)
 	privateKey := params.PrivateKeyGen(rng)
@@ -29,13 +28,7 @@
 	grp := cyclic.NewGroup(params.GetP(), params.GetG(), params.GetQ())
 	user.TheSession = user.NewSession(&user.User{id.NewUserFromUint(8, t),
 		"test"}, "",
-		[]user.NodeKeys{}, publicKey, privateKey, &grp)
-=======
-	grp := cyclic.NewGroup(large.NewInt(1000), large.NewInt(0), large.NewInt(0))
-	user.TheSession = user.NewSession(&user.User{id.NewUserFromUint(8, t),
-		"test"}, "",
-		[]user.NodeKeys{}, grp.NewInt(1), grp)
->>>>>>> 77f8112b
+		[]user.NodeKeys{}, publicKey, privateKey, grp)
 
 	collator := &collator{
 		pendingMessages: make(map[PendingMessageKey]*multiPartMessage),
@@ -81,7 +74,6 @@
 }
 
 func TestCollator_AddMessage_Timeout(t *testing.T) {
-<<<<<<< HEAD
 	rng := rand.New(rand.NewSource(42))
 	params := signature.NewDSAParams(rng, signature.L3072N256)
 	privateKey := params.PrivateKeyGen(rng)
@@ -89,13 +81,7 @@
 	grp := cyclic.NewGroup(params.GetP(), params.GetG(), params.GetQ())
 	user.TheSession = user.NewSession(&user.User{id.NewUserFromUint(8, t),
 		"test"}, "",
-		[]user.NodeKeys{}, publicKey, privateKey, &grp)
-=======
-	grp := cyclic.NewGroup(large.NewInt(1000000000), large.NewInt(0), large.NewInt(0))
-	user.TheSession = user.NewSession(&user.User{id.NewUserFromUint(8, t),
-		"test"}, "",
-		[]user.NodeKeys{}, grp.NewInt(1), grp)
->>>>>>> 77f8112b
+		[]user.NodeKeys{}, publicKey, privateKey, grp)
 
 	collator := &collator{
 		pendingMessages: make(map[PendingMessageKey]*multiPartMessage),
