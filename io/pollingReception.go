--- conflicted
+++ resolved
@@ -9,14 +9,11 @@
 import (
 	"gitlab.com/privategrity/client/crypto"
 	"gitlab.com/privategrity/client/globals"
+	pb "gitlab.com/privategrity/comms/mixmessages"
 	"gitlab.com/privategrity/comms/mixclient"
-	pb "gitlab.com/privategrity/comms/mixmessages"
+	"time"
 	"gitlab.com/privategrity/crypto/cyclic"
-<<<<<<< HEAD
 	jww "github.com/spf13/jwalterweatherman"
-=======
-	"time"
->>>>>>> de24b8f0
 )
 
 func runfunc(wait uint64, quit globals.ThreadTerminator) {
@@ -41,7 +38,6 @@
 
 			if len(cmixMsg.MessagePayload) != 0 {
 
-<<<<<<< HEAD
 					msgBytes := globals.MessageBytes{
 						Payload:      cyclic.NewIntFromBytes(cmixMsg.MessagePayload),
 						Recipient:    cyclic.NewIntFromBytes(cmixMsg.RecipientID),
@@ -57,19 +53,6 @@
 
 
 				}
-=======
-				msgBytes := globals.MessageBytes{
-					Payload:      cyclic.NewIntFromBytes(cmixMsg.MessagePayload),
-					PayloadMIC:   cyclic.NewInt(0),
-					Recipient:    cyclic.NewIntFromBytes(cmixMsg.RecipientID),
-					RecipientMIC: cyclic.NewInt(0),
-				}
-
-				msg := crypto.Decrypt(globals.Grp, &msgBytes)
-
-				globals.Session.PushFifo(msg)
-			}
->>>>>>> de24b8f0
 		}
 
 	}
