--- conflicted
+++ resolved
@@ -80,11 +80,7 @@
 			encryptedMessages, err = cm.receiveMessagesFromGateway(session, &pollingMessage, receiveGateway)
 
 			if err != nil {
-<<<<<<< HEAD
-				globals.Log.WARN.Printf(err.Error())
-=======
-
->>>>>>> 449b0a3e
+
 				if strings.Contains(err.Error(), "Client has exceeded communications rate limit") {
 					globals.Log.WARN.Printf("Rate limit excceded on gateway, pausing polling for 5 seconds")
 					time.Sleep(5 * time.Second)
