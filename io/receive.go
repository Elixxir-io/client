--- conflicted
+++ resolved
@@ -74,13 +74,8 @@
 			encryptedMessages, err = cm.receiveMessagesFromGateway(session, &pollingMessage, receiveGateway)
 
 			if err != nil {
-<<<<<<< HEAD
 				globals.Log.WARN.Printf(err.Error())
 				if strings.Contains(err.Error(), "Client has exceeded communications rate limit") {
-=======
-
-				if strings.Contains(err.Error(), "Client has exceeded communications rate limit"){
->>>>>>> a020cd22
 					globals.Log.WARN.Printf("Rate limit excceded on gateway, pausing polling for 5 seconds")
 					time.Sleep(5 * time.Second)
 				} else if !skipErrChecker(err) {
