--- conflicted
+++ resolved
@@ -187,36 +187,7 @@
 	if err := versioned.IsValidKey(key); err != nil {
 		return err
 	}
-<<<<<<< HEAD
-	if err := r.kv.SetBytes(key, data); err != nil {
-		return err
-	}
-
-	if updater, exists := r.keyUpdateListeners[key]; exists && updater.local {
-		jww.DEBUG.Printf("[KV] SetBytes CB: %s", key)
-		var old []byte
-		var existed bool
-		op := func(files map[string]ekv.Operable, _ ekv.Extender) error {
-			file := files[key]
-			old, existed = file.Get()
-			file.Set(data)
-			return file.Flush()
-		}
-
-		if err := r.kv.Transaction(op, key); err != nil {
-			return err
-		}
-
-		operation := versioned.Created
-		if existed {
-			operation = versioned.Updated
-		}
-		go updater.cb(old, data, operation)
-	}
-	return nil
-=======
 	return r.kv.SetBytes(key, data)
->>>>>>> fcbc623a
 }
 
 // GetBytes implements [ekv.KeyValue.GetBytes]
@@ -471,28 +442,18 @@
 	if err := versioned.IsValidKey(key); err != nil {
 		return err
 	}
-<<<<<<< HEAD
-	_, _, err := r.txLog.Write(key, value)
-	if err != nil {
-		return err
-	}
-
-	return r.SetBytes(key, value)
-=======
 	old, existed, err := r.txLog.Write(key, value)
 	if err != nil {
 		return err
 	}
 	if updater, exists := r.keyUpdateListeners[key]; exists && updater.local {
-		if existed {
-			go updater.cb(old, value, versioned.Updated)
-		} else {
-			go updater.cb(nil, value, versioned.Deleted)
+		keyOperation := versioned.Updated
+		if !existed {
+			keyOperation = versioned.Deleted
 		}
+		go updater.cb(old, value, keyOperation)
 	}
 	return nil
-
->>>>>>> fcbc623a
 }
 
 // DeleteRemote will write a mutate to the remote with an instruction to delete
