////////////////////////////////////////////////////////////////////////////////
// Copyright © 2022 xx foundation                                             //
//                                                                            //
// Use of this source code is governed by a license that can be found in the  //
// LICENSE file.                                                              //
////////////////////////////////////////////////////////////////////////////////

package collective

import (
	"bytes"
<<<<<<< HEAD
=======
	"io"
	"sync"
	"sync/atomic"
>>>>>>> b43e18a4
	"time"

	"github.com/pkg/errors"
	jww "github.com/spf13/jwalterweatherman"
	"gitlab.com/elixxir/client/v4/stoppable"
	"gitlab.com/elixxir/client/v4/storage/versioned"
	"gitlab.com/elixxir/crypto/fastRNG"
	"gitlab.com/elixxir/ekv"
)

const syncStoppable = "syncStoppable"

const StandardRemoteSyncPrefix = "remoteSync"

type SyncKV interface {
	versioned.KV
	StartProcesses() (stoppable.Stoppable, error)
	RegisterConnectionTracker(nc NotifyCallback)
	IsConnected() bool
	IsSynched() bool
	WaitForRemote(timeout time.Duration) bool
}

// versionedKV wraps a [collective.KV] inside of a [storage.versioned.KV] interface.
type versionedKV struct {
	// synchronizedPrefixes are prefixes that trigger remote
	// synchronization calls.
	synchronizedPrefixes []string

	// hasSynchronizedPrefix tells us we are in a prefix that is synchronized.
	inSynchronizedPrefix bool

	// is the synchronization thread active?
	isSynchronizing *atomic.Bool
	mux             sync.Mutex

	col   *collector
	txLog *remoteWriter
	// remoteKV is the remote synching KV instance. This is used
	// when we intercept Set calls because we are synchronizing this prefix.
	remoteKV *internalKV
	// vkv is a versioned KV instance that wraps the remoteKV, used
	// for all local operations.
	vkv versioned.KV
}

// SynchronizedKV loads or creates a synchronized remote KV that uses
// a remote RemoteStore to store defined synchronization prefixes to the
// network.
func SynchronizedKV(path string, deviceSecret []byte,
	remote RemoteStore, kv ekv.KeyValue, synchedPrefixes []string,
	rng *fastRNG.StreamGenerator) (SyncKV, error) {

	rngStream := rng.GetStream()
	defer rngStream.Close()
	deviceID, err := getOrInitDeviceID(kv, rngStream)
	if err != nil {
		return nil, err
	}

	if !isRemoteKV(kv) {
		jww.INFO.Printf("Converting KV to a remote KV: %s", deviceID)
		enableRemoteKV(kv)
	}

	crypt := &deviceCrypto{
		secret: deviceSecret,
		rngGen: rng,
	}

	txLog, err := newRemoteWriter(path, deviceID, remote,
		crypt, kv)
	if err != nil {
		return nil, err
	}

	vkv := newVersionedKV(txLog, kv, synchedPrefixes)

	vkv.col = newCollector(deviceID, path, remote, vkv.remoteKV, crypt, txLog)

	return vkv, nil
}

// LocalKV Loads or Creates a synchronized remote KV that uses a local-only
// mutate log. It panics if the underlying KV has ever been used
// for remote operations in the past.
func LocalKV(path string, deviceSecret []byte, kv ekv.KeyValue,
	rng *fastRNG.StreamGenerator) (SyncKV, error) {

	if isRemoteKV(kv) {
		jww.FATAL.Panicf("cannot open remote kv as local")
	}

	rngStream := rng.GetStream()
	defer rngStream.Close()
	deviceID, err := getOrInitDeviceID(kv, rngStream)
	if err != nil {
		return nil, err
	}

	crypt := &deviceCrypto{
		secret: deviceSecret,
		rngGen: rng,
	}

	dummy := &dummyIO{}

	txLog, err := newRemoteWriter(path, deviceID, dummy,
		crypt, kv)
	if err != nil {
		return nil, err
	}
	// Local collective KV's don't have callbacks or collective prefixes
	// Use newVersionedKV directly if this is needed for a test.
	return newVersionedKV(txLog, kv, nil), nil
}

// newVersionedKV returns a versioned KV instance wrapping a remote KV
func newVersionedKV(transactionLog *remoteWriter, kv ekv.KeyValue,
	synchedPrefixes []string) *versionedKV {

	sPrefixes := synchedPrefixes
	if sPrefixes == nil {
		sPrefixes = make([]string, 0)
	}

	remote := newKV(transactionLog, kv)

	isSync := atomic.Bool{}
	isSync.Store(false)

	v := &versionedKV{
		synchronizedPrefixes: sPrefixes,
		remoteKV:             remote,
		vkv:                  versioned.NewKV(remote),
		isSynchronizing:      &isSync,
		txLog:                transactionLog,
	}
	return v
}

///////////////////////////////////////////////////////////////////////////////
// Begin Remote KV [storage.versioned.KV] interface implementation functions
///////////////////////////////////////////////////////////////////////////////

// Get implements [storage.versioned.KV.Get]
func (r *versionedKV) Get(key string, version uint64) (*versioned.Object, error) {
	return r.vkv.Get(key, version)
}

// GetAndUpgrade implemenets [storage.versioned.KV.GetAndUpgrade]
func (r *versionedKV) GetAndUpgrade(key string, ut versioned.UpgradeTable) (
	*versioned.Object, error) {
	return r.vkv.GetAndUpgrade(key, ut)
}

// Delete implements [storage.versioned.KV.Delete]
func (r *versionedKV) Delete(key string, version uint64) error {
	return r.vkv.Delete(key, version)
}

// Set implements [storage.versioned.KV.Set]
// NOT: When calling this, you are responsible for prefixing the
// key with the correct type optionally unique id! Call
// [versioned.MakeKeyWithPrefix] to do so.
// The [Object] should contain the versioning if you are
// maintaining such a functionality.
func (r *versionedKV) Set(key string, object *versioned.Object) error {
	if r.inSynchronizedPrefix {
		k := r.vkv.GetFullKey(key, object.Version)
		return r.remoteKV.SetRemote(k, object.Marshal())
	}
	return r.vkv.Set(key, object)
}

// StoreMapElement stores a versioned map element into the KV. This relies
// on the underlying remote [KV.StoreMapElement] function to lock and control
// updates, but it uses [versioned.Object] values.
// The version of the value must match the version of the map.
// All Map storage functions update the remote.
func (r *versionedKV) StoreMapElement(mapName,
	elementName string, value *versioned.Object, mapVersion uint64) error {
	if !r.inSynchronizedPrefix {
		return errors.New("Map operations must be remote" +
			"operations")
	}

	if value.Version != mapVersion {
		return errors.New("mismatched map and element versions")
	}

	mapKey := r.vkv.GetFullKey(mapName, mapVersion)

	return r.remoteKV.StoreMapElement(mapKey, elementName, value.Marshal())
}

// StoreMap saves a versioned map element into the KV. This relies
// on the underlying remote [KV.StoreMap] function to lock and control
// updates, but it uses [versioned.Object] values.
// the version of values must match the version of the map
// All Map storage functions update the remote.
func (r *versionedKV) StoreMap(mapName string,
	values map[string]*versioned.Object, mapVersion uint64) error {
	if !r.inSynchronizedPrefix {
		return errors.New("Map operations must be remote" +
			"operations")
	}

	m := make(map[string][]byte, len(values))

	for key, value := range values {
		if value.Version != mapVersion {
			return errors.New("mismatched map and element versions")
		}
		m[key] = value.Marshal()
	}

	mapKey := r.vkv.GetFullKey(mapName, mapVersion)

	return r.remoteKV.StoreMap(mapKey, m)
}

// GetMap loads a versioned map from the KV. This relies
// on the underlying remote [KV.GetMap] function to lock and control
// updates, but it uses [versioned.Object] values.
func (r *versionedKV) GetMap(mapName string, mapVersion uint64) (
	map[string]*versioned.Object, error) {
	if !r.inSynchronizedPrefix {
		return nil, errors.New("Map operations must be remote" +
			"operations")
	}

	mapKey := r.vkv.GetFullKey(mapName, mapVersion)

	m, err := r.remoteKV.GetMap(mapKey)
	if err != nil {
		return nil, err
	}

	versionedM := make(map[string]*versioned.Object, len(m))

	for key, data := range m {
		obj := &versioned.Object{}
		if err = obj.Unmarshal(data); err != nil {

			return nil, errors.WithMessagef(err, "failed to unmarshal "+
				"versioned object on %s", key)

		}
		versionedM[key] = obj
	}

	return versionedM, nil
}

// GetMapElement loads a versioned map element from the KV. This relies
// on the underlying remote [KV.GetMapElement] function to lock and control
// updates, but it uses [versioned.Object] values.
func (r *versionedKV) GetMapElement(mapName, elementName string, mapVersion uint64) (
	*versioned.Object, error) {
	if !r.inSynchronizedPrefix {
		return nil, errors.New("Map operations must be remote" +
			"operations")
	}

	mapKey := r.vkv.GetFullKey(mapName, mapVersion)

	data, err := r.remoteKV.GetMapElement(mapKey, elementName)
	if err != nil {
		return nil, err
	}

	obj := &versioned.Object{}
	if err = obj.Unmarshal(data); err != nil {
		return nil, err
	}

	// FIXME: this needs to be synchronized
	err = r.vkv.Delete(mapKey, mapVersion)

	return obj, err
}

// DeleteMapElement loads a versioned map element from the KV. This relies
// on the underlying remote [KV.GetMapElement] function to lock and control
// updates, but it uses [versioned.Object] values.
func (r *versionedKV) DeleteMapElement(mapName, elementName string,
	mapVersion uint64) (*versioned.Object, error) {
	if !r.inSynchronizedPrefix {
		return nil, errors.New("Map operations must be remote" +
			"operations")
	}

	mapKey := r.vkv.GetFullKey(mapName, mapVersion)

	data, err := r.remoteKV.GetMapElement(mapKey, elementName)
	if err != nil {
		return nil, err
	}

	obj := &versioned.Object{}
	if err = obj.Unmarshal(data); err != nil {
		return nil, err
	}

	return obj, err
}

// Transaction locks a key while it is being mutated then stores the result
// and returns the old value if it existed.
// Transactions cannot be remote operations
// If the op returns an error, the operation will be aborted.
func (r *versionedKV) Transaction(key string, op versioned.TransactionOperation,
	version uint64) (*versioned.Object, bool, error) {

	if r.inSynchronizedPrefix {
		return nil, false, errors.New("Transactions cannot be remote" +
			"operations")
	}

	fullKey := r.vkv.GetFullKey(key, version)

	var oldObj *versioned.Object

	wrapper := func(old []byte, existed bool) (data []byte, delete bool, err error) {
		oldObj = &versioned.Object{}
		err = oldObj.Unmarshal(old)
		if err != nil {
			return nil, false, err
		}
		newObj, err := op(oldObj, existed)
		if err != nil {
			return nil, false, err
		}

		return newObj.Marshal(), false, nil
	}

	_, existed, err := r.remoteKV.Transaction(fullKey, wrapper)

	return oldObj, existed, err
}

// ListenOnRemoteKey allows the caller to receive updates when
// a key is updated by synching with another client.
// Only one callback can be written per key.
func (r *versionedKV) ListenOnRemoteKey(key string, version uint64,
	callback versioned.KeyChangedByRemoteCallback) (*versioned.Object,
	error) {

	r.mux.Lock()
	defer r.mux.Unlock()

	if r.isSynchronizing.Load() {
		jww.FATAL.Panic("cannot add listener when synchronizing")
	}

	versionedKey := r.vkv.GetFullKey(key, version)

	wrap := func(key string, old, new []byte, op versioned.KeyOperation) {
		var oldObj *versioned.Object
		if old != nil {
			oldObj = &versioned.Object{}
			err := oldObj.Unmarshal(old)
			if err != nil {
				jww.WARN.Printf("Failed to unmarshal old versioned object "+
					"for listener on key %s", key)
			}
		}

		var newObj *versioned.Object
		if op != versioned.Deleted {
			newObj = &versioned.Object{}
			err := newObj.Unmarshal(new)
			if err != nil {
				jww.FATAL.Panicf("Failed to unmarshal new versioned object "+
					"for listener on key %s", key)
			}
		}

		cleanedKey := cleanKey(key)

		callback(cleanedKey, oldObj, newObj, op)
	}

	r.remoteKV.ListenOnRemoteKey(versionedKey, wrap)

	return r.Get(key, version)
}

// ListenOnRemoteMap allows the caller to receive updates when
// the map or map elements are updated
func (r *versionedKV) ListenOnRemoteMap(mapName string, version uint64,
	callback versioned.MapChangedByRemoteCallback) (map[string]*versioned.Object, error) {

	r.mux.Lock()
	defer r.mux.Unlock()

	if r.isSynchronizing.Load() {
		jww.FATAL.Panic("cannot add map listener when synchronizing")
	}

	versionedMap := r.vkv.GetFullKey(mapName, version)

	wrap := func(mapName string, edits map[string]elementEdit) {
		versionedEdits := make(map[string]versioned.ElementEdit, len(edits))

		for key, edit := range edits {
			versionedEdit := versioned.ElementEdit{
				OldElement: &versioned.Object{},
				NewElement: &versioned.Object{},
				Operation:  edit.Operation,
			}

			if err := versionedEdit.OldElement.Unmarshal(edit.OldElement); err != nil {
				jww.WARN.Printf("Failed to unmarshal old versioned object "+
					"for listener on map %s element %s", mapName, key)
			}

			if err := versionedEdit.NewElement.Unmarshal(edit.NewElement); err != nil {
				jww.FATAL.Printf("Failed to unmarshal new versioned object "+
					"for listener on map %s element %s", mapName, key)
			}

			if bytes.Equal(versionedEdit.OldElement.Data, versionedEdit.NewElement.Data) {
				continue
			}

			versionedEdits[key] = versionedEdit
		}

		cleanedMapName := cleanKey(mapName)
		callback(cleanedMapName, versionedEdits)
	}

	r.remoteKV.ListenOnRemoteMap(versionedMap, wrap)

	return r.GetMap(mapName, version)
}

// GetPrefix implements [storage.versioned.KV.GetPrefix]
func (r *versionedKV) GetPrefix() string {
	return r.vkv.GetPrefix()
}

// HasPrefix implements [storage.versioned.KV.HasPrefix]
func (r *versionedKV) HasPrefix(prefix string) bool {
	return r.vkv.HasPrefix(prefix)
}

// Prefix implements [storage.versioned.KV.Prefix]
func (r *versionedKV) Prefix(prefix string) (versioned.KV, error) {
	subKV, err := r.vkv.Prefix(prefix)
	if err == nil {
		v := &versionedKV{
			synchronizedPrefixes: r.synchronizedPrefixes,
			col:                  r.col,
			txLog:                r.txLog,
			remoteKV:             r.remoteKV,
			vkv:                  subKV,
			isSynchronizing:      r.isSynchronizing,
		}
		v.updateIfSynchronizedPrefix()
		return v, nil
	}
	return nil, err
}

func (r *versionedKV) Root() versioned.KV {
	v := &versionedKV{
		synchronizedPrefixes: r.synchronizedPrefixes,
		col:                  r.col,
		txLog:                r.txLog,
		remoteKV:             r.remoteKV,
		vkv:                  r.vkv.Root(),
		isSynchronizing:      r.isSynchronizing,
	}
	v.updateIfSynchronizedPrefix()
	return v
}

// IsMemStore implements [storage.versioned.KV.IsMemStore]
func (r *versionedKV) IsMemStore() bool {
	return r.vkv.IsMemStore()
}

// GetFullKey implements [storage.versioned.KV.GetFullKey]
func (r *versionedKV) GetFullKey(key string, version uint64) string {
	return r.vkv.GetFullKey(key, version)
}

// Exists implements [storage.versioned.KV.Exists]
func (r *versionedKV) Exists(err error) bool {
	return r.vkv.Exists(err)
}

///////////////////////////////////////////////////////////////////////////////
// End Remote KV [storage.versioned.KV] interface
///////////////////////////////////////////////////////////////////////////////

func (r *versionedKV) StartProcesses() (stoppable.Stoppable, error) {

	// Lock up while we start to prevent Listen functions from overlapping
	// with this function.
	r.mux.Lock()
	defer r.mux.Unlock()

	r.isSynchronizing.Store(true)

	// Construct stoppables
	multiStoppable := stoppable.NewMulti(syncStoppable)

	if r.col != nil {
		colStopper := stoppable.NewSingle(collectorRunnerStoppable)
		multiStoppable.Add(colStopper)
		go r.col.runner(colStopper)
	}

	writerStopper := stoppable.NewSingle(writerRunnerStoppable)
	multiStoppable.Add(writerStopper)
	go r.txLog.Runner(writerStopper)

	// Switch my state back to not synchronizing when stopped
	myStopper := stoppable.NewSingle(syncStoppable + "_synchronizing")
	go func(s *stoppable.Single) {
		<-s.Quit()
		r.isSynchronizing.Store(false)
	}(myStopper)
	multiStoppable.Add(myStopper)

	return multiStoppable, nil
}

func (r *versionedKV) RegisterConnectionTracker(nc NotifyCallback) {
	r.col.Register(nc)
	go nc(r.col.IsConnected())
}

func (r *versionedKV) IsConnected() bool {
	return r.col.IsConnected()
}

func (r *versionedKV) IsSynched() bool {
	return r.IsSynched()
}

// WaitForRemote block until timeout or remote operations complete
func (r *versionedKV) WaitForRemote(timeout time.Duration) bool {
	return r.col.WaitUntilSynched(timeout)
}

func (r *versionedKV) Remote() RemoteKV {
	return r.remoteKV
}

func (r *versionedKV) updateIfSynchronizedPrefix() bool {
	for i := range r.synchronizedPrefixes {
		if r.vkv.HasPrefix(r.synchronizedPrefixes[i]) {
			r.inSynchronizedPrefix = true
			return true
		}
	}
	r.inSynchronizedPrefix = false
	return false
}

func cleanKey(key string) string {

	versionLoc := -1
	prefixLoc := -1

	for i := len(key) - 1; i > 0; i-- {
		if versionLoc == -1 && key[i] == "_"[0] {
			versionLoc = i
		}
		if key[i] == versioned.PrefixSeparator[0] {
			prefixLoc = i
			// prefix always is after version, so we can break
			break
		}
	}

	cleanedKey := key[:versionLoc]
	if prefixLoc != -1 {
		cleanedKey = cleanedKey[prefixLoc+1:]
	}
	return cleanedKey
}

func getOrInitDeviceID(kv ekv.KeyValue, rng io.Reader) (InstanceID, error) {
	deviceID, err := GetInstanceID(kv)
	// if Instance id doesn't exist, create one.
	if err != nil {
		if !ekv.Exists(err) {
			deviceID, err = InitInstanceID(kv, rng)
		}
		if err != nil {
			return InstanceID{}, err
		}
	}
	return deviceID, err
}<|MERGE_RESOLUTION|>--- conflicted
+++ resolved
@@ -9,12 +9,9 @@
 
 import (
 	"bytes"
-<<<<<<< HEAD
-=======
 	"io"
 	"sync"
 	"sync/atomic"
->>>>>>> b43e18a4
 	"time"
 
 	"github.com/pkg/errors"
