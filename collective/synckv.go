////////////////////////////////////////////////////////////////////////////////
// Copyright © 2022 xx foundation                                             //
//                                                                            //
// Use of this source code is governed by a license that can be found in the  //
// LICENSE file.                                                              //
////////////////////////////////////////////////////////////////////////////////

package collective

import (
	"bytes"
	"io"
	"time"

	"github.com/pkg/errors"
	jww "github.com/spf13/jwalterweatherman"
	"gitlab.com/elixxir/client/v4/stoppable"
	"gitlab.com/elixxir/client/v4/storage/versioned"
	"gitlab.com/elixxir/crypto/fastRNG"
	"gitlab.com/elixxir/ekv"
)

const syncStoppable = "syncStoppable"

const StandardRemoteSyncPrefix = "remoteSync"

type SyncKV interface {
	versioned.KV
	StartProcesses() (stoppable.Stoppable, error)
	RegisterConnectionTracker(nc NotifyCallback)
	IsConnected() bool
	IsSynched() bool
	WaitForRemote(timeout time.Duration) bool
}

// versionedKV wraps a [collective.KV] inside of a [storage.versioned.KV] interface.
type versionedKV struct {
	// synchronizedPrefixes are prefixes that trigger remote
	// synchronization calls.
	synchronizedPrefixes []string

	// hasSynchronizedPrefix tells us we are in a prefix that is synchronized.
	inSynchronizedPrefix bool

	// remote is the remote synching KV instance. This is used
	// when we intercept Set calls because we are synchronizing this prefix.
	remote *internalKV
	// local is a versioned KV instance that wraps the remoteKV, used
	// for all local operations.
	local versioned.KV
}

// SynchronizedKV loads or creates a synchronized remote KV that uses
// a remote RemoteStore to store defined synchronization prefixes to the
// network.
func SynchronizedKV(path string, deviceSecret []byte,
	remote RemoteStore, kv ekv.KeyValue, synchedPrefixes []string,
	rng *fastRNG.StreamGenerator) (SyncKV, error) {

	rngStream := rng.GetStream()
	defer rngStream.Close()
	deviceID, err := getOrInitDeviceID(kv, rngStream)
	if err != nil {
		return nil, err
	}

	if !isRemoteKV(kv) {
		jww.INFO.Printf("Converting KV to a remote KV: %s", deviceID)
		enableRemoteKV(kv)
	}

	crypt := &deviceCrypto{
		secret: deviceSecret,
		rngGen: rng,
	}

	txLog, err := newRemoteWriter(path, deviceID, remote,
		crypt, kv)
	if err != nil {
		return nil, err
	}

	vkv := newVersionedKV(txLog, kv, synchedPrefixes)

	// FIXME: this is a bit circular. Both remoteWriter/txLog and
	// collector have goroutines that need to be started/stopped,
	// and we're doing this by connecting them to the internalKV
	// to initiate those via StartProcessies. The internalKV by
	// itself is just writing to a txLog interface and shouldn't
	// care about that. It also should't even know that the
	// collector exists, it just exposes endpoints that it uses to
	// do it's job. We'll leave it for now but the way this gets
	// instantiated needs a rework.
	vkv.remote.col = newCollector(deviceID, path, remote, vkv.remote,
		crypt, txLog)

	return vkv, nil
}

// LocalKV Loads or Creates a synchronized remote KV that uses a local-only
// mutate log. It panics if the underlying KV has ever been used
// for remote operations in the past.
func LocalKV(path string, deviceSecret []byte, kv ekv.KeyValue,
	rng *fastRNG.StreamGenerator) (SyncKV, error) {

	if isRemoteKV(kv) {
		jww.FATAL.Panicf("cannot open remote kv as local")
	}

	rngStream := rng.GetStream()
	defer rngStream.Close()
	deviceID, err := getOrInitDeviceID(kv, rngStream)
	if err != nil {
		return nil, err
	}

	crypt := &deviceCrypto{
		secret: deviceSecret,
		rngGen: rng,
	}

	dummy := &dummyIO{}

	txLog, err := newRemoteWriter(path, deviceID, dummy,
		crypt, kv)
	if err != nil {
		return nil, err
	}
	// Local collective KV's don't have callbacks or collective prefixes
	// Use newVersionedKV directly if this is needed for a test.
	return newVersionedKV(txLog, kv, nil), nil
}

// newVersionedKV returns a versioned KV instance wrapping a remote KV
func newVersionedKV(transactionLog *remoteWriter, kv ekv.KeyValue,
	synchedPrefixes []string) *versionedKV {

	sPrefixes := synchedPrefixes
	if sPrefixes == nil {
		sPrefixes = make([]string, 0)
	}

	remote := newKV(transactionLog, kv)

	v := &versionedKV{
		synchronizedPrefixes: sPrefixes,
		remote:               remote,
		local:                versioned.NewKV(remote),
	}
	return v
}

///////////////////////////////////////////////////////////////////////////////
// Begin Remote KV [storage.versioned.KV] interface implementation functions
///////////////////////////////////////////////////////////////////////////////

// Get implements [storage.versioned.KV.Get]
func (r *versionedKV) Get(key string, version uint64) (*versioned.Object, error) {
	return r.local.Get(key, version)
}

// GetAndUpgrade implemenets [storage.versioned.KV.GetAndUpgrade]
func (r *versionedKV) GetAndUpgrade(key string, ut versioned.UpgradeTable) (
	*versioned.Object, error) {
	return r.local.GetAndUpgrade(key, ut)
}

// Delete implements [storage.versioned.KV.Delete]
func (r *versionedKV) Delete(key string, version uint64) error {
	return r.local.Delete(key, version)
}

// Set implements [storage.versioned.KV.Set]
// NOT: When calling this, you are responsible for prefixing the
// key with the correct type optionally unique id! Call
// [versioned.MakeKeyWithPrefix] to do so.
// The [Object] should contain the versioning if you are
// maintaining such a functionality.
func (r *versionedKV) Set(key string, object *versioned.Object) error {
	if r.inSynchronizedPrefix {
		k := r.local.GetFullKey(key, object.Version)
		return r.remote.SetRemote(k, object.Marshal())
	}
	return r.local.Set(key, object)
}

// StoreMapElement stores a versioned map element into the KV. This relies
// on the underlying remote [KV.StoreMapElement] function to lock and control
// updates, but it uses [versioned.Object] values.
// The version of the value must match the version of the map.
// All Map storage functions update the remote.
func (r *versionedKV) StoreMapElement(mapName,
	elementName string, value *versioned.Object, mapVersion uint64) error {
	if !r.inSynchronizedPrefix && isRemoteKV(r.remote) {
		return errors.New("Map operations must be remote" +
			"operations")
	}

	if value.Version != mapVersion {
		return errors.New("mismatched map and element versions")
	}

	mapKey := r.local.GetFullKey(mapName, mapVersion)

	return r.remote.StoreMapElement(mapKey, elementName, value.Marshal())
}

// StoreMap saves a versioned map element into the KV. This relies
// on the underlying remote [KV.StoreMap] function to lock and control
// updates, but it uses [versioned.Object] values.
// the version of values must match the version of the map
// All Map storage functions update the remote.
func (r *versionedKV) StoreMap(mapName string,
	values map[string]*versioned.Object, mapVersion uint64) error {
	if !r.inSynchronizedPrefix && isRemoteKV(r.remote) {
		return errors.New("Map operations must be remote" +
			"operations")
	}

	m := make(map[string][]byte, len(values))

	for key, value := range values {
		if value.Version != mapVersion {
			return errors.New("mismatched map and element versions")
		}
		m[key] = value.Marshal()
	}

	mapKey := r.local.GetFullKey(mapName, mapVersion)

	return r.remote.StoreMap(mapKey, m)
}

// GetMap loads a versioned map from the KV. This relies
// on the underlying remote [KV.GetMap] function to lock and control
// updates, but it uses [versioned.Object] values.
func (r *versionedKV) GetMap(mapName string, mapVersion uint64) (
	map[string]*versioned.Object, error) {
	if !r.inSynchronizedPrefix && isRemoteKV(r.remote) {
		return nil, errors.New("Map operations must be remote" +
			"operations")
	}

	mapKey := r.local.GetFullKey(mapName, mapVersion)

	var mapVal map[string]*versioned.Object
	m, err := r.remote.GetMap(mapKey)
	if err == nil {
		mapVal, err = mapBytesToVersioned(m)
	}
	return mapVal, err
}

// GetMapElement loads a versioned map element from the KV. This relies
// on the underlying remote [KV.GetMapElement] function to lock and control
// updates, but it uses [versioned.Object] values.
func (r *versionedKV) GetMapElement(mapName, elementName string, mapVersion uint64) (
	*versioned.Object, error) {
	if !r.inSynchronizedPrefix && isRemoteKV(r.remote) {
		return nil, errors.New("Map operations must be remote" +
			"operations")
	}

	mapKey := r.local.GetFullKey(mapName, mapVersion)

	data, err := r.remote.GetMapElement(mapKey, elementName)
	if err != nil {
		return nil, err
	}

	obj := &versioned.Object{}
	if err = obj.Unmarshal(data); err != nil {
		return nil, err
	}

	return obj, err
}

// DeleteMapElement deletes a versioned map element from the KV. This relies
// on the underlying remote [KV.GetMapElement] function to lock and control
// updates, but it uses [versioned.Object] values.
func (r *versionedKV) DeleteMapElement(mapName, elementName string,
	mapVersion uint64) (*versioned.Object, error) {
	if !r.inSynchronizedPrefix && isRemoteKV(r.remote) {
		return nil, errors.New("Map operations must be remote" +
			"operations")
	}

	mapKey := r.local.GetFullKey(mapName, mapVersion)

<<<<<<< HEAD
	data, err := r.remoteKV.DeleteMapElement(mapKey, elementName)
=======
	data, err := r.remote.DeleteMapElement(mapKey, elementName)
>>>>>>> cfef3db9
	if err != nil {
		return nil, err
	}

	if data == nil {
		return nil, nil
	}

	obj := &versioned.Object{}
	if err = obj.Unmarshal(data); err != nil {
		return nil, err
	}

	return obj, err
}

// ListenOnRemoteKey allows the caller to receive updates when
// a key is updated by synching with another client.
// Only one callback can be written per key.
func (r *versionedKV) ListenOnRemoteKey(key string, version uint64,
	callback versioned.KeyChangedByRemoteCallback) (*versioned.Object,
	error) {

	versionedKey := r.local.GetFullKey(key, version)

	wrap := func(key string, old, new []byte, op versioned.KeyOperation) {
		var oldObj *versioned.Object
		if old != nil {
			oldObj = &versioned.Object{}
			err := oldObj.Unmarshal(old)
			if err != nil {
				jww.WARN.Printf("Failed to unmarshal old versioned object "+
					"for listener on key %s", key)
			}
		}

		var newObj *versioned.Object
		if op != versioned.Deleted {
			newObj = &versioned.Object{}
			err := newObj.Unmarshal(new)
			if err != nil {
				jww.FATAL.Panicf("Failed to unmarshal new versioned object "+
					"for listener on key %s", key)
			}
		}

		cleanedKey := cleanKey(key)

		callback(cleanedKey, oldObj, newObj, op)
	}

	cur := &versioned.Object{}
	val, err := r.remote.ListenOnRemoteKey(versionedKey, wrap)
	if err == nil && val != nil {
		err = cur.Unmarshal(val)
	}
	return cur, err
}

// ListenOnRemoteMap allows the caller to receive updates when
// the map or map elements are updated
func (r *versionedKV) ListenOnRemoteMap(mapName string, version uint64,
	callback versioned.MapChangedByRemoteCallback) (map[string]*versioned.Object, error) {

	versionedMap := r.local.GetFullKey(mapName, version)

	wrap := func(mapName string, edits map[string]elementEdit) {
		versionedEdits := make(map[string]versioned.ElementEdit, len(edits))

		for key, edit := range edits {
			versionedEdit := versioned.ElementEdit{
				OldElement: &versioned.Object{},
				NewElement: &versioned.Object{},
				Operation:  edit.Operation,
			}

			if err := versionedEdit.OldElement.Unmarshal(edit.OldElement); err != nil {
				jww.WARN.Printf("Failed to unmarshal old versioned object "+
					"for listener on map %s element %s", mapName, key)
			}

			if err := versionedEdit.NewElement.Unmarshal(edit.NewElement); err != nil {
				jww.FATAL.Printf("Failed to unmarshal new versioned object "+
					"for listener on map %s element %s", mapName, key)
			}

			if bytes.Equal(versionedEdit.OldElement.Data, versionedEdit.NewElement.Data) {
				continue
			}

			versionedEdits[key] = versionedEdit
		}

		cleanedMapName := cleanKey(mapName)
		callback(cleanedMapName, versionedEdits)
	}

	var cur map[string]*versioned.Object
	rMap, err := r.remote.ListenOnRemoteMap(versionedMap, wrap)
	if err == nil {
		cur, err = mapBytesToVersioned(rMap)
	}
	return cur, err
}

// GetPrefix implements [storage.versioned.KV.GetPrefix]
func (r *versionedKV) GetPrefix() string {
	return r.local.GetPrefix()
}

// HasPrefix implements [storage.versioned.KV.HasPrefix]
func (r *versionedKV) HasPrefix(prefix string) bool {
	return r.local.HasPrefix(prefix)
}

// Prefix implements [storage.versioned.KV.Prefix]
func (r *versionedKV) Prefix(prefix string) (versioned.KV, error) {
	subKV, err := r.local.Prefix(prefix)
	if err == nil {
		v := &versionedKV{
			synchronizedPrefixes: r.synchronizedPrefixes,
			remote:               r.remote,
			local:                subKV,
		}
		v.updateIfSynchronizedPrefix()
		return v, nil
	}
	return nil, err
}

func (r *versionedKV) Root() versioned.KV {
	v := &versionedKV{
		synchronizedPrefixes: r.synchronizedPrefixes,
		remote:               r.remote,
		local:                r.local.Root(),
	}
	v.updateIfSynchronizedPrefix()
	return v
}

// IsMemStore implements [storage.versioned.KV.IsMemStore]
func (r *versionedKV) IsMemStore() bool {
	return r.local.IsMemStore()
}

// GetFullKey implements [storage.versioned.KV.GetFullKey]
func (r *versionedKV) GetFullKey(key string, version uint64) string {
	return r.local.GetFullKey(key, version)
}

// Exists implements [storage.versioned.KV.Exists]
func (r *versionedKV) Exists(err error) bool {
	return r.local.Exists(err)
}

func mapBytesToVersioned(m map[string][]byte) (map[string]*versioned.Object,
	error) {
	versionedM := make(map[string]*versioned.Object, len(m))

	for key, data := range m {
		obj := &versioned.Object{}
		if err := obj.Unmarshal(data); err != nil {
			return nil, errors.Wrapf(err, "with key: %s", key)
		}
		versionedM[key] = obj
	}
	return versionedM, nil
}

///////////////////////////////////////////////////////////////////////////////
// End Remote KV [storage.versioned.KV] interface
///////////////////////////////////////////////////////////////////////////////

func (r *versionedKV) StartProcesses() (stoppable.Stoppable, error) {
	return r.remote.StartProcesses()
}

func (r *versionedKV) RegisterConnectionTracker(nc NotifyCallback) {
	r.remote.RegisterConnectionTracker(nc)
}

func (r *versionedKV) IsConnected() bool {
	return r.remote.IsConnected()
}

func (r *versionedKV) IsSynched() bool {
	return r.remote.IsSynched()
}

// WaitForRemote block until timeout or remote operations complete
func (r *versionedKV) WaitForRemote(timeout time.Duration) bool {
	return r.remote.WaitForRemote(timeout)
}

func (r *versionedKV) Remote() RemoteKV {
	return r.remote
}

func (r *versionedKV) updateIfSynchronizedPrefix() bool {
	for i := range r.synchronizedPrefixes {
		if r.local.HasPrefix(r.synchronizedPrefixes[i]) {
			r.inSynchronizedPrefix = true
			return true
		}
	}
	r.inSynchronizedPrefix = false
	return false
}

func cleanKey(key string) string {

	versionLoc := -1
	prefixLoc := -1

	for i := len(key) - 1; i > 0; i-- {
		if versionLoc == -1 && key[i] == "_"[0] {
			versionLoc = i
		}
		if key[i] == versioned.PrefixSeparator[0] {
			prefixLoc = i
			// prefix always is after version, so we can break
			break
		}
	}

	cleanedKey := key[:versionLoc]
	if prefixLoc != -1 {
		cleanedKey = cleanedKey[prefixLoc+1:]
	}
	return cleanedKey
}

func getOrInitDeviceID(kv ekv.KeyValue, rng io.Reader) (InstanceID, error) {
	deviceID, err := GetInstanceID(kv)
	// if Instance id doesn't exist, create one.
	if err != nil {
		if !ekv.Exists(err) {
			deviceID, err = InitInstanceID(kv, rng)
		}
		if err != nil {
			return InstanceID{}, errors.WithStack(err)
		}
	}
	return deviceID, errors.WithStack(err)
}<|MERGE_RESOLUTION|>--- conflicted
+++ resolved
@@ -288,11 +288,7 @@
 
 	mapKey := r.local.GetFullKey(mapName, mapVersion)
 
-<<<<<<< HEAD
-	data, err := r.remoteKV.DeleteMapElement(mapKey, elementName)
-=======
 	data, err := r.remote.DeleteMapElement(mapKey, elementName)
->>>>>>> cfef3db9
 	if err != nil {
 		return nil, err
 	}
