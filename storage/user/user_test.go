////////////////////////////////////////////////////////////////////////////////
// Copyright © 2022 xx foundation                                             //
//                                                                            //
// Use of this source code is governed by a license that can be found in the  //
// LICENSE file.                                                              //
////////////////////////////////////////////////////////////////////////////////

package user

import (
<<<<<<< HEAD
	"gitlab.com/elixxir/client/v4/collective"
=======
	"github.com/stretchr/testify/require"
>>>>>>> b20cd266
	"math/rand"
	"testing"

	"gitlab.com/elixxir/client/v4/collective/versioned"
	"gitlab.com/elixxir/crypto/cyclic"
	"gitlab.com/elixxir/crypto/diffieHellman"
	"gitlab.com/elixxir/crypto/rsa"
	"gitlab.com/elixxir/ekv"
	"gitlab.com/xx_network/crypto/large"
	"gitlab.com/xx_network/primitives/id"
)

// Test loading user from a KV store
func TestLoadUser(t *testing.T) {
	sch := rsa.GetScheme()

	kv := versioned.NewKV(ekv.MakeMemstore())
	_, err := LoadUser(kv)

	if err == nil {
		t.Errorf("Should have failed to load identity from empty kv")
	}

	uid := id.NewIdFromString("test", id.User, t)
	salt := []byte("salt")

	prng := rand.New(rand.NewSource(42))
	grp := cyclic.NewGroup(large.NewInt(173), large.NewInt(2))
	dhPrivKey := diffieHellman.GeneratePrivateKey(
		diffieHellman.DefaultPrivateKeyLength, grp, prng)
	dhPubKey := diffieHellman.GeneratePublicKey(dhPrivKey, grp)

	transmission, err := sch.Generate(prng, 512)
	require.NoError(t, err)

	reception, err := sch.Generate(prng, 512)
	require.NoError(t, err)

	remote, err := kv.Prefix(collective.StandardRemoteSyncPrefix)

	ci := newCryptographicIdentity(uid, uid, salt, salt, transmission,
		reception, false, dhPrivKey, dhPubKey, remote)
	err = ci.save(remote)
	if err != nil {
		t.Errorf("Failed to save ci to kv: %+v", err)
	}

	_, err = LoadUser(kv)
	if err != nil {
		t.Errorf("Failed to load user: %+v", err)
	}
}

// Test NewUser function
func TestNewUser(t *testing.T) {
	sch := rsa.GetScheme()

	kv := versioned.NewKV(ekv.MakeMemstore())
	uid := id.NewIdFromString("test", id.User, t)
	salt := []byte("salt")

	prng := rand.New(rand.NewSource(42))
	grp := cyclic.NewGroup(large.NewInt(173), large.NewInt(2))
	dhPrivKey := diffieHellman.GeneratePrivateKey(
		diffieHellman.DefaultPrivateKeyLength, grp, prng)
	dhPubKey := diffieHellman.GeneratePublicKey(dhPrivKey, grp)

	transmission, err := sch.Generate(prng, 512)
	require.NoError(t, err)

	reception, err := sch.Generate(prng, 512)
	require.NoError(t, err)

	u, err := NewUser(kv, uid, uid, salt, salt, transmission,
		reception, false, dhPrivKey, dhPubKey)
	if err != nil || u == nil {
		t.Errorf("Failed to create new user: %+v", err)
	}
}<|MERGE_RESOLUTION|>--- conflicted
+++ resolved
@@ -8,11 +8,8 @@
 package user
 
 import (
-<<<<<<< HEAD
 	"gitlab.com/elixxir/client/v4/collective"
-=======
 	"github.com/stretchr/testify/require"
->>>>>>> b20cd266
 	"math/rand"
 	"testing"
 
