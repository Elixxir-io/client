--- conflicted
+++ resolved
@@ -46,12 +46,8 @@
 
 // newTransferredBundle generates a new transferredBundle and saves it to
 // storage.
-<<<<<<< HEAD
-func newTransferredBundle(key string, kv versioned.KV) (*transferredBundle, error) {
-=======
-func newTransferredBundle(key string, kv *versioned.KV) (
+func newTransferredBundle(key string, kv versioned.KV) (
 	*transferredBundle, error) {
->>>>>>> 88431cc7
 	tb := &transferredBundle{
 		list: make(map[id.Round][]uint16),
 		key:  key,
@@ -100,12 +96,8 @@
 ////////////////////////////////////////////////////////////////////////////////
 
 // loadTransferredBundle loads a transferredBundle from storage.
-<<<<<<< HEAD
-func loadTransferredBundle(key string, kv versioned.KV) (*transferredBundle, error) {
-=======
-func loadTransferredBundle(key string, kv *versioned.KV) (*transferredBundle,
+func loadTransferredBundle(key string, kv versioned.KV) (*transferredBundle,
 	error) {
->>>>>>> 88431cc7
 	vo, err := kv.Get(makeTransferredBundleKey(key), transferredBundleVersion)
 	if err != nil {
 		return nil, errors.Errorf(loadTransferredBundleErr, err)
