--- conflicted
+++ resolved
@@ -24,13 +24,8 @@
 
 // Tests that newSentPartTracker returns a new sentPartTracker with the expected
 // values.
-<<<<<<< HEAD
-func TestNewSentPartTracker(t *testing.T) {
+func Test_newSentPartTracker(t *testing.T) {
 	kv := versioned.NewUnbufferedKV(make(ekv.Memstore))
-=======
-func Test_newSentPartTracker(t *testing.T) {
-	kv := versioned.NewKV(make(ekv.Memstore))
->>>>>>> 88431cc7
 	_, st := newRandomSentTransfer(16, 24, kv, t)
 
 	expected := sentPartTracker{
