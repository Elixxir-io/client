////////////////////////////////////////////////////////////////////////////////
// Copyright © 2020 xx network SEZC                                           //
//                                                                            //
// Use of this source code is governed by a license that can be found in the  //
// LICENSE file                                                               //
////////////////////////////////////////////////////////////////////////////////

package fileTransfer

import (
	"gitlab.com/elixxir/client/interfaces"
	"gitlab.com/elixxir/client/storage/versioned"
	"gitlab.com/elixxir/ekv"
	"math/rand"
	"reflect"
	"testing"
)

// Tests that receivedPartTracker satisfies the interfaces.FilePartTracker
// interface.
func TestReceivedPartTracker_FilePartTrackerInterface(t *testing.T) {
	var _ interfaces.FilePartTracker = receivedPartTracker{}
}

// Tests that newReceivedPartTracker returns a new receivedPartTracker with the
// expected values.
<<<<<<< HEAD
func TestNewReceivedPartTracker(t *testing.T) {
	kv := versioned.NewUnbufferedKV(make(ekv.Memstore))
=======
func Test_newReceivedPartTracker(t *testing.T) {
	kv := versioned.NewKV(make(ekv.Memstore))
>>>>>>> 88431cc7
	_, rt, _ := newRandomReceivedTransfer(16, 24, kv, t)

	expected := receivedPartTracker{
		numParts:       rt.numParts,
		receivedStatus: rt.receivedStatus.DeepCopy(),
	}

	newRPT := newReceivedPartTracker(rt.receivedStatus)

	if !reflect.DeepEqual(expected, newRPT) {
		t.Errorf("New receivedPartTracker does not match expected."+
			"\nexpected: %+v\nreceived: %+v", expected, newRPT)
	}
}

// Tests that receivedPartTracker.GetPartStatus returns the expected status for
// each part loaded from a preconfigured ReceivedTransfer.
func TestReceivedPartTracker_GetPartStatus(t *testing.T) {
	// Create new ReceivedTransfer
	kv := versioned.NewUnbufferedKV(make(ekv.Memstore))
	_, rt, _ := newEmptyReceivedTransfer(16, 24, kv, t)

	// Set statuses of parts in the ReceivedTransfer and a map randomly
	prng := rand.New(rand.NewSource(42))
	partStatuses := make(map[uint16]interfaces.FpStatus, rt.numParts)
	for partNum := uint16(0); partNum < rt.numParts; partNum++ {
		partStatuses[partNum] =
			interfaces.FpStatus(prng.Intn(2)) * interfaces.FpReceived

		if partStatuses[partNum] == interfaces.FpReceived {
			rt.receivedStatus.Use(uint32(partNum))
		}
	}

	// Create a new receivedPartTracker from the ReceivedTransfer
	rpt := newReceivedPartTracker(rt.receivedStatus)

	// Check that the statuses for each part matches the map
	for partNum := uint16(0); partNum < rt.numParts; partNum++ {
		if rpt.GetPartStatus(partNum) != partStatuses[partNum] {
			t.Errorf("Part number %d does not have expected status."+
				"\nexpected: %d\nreceived: %d",
				partNum, partStatuses[partNum], rpt.GetPartStatus(partNum))
		}
	}
}

// Tests that receivedPartTracker.GetNumParts returns the same number of parts
// as the receivedPartTracker it was created from.
func TestReceivedPartTracker_GetNumParts(t *testing.T) {
	// Create new ReceivedTransfer
	kv := versioned.NewUnbufferedKV(make(ekv.Memstore))
	_, rt, _ := newEmptyReceivedTransfer(16, 24, kv, t)

	// Create a new receivedPartTracker from the ReceivedTransfer
	rpt := newReceivedPartTracker(rt.receivedStatus)

	if rpt.GetNumParts() != rt.GetNumParts() {
		t.Errorf("Number of parts incorrect.\nexpected: %d\nreceived: %d",
			rt.GetNumParts(), rpt.GetNumParts())
	}
}<|MERGE_RESOLUTION|>--- conflicted
+++ resolved
@@ -24,13 +24,8 @@
 
 // Tests that newReceivedPartTracker returns a new receivedPartTracker with the
 // expected values.
-<<<<<<< HEAD
-func TestNewReceivedPartTracker(t *testing.T) {
+func Test_newReceivedPartTracker(t *testing.T) {
 	kv := versioned.NewUnbufferedKV(make(ekv.Memstore))
-=======
-func Test_newReceivedPartTracker(t *testing.T) {
-	kv := versioned.NewKV(make(ekv.Memstore))
->>>>>>> 88431cc7
 	_, rt, _ := newRandomReceivedTransfer(16, 24, kv, t)
 
 	expected := receivedPartTracker{
