--- conflicted
+++ resolved
@@ -10,11 +10,8 @@
 import (
 	"encoding/json"
 	"fmt"
-<<<<<<< HEAD
-=======
 	"strconv"
 	"strings"
->>>>>>> dc70092f
 	"sync"
 	"testing"
 
@@ -54,26 +51,15 @@
 	numKeys        uint32 // Total number of keys
 	numAvailable   uint32 // Number of unused keys
 
-<<<<<<< HEAD
-	key string // Unique string used to save/load object from storage
-	kv  versioned.KV
-	mux sync.RWMutex
-}
-
-// NewStateVector generates a new StateVector with the specified number of keys.
-func NewStateVector(kv versioned.KV, key string, numKeys uint32) (
-	*StateVector, error) {
-=======
 	disableKV bool   // Toggles use of KV storage
 	key       string // Unique string used to save/load object from storage
-	kv        *versioned.KV
+	kv        versioned.KV
 	mux       sync.RWMutex
 }
 
 // NewStateVector generates a new StateVector with the specified number of keys.
 func NewStateVector(numKeys uint32, disableKV bool, key string,
-	kv *versioned.KV) (*StateVector, error) {
->>>>>>> dc70092f
+	kv versioned.KV) (*StateVector, error) {
 
 	// Calculate the number of 64-bit blocks needed to store numKeys
 	numBlocks := (numKeys + 63) / 64
