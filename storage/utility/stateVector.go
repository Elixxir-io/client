--- conflicted
+++ resolved
@@ -352,17 +352,10 @@
 // stateVectorDisk is used to save the data from a StateVector so that it can be
 // JSON marshalled.
 type stateVectorDisk struct {
-<<<<<<< HEAD
-	Vect           []uint64 `json:"vect,omitempty"`
-	FirstAvailable uint32   `json:"firstAvailable,omitempty"`
-	NumKeys        uint32   `json:"numKeys,omitempty"`
-	NumAvailable   uint32   `json:"numAvailable,omitempty"`
-=======
 	Vect           []uint64 `json:"vect"`
 	FirstAvailable uint32   `json:"firstAvailable"`
 	NumKeys        uint32   `json:"numKeys"`
 	NumAvailable   uint32   `json:"numAvailable"`
->>>>>>> 8d3d72d5
 }
 
 // LoadStateVector loads a StateVector with the specified key from the given
