////////////////////////////////////////////////////////////////////////////////
// Copyright © 2022 xx foundation                                             //
//                                                                            //
// Use of this source code is governed by a license that can be found in the  //
// LICENSE file.                                                              //
////////////////////////////////////////////////////////////////////////////////

package utility

import (
	"encoding/json"
	"time"

	jww "github.com/spf13/jwalterweatherman"
	"gitlab.com/elixxir/client/v4/collective/versioned"
	"gitlab.com/xx_network/primitives/netTime"
	"gitlab.com/xx_network/primitives/rateLimiting"
)

const (
	bucketStorePrefix  = "bucketStore"
	bucketStoreKey     = "bucketStoreKey"
	bucketStoreVersion = 0
)

// BucketStore stores a leaky bucket into storage. The bucket
// is saved in a JSON-able format.
type BucketStore struct {
	kv versioned.KV
}

// bucketDisk is a JSON-able structure used to store
// a rateLimiting.Bucket parameters.
type bucketDisk struct {
<<<<<<< HEAD
	Capacity  uint32 `json:"capacity,omitempty"`
	Timestamp int64  `json:"timestamp,omitempty"`
=======
	Capacity  uint32 `json:"capacity"`
	Timestamp int64  `json:"timestamp"`
>>>>>>> 8d3d72d5
}

// NewStoredBucket creates a new, empty Bucket and saves it to storage.
func NewStoredBucket(capacity, leaked uint32, leakDuration time.Duration,
	kv versioned.KV) *rateLimiting.Bucket {
	kv, err := kv.Prefix(bucketStorePrefix)
	if err != nil {
		jww.FATAL.Panicf("Failed to prefix KV with %s: %+v", bucketStorePrefix, err)
	}
	bs := &BucketStore{
		kv: kv,
	}

	bs.save(0, netTime.Now().UnixNano())

	return rateLimiting.CreateBucket(capacity, leaked, leakDuration, bs.save)
}

// save stores the buckets values into storage.
func (s *BucketStore) save(inBucket uint32, timestamp int64) {

	// Create
	bd := bucketDisk{
		Capacity:  inBucket,
		Timestamp: timestamp,
	}

	data, err := json.Marshal(&bd)
	if err != nil {
		jww.ERROR.Printf("Failed to marshal %s bucket data for"+
			" storage: %v", s.kv.GetPrefix(), err)
	}

	obj := versioned.Object{
		Version:   bucketStoreVersion,
		Timestamp: netTime.Now(),
		Data:      data,
	}

	err = s.kv.Set(bucketStoreKey, &obj)

	if err != nil {
		jww.ERROR.Printf("Failed to store %s bucket data: %v",
			s.kv.GetPrefix(), err)
	}
}

////////////////////////////////////////////////////////////////////////////////
// Storage Functions                                                          //
////////////////////////////////////////////////////////////////////////////////

// LoadBucket is a storage operation which loads a bucket from storage.
func LoadBucket(capacity, leaked uint32, leakDuration time.Duration,
	kv versioned.KV) (*rateLimiting.Bucket, error) {
	kv, err := kv.Prefix(bucketStorePrefix)
	if err != nil {
		jww.FATAL.Panicf("Failed to prefix KV with %s: %+v", bucketStorePrefix, err)
	}
	bs := &BucketStore{
		kv: kv,
	}
	inBucket, ts, err := bs.load()
	if err != nil {
		return nil, err
	}

	return rateLimiting.CreateBucketFromDB(capacity,
		leaked, leakDuration, inBucket, ts, bs.save), nil
}

// load is a helper function which extracts the bucket data from storage
// and loads it back into BucketStore.
func (s *BucketStore) load() (uint32, int64, error) {
	// Load the versioned object
	vo, err := s.kv.Get(bucketStoreKey, bucketStoreVersion)
	if err != nil {
		return 0, 0, err
	}

	bd := bucketDisk{}

	err = json.Unmarshal(vo.Data, &bd)
	if err != nil {
		return 0, 0, err
	}

	return bd.Capacity, bd.Timestamp, err

}<|MERGE_RESOLUTION|>--- conflicted
+++ resolved
@@ -32,13 +32,8 @@
 // bucketDisk is a JSON-able structure used to store
 // a rateLimiting.Bucket parameters.
 type bucketDisk struct {
-<<<<<<< HEAD
-	Capacity  uint32 `json:"capacity,omitempty"`
-	Timestamp int64  `json:"timestamp,omitempty"`
-=======
 	Capacity  uint32 `json:"capacity"`
 	Timestamp int64  `json:"timestamp"`
->>>>>>> 8d3d72d5
 }
 
 // NewStoredBucket creates a new, empty Bucket and saves it to storage.
