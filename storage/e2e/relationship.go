///////////////////////////////////////////////////////////////////////////////
// Copyright © 2020 xx network SEZC                                          //
//                                                                           //
// Use of this source code is governed by a license that can be found in the //
// LICENSE file                                                              //
///////////////////////////////////////////////////////////////////////////////

package e2e

import (
	"encoding/json"
	"github.com/cloudflare/circl/dh/sidh"
	"github.com/pkg/errors"
	jww "github.com/spf13/jwalterweatherman"
	"gitlab.com/elixxir/client/interfaces/params"
	"gitlab.com/elixxir/client/storage/versioned"
	"gitlab.com/elixxir/crypto/cyclic"
	"gitlab.com/xx_network/primitives/netTime"
	"sync"
)

const maxUnconfirmed uint = 3
const currentRelationshipVersion = 0
const currentRelationshipFingerprintVersion = 0
const relationshipKey = "relationship"
const relationshipFingerprintKey = "relationshipFingerprint"

type relationship struct {
	manager *Manager
	t       RelationshipType

	kv versioned.KV

	sessions    []*Session
	sessionByID map[SessionID]*Session

	fingerprint []byte

	mux     sync.RWMutex
	sendMux sync.Mutex
}

func NewRelationship(manager *Manager, t RelationshipType,
	initialParams params.E2ESessionParams) *relationship {

	kv := manager.kv.Prefix(t.prefix())

	// build the fingerprint
	fingerprint := makeRelationshipFingerprint(t, manager.ctx.grp,
		manager.originMyPrivKey, manager.originPartnerPubKey, manager.ctx.myID,
		manager.partner)

	if err := storeRelationshipFingerprint(fingerprint, kv); err != nil {
		jww.FATAL.Panicf("Failed to store relationship fingerpint "+
			"for new relationship: %+v", err)
	}

	r := &relationship{
		manager:     manager,
		t:           t,
		sessions:    make([]*Session, 0),
		sessionByID: make(map[SessionID]*Session),
		fingerprint: fingerprint,
		kv:          kv,
	}

	// set to confirmed because the first session is always confirmed as a
	// result of the negotiation before creation
	s := newSession(r, r.t, manager.originMyPrivKey,
		manager.originPartnerPubKey, nil, manager.originMySIDHPrivKey,
		manager.originPartnerSIDHPubKey, SessionID{},
		r.fingerprint, Confirmed, initialParams)

	if err := s.save(); err != nil {
		jww.FATAL.Panicf("Failed to Send session after setting to "+
			"confirmed: %+v", err)
	}

	r.addSession(s)

	if err := r.save(); err != nil {
		jww.FATAL.Printf("Failed to save Relationship %s after "+
			"adding session %s: %s", relationshipKey, s, err)
	}

	return r
}

// DeleteRelationship removes all relationship and
// relationship adjacent information from storage
func DeleteRelationship(manager *Manager) error {

	// Delete the send information
	sendKv := manager.kv.Prefix(Send.prefix())
	manager.send.Delete()
	if err := deleteRelationshipFingerprint(sendKv); err != nil {
		return err
	}
	if err := sendKv.Delete(relationshipKey, currentRelationshipVersion); err != nil {
		return errors.Errorf("Could not delete send relationship: %v", err)
	}

	// Delete the receive information
	receiveKv := manager.kv.Prefix(Receive.prefix())
	manager.receive.Delete()
	if err := deleteRelationshipFingerprint(receiveKv); err != nil {
		return err
	}
	if err := receiveKv.Delete(relationshipKey, currentRelationshipVersion); err != nil {
		return errors.Errorf("Could not delete receive relationship: %v", err)
	}

	return nil
}

func LoadRelationship(manager *Manager, t RelationshipType) (*relationship, error) {

	kv := manager.kv.Prefix(t.prefix())

	r := &relationship{
		t:           t,
		manager:     manager,
		sessionByID: make(map[SessionID]*Session),
		kv:          kv,
	}

	obj, err := kv.Get(relationshipKey, currentRelationshipVersion)
	if err != nil {
		return nil, err
	}

	err = r.unmarshal(obj.Data)

	if err != nil {
		return nil, err
	}

	return r, nil
}

func (r *relationship) save() error {

	now := netTime.Now()

	data, err := r.marshal()
	if err != nil {
		return err
	}

	obj := versioned.Object{
		Version:   currentRelationshipVersion,
		Timestamp: now,
		Data:      data,
	}

	return r.kv.Set(relationshipKey, currentRelationshipVersion, &obj)
}

// ekv functions
func (r *relationship) marshal() ([]byte, error) {
	sessions := make([]SessionID, len(r.sessions))

	index := 0
	for sid := range r.sessionByID {
		sessions[index] = sid
		index++
	}

	return json.Marshal(&sessions)
}

func (r *relationship) unmarshal(b []byte) error {
	var sessions []SessionID

	err := json.Unmarshal(b, &sessions)

	if err != nil {
		return err
	}

	// load the fingerprint
	r.fingerprint = loadRelationshipFingerprint(r.kv)

	// load all the sessions
	for _, sid := range sessions {
		sessionKV := r.kv.Prefix(makeSessionPrefix(sid))
		session, err := loadSession(r, sessionKV, r.fingerprint)
		if err != nil {
			jww.FATAL.Panicf("Failed to load session %s for %s: %+v",
				makeSessionPrefix(sid), r.manager.partner, err)
		}
		r.addSession(session)
	}

	return nil
}

func (r *relationship) Delete() {
	r.mux.Lock()
	defer r.mux.Unlock()
	for _, s := range r.sessions {
		delete(r.sessionByID, s.GetID())
		s.Delete()
	}

}

func (r *relationship) AddSession(myPrivKey, partnerPubKey, baseKey *cyclic.Int,
	mySIDHPrivKey *sidh.PrivateKey, partnerSIDHPubKey *sidh.PublicKey,
	trigger SessionID, negotiationStatus Negotiation,
	e2eParams params.E2ESessionParams) *Session {
	r.mux.Lock()
	defer r.mux.Unlock()

	s := newSession(r, r.t, myPrivKey, partnerPubKey, baseKey,
		mySIDHPrivKey, partnerSIDHPubKey, trigger,
		r.fingerprint, negotiationStatus, e2eParams)

	r.addSession(s)
	if err := r.save(); err != nil {
		jww.FATAL.Printf("Failed to save Relationship %s after "+
			"adding session %s: %s", relationshipKey, s, err)
	}

	return s
}

func (r *relationship) addSession(s *Session) {
	r.sessions = append([]*Session{s}, r.sessions...)
	r.sessionByID[s.GetID()] = s
	return
}

func (r *relationship) GetNewest() *Session {
	r.mux.RLock()
	defer r.mux.RUnlock()
	if len(r.sessions) == 0 {
		return nil
	}
	return r.sessions[0]
}

// returns the key  which is most likely to be successful for sending
func (r *relationship) getKeyForSending() (*Key, error) {
	r.sendMux.Lock()
	defer r.sendMux.Unlock()
	s := r.getSessionForSending()
	if s == nil {
		return nil, errors.New("Failed to find a session for sending")
	}

	return s.PopKey()
}

// returns the session which is most likely to be successful for sending
func (r *relationship) getSessionForSending() *Session {
	sessions := r.sessions

	var confirmedRekey []*Session
	var unconfirmedActive []*Session
	var unconfirmedRekey []*Session

	jww.TRACE.Printf("[REKEY] Sessions Available: %d", len(sessions))

	for _, s := range sessions {
		status := s.Status()
		confirmed := s.IsConfirmed()
		jww.TRACE.Printf("[REKEY] Session Status/Confirmed: %v, %v",
			status, confirmed)
		if status == Active && confirmed {
			// always return the first confirmed active, happy path
			return s
		} else if status == RekeyNeeded && confirmed {
			confirmedRekey = append(confirmedRekey, s)
		} else if status == Active && !confirmed {
			unconfirmedActive = append(unconfirmedActive, s)
		} else if status == RekeyNeeded && !confirmed {
			unconfirmedRekey = append(unconfirmedRekey, s)
		}
	}

	// return the newest based upon priority
	if len(confirmedRekey) > 0 {
		return confirmedRekey[0]
	} else if len(unconfirmedActive) > 0 {
		return unconfirmedActive[0]
	} else if len(unconfirmedRekey) > 0 {
		return unconfirmedRekey[0]
	}

	jww.INFO.Printf("[REKEY] Details about %v sessions which are invalid:", len(sessions))
	for i, s := range sessions {
		if s == nil {
			jww.INFO.Printf("[REKEY]\tSession %v is nil", i)
		} else {
			jww.INFO.Printf("[REKEY]\tSession %v: status: %v,"+
				" confirmed: %v", i, s.Status(), s.IsConfirmed())
		}
	}

	return nil
}

// returns a list of session that need rekeys. Nil instances mean a new rekey
// from scratch
func (r *relationship) TriggerNegotiation() []*Session {
	// dont need to take the lock due to the use of a copy of the buffer
	sessions := r.getInternalBufferShallowCopy()
	var instructions []*Session
	for _, ses := range sessions {
		if ses.triggerNegotiation() {
			instructions = append(instructions, ses)
		}
	}
	return instructions
}

// returns a key which should be used for rekeying
func (r *relationship) getKeyForRekey() (*Key, error) {
	r.sendMux.Lock()
	defer r.sendMux.Unlock()
	s := r.getNewestRekeyableSession()
	if s == nil {
		return nil, errors.New("Failed to find a session for rekeying")
	}

	return s.PopReKey()
}

// returns the newest session which can be used to start a key negotiation
func (r *relationship) getNewestRekeyableSession() *Session {
	// dont need to take the lock due to the use of a copy of the buffer
	sessions := r.getInternalBufferShallowCopy()
	if len(sessions) == 0 {
		return nil
	}

	var unconfirmed *Session

	for _, s := range r.sessions {
<<<<<<< HEAD
		// fmt.Println(i)
=======
		jww.TRACE.Printf("[REKEY] Looking at session %s", s)
		//fmt.Println(i)
>>>>>>> 59f7d30f
		// This looks like it might not be thread safe, I think it is because
		// the failure mode is it skips to a lower key to rekey with, which is
		// always valid. It isn't clear it can fail though because we are
		// accessing the data in the same order it would be written (i think)
		if s.Status() != RekeyEmpty {
			if s.IsConfirmed() {
				jww.TRACE.Printf("[REKEY] Selected rekey: %s",
					s)
				return s
			} else if unconfirmed == nil {
				unconfirmed = s
			}
		}
	}
	jww.WARN.Printf("[REKEY] Returning unconfirmed session rekey: %s",
		unconfirmed)
	return unconfirmed
}

func (r *relationship) GetByID(id SessionID) *Session {
	r.mux.RLock()
	defer r.mux.RUnlock()
	return r.sessionByID[id]
}

// sets the passed session ID as confirmed. Call "GetSessionRotation" after
// to get any sessions that are to be deleted and then "DeleteSession" to
// remove them
func (r *relationship) Confirm(id SessionID) error {
	r.mux.Lock()
	defer r.mux.Unlock()

	s, ok := r.sessionByID[id]
	if !ok {
		return errors.Errorf("Could not confirm session %s, does not exist", id)
	}

	s.SetNegotiationStatus(Confirmed)

	r.clean()

	return nil
}

// adding or removing a session is always done via replacing the entire
// slice, this allow us to copy the slice under the read lock and do the
// rest of the work while not taking the lock
func (r *relationship) getInternalBufferShallowCopy() []*Session {
	r.mux.RLock()
	defer r.mux.RUnlock()
	return r.sessions
}

func (r *relationship) clean() {

	numConfirmed := uint(0)

	var newSessions []*Session
	editsMade := false

	for _, s := range r.sessions {
		if s.IsConfirmed() {
			numConfirmed++
			// if the number of newer confirmed is sufficient, delete the confirmed
			if numConfirmed > maxUnconfirmed {
				delete(r.sessionByID, s.GetID())
				s.Delete()
				editsMade = true
				continue
			}
		}
		newSessions = append(newSessions, s)
	}

	// only do the update and save if changes occured
	if editsMade {
		r.sessions = newSessions

		if err := r.save(); err != nil {
			jww.FATAL.Printf("Failed to save Session Buffer %s after "+
				"clean: %s", r.kv.GetFullKey(relationshipKey,
				currentRelationshipVersion), err)
		}
	}
}<|MERGE_RESOLUTION|>--- conflicted
+++ resolved
@@ -338,12 +338,8 @@
 	var unconfirmed *Session
 
 	for _, s := range r.sessions {
-<<<<<<< HEAD
+		jww.TRACE.Printf("[REKEY] Looking at session %s", s)
 		// fmt.Println(i)
-=======
-		jww.TRACE.Printf("[REKEY] Looking at session %s", s)
-		//fmt.Println(i)
->>>>>>> 59f7d30f
 		// This looks like it might not be thread safe, I think it is because
 		// the failure mode is it skips to a lower key to rekey with, which is
 		// always valid. It isn't clear it can fail though because we are
