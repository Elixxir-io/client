--- conflicted
+++ resolved
@@ -168,14 +168,6 @@
 		return nil, errors.WithMessage(err, "Failed to create edge check store")
 	}
 
-<<<<<<< HEAD
-	// Todo: implement with a specified bufflen (from pareters or a
-	//  constant?
-	//s.ringBuff, err = conversation.NewBuff(s.kv, buffLen)
-	//if err != nil {
-	//	return nil, errors.WithMessage(err, "Failed to create ring buffer store")
-	//}
-=======
 	s.bucketParamStore, err = utility.NewBucketParamsStore(
 		uint32(rateLimitParams.Capacity), uint32(rateLimitParams.LeakedTokens),
 		time.Duration(rateLimitParams.LeakDuration), s.kv)
@@ -186,7 +178,6 @@
 	s.bucketStore = utility.NewStoredBucket(uint32(rateLimitParams.Capacity), uint32(rateLimitParams.LeakedTokens),
 		time.Duration(rateLimitParams.LeakDuration), s.kv)
 
->>>>>>> 1858e992
 	return s, nil
 }
 
@@ -270,13 +261,6 @@
 		return nil, errors.WithMessage(err, "Failed to load edge check store")
 	}
 
-<<<<<<< HEAD
-	// todo: uncomment once NewBuff has been added properly
-	//s.ringBuff, err = conversation.LoadBuff(s.kv)
-	//if err != nil {
-	//	return nil, errors.WithMessage(err, "Failed to load ring buffer store")
-	//}
-=======
 	s.bucketParamStore, err = utility.LoadBucketParamsStore(s.kv)
 	if err != nil {
 		return nil, errors.WithMessage(err,
@@ -290,7 +274,6 @@
 		return nil, errors.WithMessage(err,
 			"Failed to load bucket store")
 	}
->>>>>>> 1858e992
 
 	return s, nil
 }
