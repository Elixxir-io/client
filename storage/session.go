///////////////////////////////////////////////////////////////////////////////
// Copyright © 2020 xx network SEZC                                          //
//                                                                           //
// Use of this source code is governed by a license that can be found in the //
// LICENSE file                                                              //
///////////////////////////////////////////////////////////////////////////////

// Session object definition

package storage

import (
	"github.com/pkg/errors"
	"gitlab.com/elixxir/client/globals"
	userInterface "gitlab.com/elixxir/client/interfaces/user"
	"gitlab.com/elixxir/client/storage/auth"
	"gitlab.com/elixxir/client/storage/cmix"
	"gitlab.com/elixxir/client/storage/conversation"
	"gitlab.com/elixxir/client/storage/e2e"
	"gitlab.com/elixxir/client/storage/partition"
	"gitlab.com/elixxir/client/storage/reception"
	"gitlab.com/elixxir/client/storage/user"
	"gitlab.com/elixxir/client/storage/utility"
	"gitlab.com/elixxir/client/storage/versioned"
	"gitlab.com/elixxir/crypto/cyclic"
	"gitlab.com/elixxir/crypto/fastRNG"
	"gitlab.com/elixxir/ekv"
	"gitlab.com/xx_network/crypto/csprng"
	"gitlab.com/xx_network/crypto/large"
	"gitlab.com/xx_network/crypto/signature/rsa"
	"gitlab.com/xx_network/primitives/id"
	"gitlab.com/xx_network/primitives/ndf"
	"sync"
	"testing"
)

// Number of rounds to store in the CheckedRound buffer
const CheckRoundsMaxSize = 1000000 / 64

// Session object, backed by encrypted filestore
type Session struct {
	kv  *versioned.KV
	mux sync.RWMutex

	//memoized data
	regStatus RegistrationStatus
	baseNdf   *ndf.NetworkDefinition

	//sub-stores
	e2e                 *e2e.Store
	cmix                *cmix.Store
	user                *user.User
	conversations       *conversation.Store
	partition           *partition.Store
	auth                *auth.Store
	criticalMessages    *utility.E2eMessageBuffer
	criticalRawMessages *utility.CmixMessageBuffer
	garbledMessages     *utility.MeteredCmixMessageBuffer
	checkedRounds       *utility.KnownRounds
<<<<<<< HEAD
	reception          *reception.Store

=======
	reception           *reception.Store
>>>>>>> 5ad4092a
}

// Initialize a new Session object
func initStore(baseDir, password string) (*Session, error) {
	fs, err := ekv.NewFilestore(baseDir, password)
	var s *Session
	if err != nil {
		return nil, errors.WithMessage(err,
			"Failed to create storage session")
	}

	s = &Session{
		kv: versioned.NewKV(fs),
	}

	return s, nil
}

// Creates new UserData in the session

func New(baseDir, password string, u userInterface.User, cmixGrp,
	e2eGrp *cyclic.Group, rng *fastRNG.StreamGenerator) (*Session, error) {

	s, err := initStore(baseDir, password)
	if err != nil {
		return nil, errors.WithMessage(err, "Failed to create session")
	}

	err = s.newRegStatus()
	if err != nil {
		return nil, errors.WithMessage(err,
			"Create new session")
	}

	s.user, err = user.NewUser(s.kv, u.TransmissionID, u.ReceptionID, u.TransmissionSalt, u.ReceptionSalt, u.TransmissionRSA, u.ReceptionRSA, u.Precanned)
	if err != nil {
		return nil, errors.WithMessage(err, "Failed to create user")
	}
	uid := s.user.GetCryptographicIdentity().GetReceptionID()

	s.cmix, err = cmix.NewStore(cmixGrp, s.kv, u.CmixDhPrivateKey)
	if err != nil {
		return nil, errors.WithMessage(err, "Failed to create cmix store")
	}

	s.e2e, err = e2e.NewStore(e2eGrp, s.kv, u.E2eDhPrivateKey, uid, rng)
	if err != nil {
		return nil, errors.WithMessage(err, "Failed to create e2e store")
	}

	s.auth, err = auth.NewStore(s.kv, e2eGrp, []*cyclic.Int{u.E2eDhPrivateKey})
	if err != nil {
		return nil, errors.WithMessage(err, "Failed to create auth store")
	}

	s.garbledMessages, err = utility.NewMeteredCmixMessageBuffer(s.kv, garbledMessagesKey)
	if err != nil {
		return nil, errors.WithMessage(err, "Failed to create garbledMessages buffer")
	}

	s.criticalMessages, err = utility.NewE2eMessageBuffer(s.kv, criticalMessagesKey)
	if err != nil {
		return nil, errors.WithMessage(err, "Failed to create e2e critical message buffer")
	}

	s.criticalRawMessages, err = utility.NewCmixMessageBuffer(s.kv, criticalRawMessagesKey)
	if err != nil {
		return nil, errors.WithMessage(err, "Failed to create raw critical message buffer")
	}

	s.conversations = conversation.NewStore(s.kv)
	s.partition = partition.New(s.kv)

	s.reception = reception.NewStore(s.kv)

	return s, nil
}

// Loads existing user data into the session
func Load(baseDir, password string, rng *fastRNG.StreamGenerator) (*Session, error) {
	s, err := initStore(baseDir, password)
	if err != nil {
		return nil, errors.WithMessage(err, "Failed to load Session")
	}

	err = s.loadRegStatus()
	if err != nil {
		return nil, errors.WithMessage(err, "Failed to load Session")
	}

	s.user, err = user.LoadUser(s.kv)
	if err != nil {
		return nil, errors.WithMessage(err, "Failed to load Session")
	}

	s.cmix, err = cmix.LoadStore(s.kv)
	if err != nil {
		return nil, errors.WithMessage(err, "Failed to load Session")
	}

	uid := s.user.GetCryptographicIdentity().GetReceptionID()

	s.e2e, err = e2e.LoadStore(s.kv, uid, rng)
	if err != nil {
		return nil, errors.WithMessage(err, "Failed to load Session")
	}

	s.auth, err = auth.LoadStore(s.kv, s.e2e.GetGroup(),
		[]*cyclic.Int{s.e2e.GetDHPrivateKey()})
	if err != nil {
		return nil, errors.WithMessage(err, "Failed to load auth store")
	}

	s.criticalMessages, err = utility.LoadE2eMessageBuffer(s.kv, criticalMessagesKey)
	if err != nil {
		return nil, errors.WithMessage(err, "Failed to load session")
	}

	s.criticalRawMessages, err = utility.LoadCmixMessageBuffer(s.kv, criticalRawMessagesKey)
	if err != nil {
		return nil, errors.WithMessage(err, "Failed to load raw critical message buffer")
	}

	s.garbledMessages, err = utility.LoadMeteredCmixMessageBuffer(s.kv, garbledMessagesKey)
	if err != nil {
		return nil, errors.WithMessage(err, "Failed to load session")
	}

	s.checkedRounds, err = utility.LoadKnownRounds(s.kv, checkedRoundsKey, CheckRoundsMaxSize)
	if err != nil {
		return nil, errors.WithMessage(err, "Failed to load session")
	}

	s.conversations = conversation.NewStore(s.kv)
	s.partition = partition.New(s.kv)

	s.reception = reception.LoadStore(s.kv)

	return s, nil
}

func (s *Session) User() *user.User {
	s.mux.RLock()
	defer s.mux.RUnlock()
	return s.user
}

func (s *Session) Cmix() *cmix.Store {
	s.mux.RLock()
	defer s.mux.RUnlock()
	return s.cmix
}

func (s *Session) E2e() *e2e.Store {
	s.mux.RLock()
	defer s.mux.RUnlock()
	return s.e2e
}

func (s *Session) Auth() *auth.Store {
	s.mux.RLock()
	defer s.mux.RUnlock()
	return s.auth
}

func (s *Session) Reception() *reception.Store {
	s.mux.RLock()
	defer s.mux.RUnlock()
	return s.reception
}

func (s *Session) GetCriticalMessages() *utility.E2eMessageBuffer {
	s.mux.RLock()
	defer s.mux.RUnlock()
	return s.criticalMessages
}

func (s *Session) GetCriticalRawMessages() *utility.CmixMessageBuffer {
	s.mux.RLock()
	defer s.mux.RUnlock()
	return s.criticalRawMessages
}

func (s *Session) GetGarbledMessages() *utility.MeteredCmixMessageBuffer {
	s.mux.RLock()
	defer s.mux.RUnlock()
	return s.garbledMessages
}

func (s *Session) GetCheckedRounds() *utility.KnownRounds {
	s.mux.RLock()
	defer s.mux.RUnlock()
	return s.checkedRounds
}

func (s *Session) Conversations() *conversation.Store {
	s.mux.RLock()
	defer s.mux.RUnlock()
	return s.conversations
}

func (s *Session) Partition() *partition.Store {
	s.mux.RLock()
	defer s.mux.RUnlock()
	return s.partition
}

func (s *Session) Reception() *reception.Store  {
	s.mux.RLock()
	defer s.mux.RUnlock()
	return s.reception
}

// Get an object from the session
func (s *Session) Get(key string) (*versioned.Object, error) {
	return s.kv.Get(key)
}

// Set a value in the session
func (s *Session) Set(key string, object *versioned.Object) error {
	return s.kv.Set(key, object)
}

// Delete a value in the session
func (s *Session) Delete(key string) error {
	return s.kv.Delete(key)
}

// Initializes a Session object wrapped around a MemStore object.
// FOR TESTING ONLY
func InitTestingSession(i interface{}) *Session {
	switch i.(type) {
	case *testing.T:
		break
	case *testing.M:
		break
	case *testing.B:
		break
	default:
		globals.Log.FATAL.Panicf("InitTestingSession is restricted to testing only. Got %T", i)
	}

	privKey, _ := rsa.LoadPrivateKeyFromPem([]byte("-----BEGIN PRIVATE KEY-----\nMIIJQQIBADANBgkqhkiG9w0BAQEFAASCCSswggknAgEAAoICAQC7Dkb6VXFn4cdp\nU0xh6ji0nTDQUyT9DSNW9I3jVwBrWfqMc4ymJuonMZbuqK+cY2l+suS2eugevWZr\ntzujFPBRFp9O14Jl3fFLfvtjZvkrKbUMHDHFehascwzrp3tXNryiRMmCNQV55TfI\nTVCv8CLE0t1ibiyOGM9ZWYB2OjXt59j76lPARYww5qwC46vS6+3Cn2Yt9zkcrGes\nkWEFa2VttHqF910TP+DZk2R5C7koAh6wZYK6NQ4S83YQurdHAT51LKGrbGehFKXq\n6/OAXCU1JLi3kW2PovTb6MZuvxEiRmVAONsOcXKu7zWCmFjuZZwfRt2RhnpcSgzf\nrarmsGM0LZh6JY3MGJ9YdPcVGSz+Vs2E4zWbNW+ZQoqlcGeMKgsIiQ670g0xSjYI\nCqldpt79gaET9PZsoXKEmKUaj6pq1d4qXDk7s63HRQazwVLGBdJQK8qX41eCdR8V\nMKbrCaOkzD5zgnEu0jBBAwdMtcigkMIk1GRv91j7HmqwryOBHryLi6NWBY3tjb4S\no9AppDQB41SH3SwNenAbNO1CXeUqN0hHX6I1bE7OlbjqI7tXdrTllHAJTyVVjenP\nel2ApMXp+LVRdDbKtwBiuM6+n+z0I7YYerxN1gfvpYgcXm4uye8dfwotZj6H2J/u\nSALsU2v9UHBzprdrLSZk2YpozJb+CQIDAQABAoICAARjDFUYpeU6zVNyCauOM7BA\ns4FfQdHReg+zApTfWHosDQ04NIc9CGbM6e5E9IFlb3byORzyevkllf5WuMZVWmF8\nd1YBBeTftKYBn2Gwa42Ql9dl3eD0wQ1gUWBBeEoOVZQ0qskr9ynpr0o6TfciWZ5m\nF50UWmUmvc4ppDKhoNwogNU/pKEwwF3xOv2CW2hB8jyLQnk3gBZlELViX3UiFKni\n/rCfoYYvDFXt+ABCvx/qFNAsQUmerurQ3Ob9igjXRaC34D7F9xQ3CMEesYJEJvc9\nGjvr5DbnKnjx152HS56TKhK8gp6vGHJz17xtWECXD3dIUS/1iG8bqXuhdg2c+2aW\nm3MFpa5jgpAawUWc7c32UnqbKKf+HI7/x8J1yqJyNeU5SySyYSB5qtwTShYzlBW/\nyCYD41edeJcmIp693nUcXzU+UAdtpt0hkXS59WSWlTrB/huWXy6kYXLNocNk9L7g\niyx0cOmkuxREMHAvK0fovXdVyflQtJYC7OjJxkzj2rWO+QtHaOySXUyinkuTb5ev\nxNhs+ROWI/HAIE9buMqXQIpHx6MSgdKOL6P6AEbBan4RAktkYA6y5EtH/7x+9V5E\nQTIz4LrtI6abaKb4GUlZkEsc8pxrkNwCqOAE/aqEMNh91Na1TOj3f0/a6ckGYxYH\npyrvwfP2Ouu6e5FhDcCBAoIBAQDcN8mK99jtrH3q3Q8vZAWFXHsOrVvnJXyHLz9V\n1Rx/7TnMUxvDX1PIVxhuJ/tmHtxrNIXOlps80FCZXGgxfET/YFrbf4H/BaMNJZNP\nag1wBV5VQSnTPdTR+Ijice+/ak37S2NKHt8+ut6yoZjD7sf28qiO8bzNua/OYHkk\nV+RkRkk68Uk2tFMluQOSyEjdsrDNGbESvT+R1Eotupr0Vy/9JRY/TFMc4MwJwOoy\ns7wYr9SUCq/cYn7FIOBTI+PRaTx1WtpfkaErDc5O+nLLEp1yOrfktl4LhU/r61i7\nfdtafUACTKrXG2qxTd3w++mHwTwVl2MwhiMZfxvKDkx0L2gxAoIBAQDZcxKwyZOy\ns6Aw7igw1ftLny/dpjPaG0p6myaNpeJISjTOU7HKwLXmlTGLKAbeRFJpOHTTs63y\ngcmcuE+vGCpdBHQkaCev8cve1urpJRcxurura6+bYaENO6ua5VzF9BQlDYve0YwY\nlbJiRKmEWEAyULjbIebZW41Z4UqVG3MQI750PRWPW4WJ2kDhksFXN1gwSnaM46KR\nPmVA0SL+RCPcAp/VkImCv0eqv9exsglY0K/QiJfLy3zZ8QvAn0wYgZ3AvH3lr9rJ\nT7pg9WDb+OkfeEQ7INubqSthhaqCLd4zwbMRlpyvg1cMSq0zRvrFpwVlSY85lW4F\ng/tgjJ99W9VZAoIBAH3OYRVDAmrFYCoMn+AzA/RsIOEBqL8kaz/Pfh9K4D01CQ/x\naqryiqqpFwvXS4fLmaClIMwkvgq/90ulvuCGXeSG52D+NwW58qxQCxgTPhoA9yM9\nVueXKz3I/mpfLNftox8sskxl1qO/nfnu15cXkqVBe4ouD+53ZjhAZPSeQZwHi05h\nCbJ20gl66M+yG+6LZvXE96P8+ZQV80qskFmGdaPozAzdTZ3xzp7D1wegJpTz3j20\n3ULKAiIb5guZNU0tEZz5ikeOqsQt3u6/pVTeDZR0dxnyFUf/oOjmSorSG75WT3sA\n0ZiR0SH5mhFR2Nf1TJ4JHmFaQDMQqo+EG6lEbAECggEAA7kGnuQ0lSCiI3RQV9Wy\nAa9uAFtyE8/XzJWPaWlnoFk04jtoldIKyzHOsVU0GOYOiyKeTWmMFtTGANre8l51\nizYiTuVBmK+JD/2Z8/fgl8dcoyiqzvwy56kX3QUEO5dcKO48cMohneIiNbB7PnrM\nTpA3OfkwnJQGrX0/66GWrLYP8qmBDv1AIgYMilAa40VdSyZbNTpIdDgfP6bU9Ily\nG7gnyF47HHPt5Cx4ouArbMvV1rof7ytCrfCEhP21Lc46Ryxy81W5ZyzoQfSxfdKb\nGyDR+jkryVRyG69QJf5nCXfNewWbFR4ohVtZ78DNVkjvvLYvr4qxYYLK8PI3YMwL\nsQKCAQB9lo7JadzKVio+C18EfNikOzoriQOaIYowNaaGDw3/9KwIhRsKgoTs+K5O\ngt/gUoPRGd3M2z4hn5j4wgeuFi7HC1MdMWwvgat93h7R1YxiyaOoCTxH1klbB/3K\n4fskdQRxuM8McUebebrp0qT5E0xs2l+ABmt30Dtd3iRrQ5BBjnRc4V//sQiwS1aC\nYi5eNYCQ96BSAEo1dxJh5RI/QxF2HEPUuoPM8iXrIJhyg9TEEpbrEJcxeagWk02y\nOMEoUbWbX07OzFVvu+aJaN/GlgiogMQhb6IiNTyMlryFUleF+9OBA8xGHqGWA6nR\nOaRA5ZbdE7g7vxKRV36jT3wvD7W+\n-----END PRIVATE KEY-----\n"))
	store := make(ekv.Memstore)
	kv := versioned.NewKV(store)
	s := &Session{kv: kv}
	uid := id.NewIdFromString("zezima", id.User, i)
	u, err := user.NewUser(kv, uid, uid, []byte("salt"), []byte("salt"), privKey, privKey, false)
	if err != nil {
		globals.Log.FATAL.Panicf("InitTestingSession failed to create dummy user: %+v", err)
	}
	u.SetTransmissionRegistrationValidationSignature([]byte("sig"))
	u.SetReceptionRegistrationValidationSignature([]byte("sig"))
	s.user = u
	cmixGrp := cyclic.NewGroup(
		large.NewIntFromString("9DB6FB5951B66BB6FE1E140F1D2CE5502374161FD6538DF1648218642F0B5C48"+
			"C8F7A41AADFA187324B87674FA1822B00F1ECF8136943D7C55757264E5A1A44F"+
			"FE012E9936E00C1D3E9310B01C7D179805D3058B2A9F4BB6F9716BFE6117C6B5"+
			"B3CC4D9BE341104AD4A80AD6C94E005F4B993E14F091EB51743BF33050C38DE2"+
			"35567E1B34C3D6A5C0CEAA1A0F368213C3D19843D0B4B09DCB9FC72D39C8DE41"+
			"F1BF14D4BB4563CA28371621CAD3324B6A2D392145BEBFAC748805236F5CA2FE"+
			"92B871CD8F9C36D3292B5509CA8CAA77A2ADFC7BFD77DDA6F71125A7456FEA15"+
			"3E433256A2261C6A06ED3693797E7995FAD5AABBCFBE3EDA2741E375404AE25B", 16),
		large.NewIntFromString("5C7FF6B06F8F143FE8288433493E4769C4D988ACE5BE25A0E24809670716C613"+
			"D7B0CEE6932F8FAA7C44D2CB24523DA53FBE4F6EC3595892D1AA58C4328A06C4"+
			"6A15662E7EAA703A1DECF8BBB2D05DBE2EB956C142A338661D10461C0D135472"+
			"085057F3494309FFA73C611F78B32ADBB5740C361C9F35BE90997DB2014E2EF5"+
			"AA61782F52ABEB8BD6432C4DD097BC5423B285DAFB60DC364E8161F4A2A35ACA"+
			"3A10B1C4D203CC76A470A33AFDCBDD92959859ABD8B56E1725252D78EAC66E71"+
			"BA9AE3F1DD2487199874393CD4D832186800654760E1E34C09E4D155179F9EC0"+
			"DC4473F996BDCE6EED1CABED8B6F116F7AD9CF505DF0F998E34AB27514B0FFE7", 16))
	cmix, err := cmix.NewStore(cmixGrp, kv, cmixGrp.NewInt(2))
	if err != nil {
		globals.Log.FATAL.Panicf("InitTestingSession failed to create dummy cmix session: %+v", err)
	}
	s.cmix = cmix

	e2eStore, err := e2e.NewStore(cmixGrp, kv, cmixGrp.NewInt(2), uid,
		fastRNG.NewStreamGenerator(7, 3, csprng.NewSystemRNG))
	if err != nil {
		globals.Log.FATAL.Panicf("InitTestingSession failed to create dummy cmix session: %+v", err)
	}
	s.e2e = e2eStore

	s.criticalMessages, err = utility.NewE2eMessageBuffer(s.kv, criticalMessagesKey)
	if err != nil {
		globals.Log.FATAL.Panicf("InitTestingSession failed to create dummy critical messages: %+v", err)
	}

	s.garbledMessages, err = utility.NewMeteredCmixMessageBuffer(s.kv, garbledMessagesKey)
	if err != nil {
		globals.Log.FATAL.Panicf("Failed to create garbledMessages buffer: %+v", err)
	}

	s.conversations = conversation.NewStore(s.kv)
	s.partition = partition.New(s.kv)

	s.reception = reception.NewStore(s.kv)
	return s
}<|MERGE_RESOLUTION|>--- conflicted
+++ resolved
@@ -57,12 +57,7 @@
 	criticalRawMessages *utility.CmixMessageBuffer
 	garbledMessages     *utility.MeteredCmixMessageBuffer
 	checkedRounds       *utility.KnownRounds
-<<<<<<< HEAD
-	reception          *reception.Store
-
-=======
 	reception           *reception.Store
->>>>>>> 5ad4092a
 }
 
 // Initialize a new Session object
@@ -268,12 +263,6 @@
 	s.mux.RLock()
 	defer s.mux.RUnlock()
 	return s.partition
-}
-
-func (s *Session) Reception() *reception.Store  {
-	s.mux.RLock()
-	defer s.mux.RUnlock()
-	return s.reception
 }
 
 // Get an object from the session
