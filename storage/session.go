////////////////////////////////////////////////////////////////////////////////
// Copyright © 2020 Privategrity Corporation                                   /
//                                                                             /
// All rights reserved.                                                        /
////////////////////////////////////////////////////////////////////////////////

// Session object definition

package storage

import (
	"gitlab.com/elixxir/ekv"
<<<<<<< HEAD
=======
	"time"
>>>>>>> 4cb78b36
)

// Session object, backed by encrypted filestore
type Session struct {
	kv *VersionedKV
}

// Initialize a new Session object
func Init(baseDir, password string) (*Session, error) {
	fs, err := ekv.NewFilestore(baseDir, password)
	var s *Session
	if err == nil {
		s = &Session{
			kv: NewVersionedKV(fs),
		}
	}

	return s, err
}

// Get an object from the session
func (s *Session) Get(key string) (*VersionedObject, error) {
	return s.kv.Get(key)
}

// Set a value in the session
func (s *Session) Set(key string, object *VersionedObject) error {
	return s.kv.Set(key, object)
}

// Obtain the LastMessageID from the Session
func (s *Session) GetLastMessageId() (string, error) {
	v, err := s.kv.Get("LastMessageID")
	if v == nil || err != nil {
		return "", nil
	}
	return string(v.Data), nil
}

// Set the LastMessageID in the Session
func (s *Session) SetLastMessageId(id string) error {
	ts, err := time.Now().MarshalText()
	if err != nil {
		return err
	}
	vo := &VersionedObject{
		Timestamp: ts,
		Data:      []byte(id),
	}
	return s.kv.Set("LastMessageID", vo)
}<|MERGE_RESOLUTION|>--- conflicted
+++ resolved
@@ -10,10 +10,7 @@
 
 import (
 	"gitlab.com/elixxir/ekv"
-<<<<<<< HEAD
-=======
 	"time"
->>>>>>> 4cb78b36
 )
 
 // Session object, backed by encrypted filestore
