--- conflicted
+++ resolved
@@ -117,12 +117,10 @@
 		// Only add every other node so there are missing nodes
 		if i%2 == 0 {
 			testStore.Add(nodeIds[i], key)
-<<<<<<< HEAD
-=======
+			testStore.Add(nodeIds[i], key)
 
 			// This is wack but it cleans up after the test
 			defer testStore.Remove(nodeIds[i])
->>>>>>> 9522e939
 		}
 	}
 
