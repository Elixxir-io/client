--- conflicted
+++ resolved
@@ -16,11 +16,7 @@
 	return user.User{
 		TransmissionID:        ci.GetTransmissionID().DeepCopy(),
 		TransmissionSalt:      copySlice(ci.GetTransmissionSalt()),
-<<<<<<< HEAD
-		TransmissionRSA:       ci.GetTransmissionRSA(),
-=======
 		TransmissionRSA:       ci.GetReceptionRSA(),
->>>>>>> 7305ea4f
 		ReceptionID:           ci.GetReceptionID().DeepCopy(),
 		RegistrationTimestamp: s.user.GetRegistrationTimestamp(),
 		ReceptionSalt:         copySlice(ci.GetReceptionSalt()),
