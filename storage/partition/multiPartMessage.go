--- conflicted
+++ resolved
@@ -8,13 +8,7 @@
 	"gitlab.com/elixxir/client/storage/versioned"
 	"gitlab.com/elixxir/ekv"
 	"gitlab.com/xx_network/primitives/id"
-<<<<<<< HEAD
-	"os"
 	"strconv"
-	"strings"
-=======
-	"strconv"
->>>>>>> df8e70fe
 	"sync"
 	"time"
 )
@@ -44,11 +38,7 @@
 
 	obj, err := kv.Get(key)
 	if err != nil {
-<<<<<<< HEAD
-		if os.IsNotExist(err) || strings.Contains(err.Error(), "object not found") {
-=======
 		if !ekv.Exists(err) {
->>>>>>> df8e70fe
 			mpm := &multiPartMessage{
 				Sender:       sender,
 				MessageID:    messageID,
@@ -138,16 +128,10 @@
 	mpm.parts[partNumber] = part
 	mpm.PresentParts++
 
-<<<<<<< HEAD
 	if err := savePart(mpm.kv, mpm.MessageID, partNumber, part); err != nil {
 		jww.FATAL.Panicf("Failed to save multi part "+
 			"message part %v from %s messageID %v: %s", partNumber, mpm.Sender,
 			mpm.MessageID, err)
-=======
-	if err := savePart(mpm.kv, mpm.Sender, mpm.MessageID, partNumber, part); err != nil {
-		jww.FATAL.Panicf("Failed to save multi part message part %v from %s "+
-			"messageID %v: %s", partNumber, mpm.Sender, mpm.MessageID, err)
->>>>>>> df8e70fe
 	}
 
 	if err := mpm.save(); err != nil {
@@ -174,7 +158,6 @@
 	// Load all parts from disk, deleting files from disk as we go along
 	for i := uint8(0); i < mpm.NumParts; i++ {
 		if mpm.parts[i] == nil {
-<<<<<<< HEAD
 			if mpm.parts[i], err = loadPart(mpm.kv, mpm.MessageID, i); err != nil {
 				jww.FATAL.Panicf("Failed to load multi part "+
 					"message part %v from %s messageID %v: %s", i, mpm.Sender,
@@ -184,15 +167,6 @@
 				jww.FATAL.Panicf("Failed to delete  multi part "+
 					"message part %v from %s messageID %v: %s", i, mpm.Sender,
 					mpm.MessageID, err)
-=======
-			if mpm.parts[i], err = loadPart(mpm.kv, mpm.Sender, mpm.MessageID, i); err != nil {
-				jww.FATAL.Panicf("Failed to load multi part message part %v "+
-					"from %s messageID %v: %s", i, mpm.Sender, mpm.MessageID, err)
-			}
-			if err = deletePart(mpm.kv, mpm.Sender, mpm.MessageID, i); err != nil {
-				jww.FATAL.Panicf("Failed to delete multi part message part %v "+
-					"from %s messageID %v: %s", i, mpm.Sender, mpm.MessageID, err)
->>>>>>> df8e70fe
 			}
 		}
 		lenMsg += len(mpm.parts[i])
@@ -232,12 +206,6 @@
 	}
 }
 
-<<<<<<< HEAD
 func makeMultiPartMessageKey(messageID uint64) string {
 	return strconv.FormatUint(messageID, 32)
-=======
-func makeMultiPartMessageKey(partner *id.ID, messageID uint64) string {
-	return keyMultiPartMessagePrefix + ":" + partner.String() + ":" +
-		strconv.FormatUint(messageID, 10)
->>>>>>> df8e70fe
 }