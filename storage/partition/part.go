--- conflicted
+++ resolved
@@ -2,10 +2,6 @@
 
 import (
 	"gitlab.com/elixxir/client/storage/versioned"
-<<<<<<< HEAD
-=======
-	"gitlab.com/xx_network/primitives/id"
->>>>>>> df8e70fe
 	"strconv"
 	"time"
 )
@@ -14,8 +10,7 @@
 const keyMultiPartMessagePartPrefix = "parts"
 
 func loadPart(kv *versioned.KV, messageID uint64, partNum uint8) ([]byte, error) {
-	kv = kv.Prefix(keyMultiPartMessagePartPrefix).
-		Prefix(strconv.FormatUint(messageID, 32))
+	kv = multiPartMessagePartPrefix(kv, messageID)
 	key := makeMultiPartMessagePartKey(partNum)
 
 	obj, err := kv.Get(key)
@@ -27,8 +22,7 @@
 }
 
 func savePart(kv *versioned.KV, messageID uint64, partNum uint8, part []byte) error {
-	kv = kv.Prefix(keyMultiPartMessagePartPrefix).
-		Prefix(strconv.FormatUint(messageID, 32))
+	kv = multiPartMessagePartPrefix(kv, messageID)
 	key := makeMultiPartMessagePartKey(partNum)
 
 	obj := versioned.Object{
@@ -41,19 +35,16 @@
 }
 
 func deletePart(kv *versioned.KV, messageID uint64, partNum uint8) error {
-	kv = kv.Prefix(keyMultiPartMessagePartPrefix).
-		Prefix(strconv.FormatUint(messageID, 32))
+	kv = multiPartMessagePartPrefix(kv, messageID)
 	key := makeMultiPartMessagePartKey(partNum)
 	return kv.Delete(key)
 }
 
-<<<<<<< HEAD
 func makeMultiPartMessagePartKey(partNum uint8) string {
 	return strconv.FormatUint(uint64(partNum), 32)
-=======
-func makeMultiPartMessagePartKey(partner *id.ID, messageID uint64, partNum uint8) string {
-	return keyMultiPartMessagePartPrefix + ":" + partner.String() + ":" +
-		strconv.FormatUint(messageID, 10) + ":" + string(partNum)
+}
 
->>>>>>> df8e70fe
+func multiPartMessagePartPrefix(kv *versioned.KV, id uint64) *versioned.KV {
+	return kv.Prefix(keyMultiPartMessagePartPrefix).
+		Prefix(strconv.FormatUint(id, 32))
 }