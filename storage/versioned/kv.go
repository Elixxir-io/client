--- conflicted
+++ resolved
@@ -426,17 +426,11 @@
 
 // ListenOnRemoteMap is not implemented for local KVs
 func (v *kv) ListenOnRemoteMap(mapName string, version uint64,
-<<<<<<< HEAD
-	callback MapChangedByRemoteCallback) (map[string]*Object, error) {
-	return nil, errors.Wrapf(UnimplementedErr,
-		"ListenOnRemoteMap")
+	callback MapChangedByRemoteCallback, localEvents bool) error {
+	return errors.Wrapf(UnimplementedErr, "ListenOnRemoteMap")
 }
 
 // StartProcesses doesn't do anything for local KVs
 func (v *kv) StartProcesses() (stoppable.Stoppable, error) {
 	return stoppable.NewSingle("nil"), nil
-=======
-	callback MapChangedByRemoteCallback, localEvents bool) error {
-	return errors.Wrapf(UnimplementedErr, "ListenOnRemoteMap")
->>>>>>> 260fcc45
 }