--- conflicted
+++ resolved
@@ -25,8 +25,6 @@
 // define their prefixes with a `/`, such as using the base64 encoding of some
 // value (see base64.StdEncoding].
 const PrefixSeparator = `\`
-
-const StandardRemoteSyncPrefix = "remoteSync"
 
 var (
 	EmptyPrefixErr               = errors.New("empty prefix")
@@ -156,10 +154,6 @@
 	Deleted
 )
 
-<<<<<<< HEAD
-// String implements the [Stringer.String] interface function
-=======
->>>>>>> b43e18a4
 func (ko KeyOperation) String() string {
 	switch ko {
 	case Created:
@@ -169,11 +163,7 @@
 	case Deleted:
 		return "Deleted"
 	default:
-<<<<<<< HEAD
-		return fmt.Sprintf("Unknown Key Operation %d", ko)
-=======
 		return "Unknown Key Operation: " + strconv.Itoa(int(ko))
->>>>>>> b43e18a4
 	}
 }
 
