--- conflicted
+++ resolved
@@ -27,12 +27,8 @@
 //register registers the user with optional registration code
 // Returns an error if registration fails.
 func register(comms registrationMessageSender, host *connect.Host,
-<<<<<<< HEAD
-	transmissionPublicKey, receptionPublicKey *rsa.PublicKey, registrationCode string) ([]byte, []byte, error) {
-=======
 	transmissionPublicKey, receptionPublicKey *rsa.PublicKey, registrationCode string) ([]byte, []byte, int64, error) {
 
->>>>>>> f971e11e
 	response, err := comms.
 		SendRegistrationMessage(host,
 			&pb.UserRegistration{
@@ -40,20 +36,14 @@
 				ClientRSAPubKey:          string(rsa.CreatePublicKeyPem(transmissionPublicKey)),
 				ClientReceptionRSAPubKey: string(rsa.CreatePublicKeyPem(receptionPublicKey)),
 			})
-
 	if err != nil {
-<<<<<<< HEAD
-		err = errors.WithMessage(err, "sendRegistrationMessage: Unable to contact Identity Server!")
-		return nil, nil, err
-=======
 		err = errors.Wrap(err, "sendRegistrationMessage: Unable to contact Identity Server!")
 		return nil, nil, 0, err
->>>>>>> f971e11e
 	}
 	if response.Error != "" {
 		return nil, nil, 0, errors.Errorf("sendRegistrationMessage: error handling message: %s", response.Error)
 	}
 
-	return response.ClientSignedByServer.Signature, 
-	response.ClientReceptionSignedByServer.Signature, response.Timestamp, nil
+	return response.ClientSignedByServer.Signature,
+		response.ClientReceptionSignedByServer.Signature, response.Timestamp, nil
 }