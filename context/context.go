package context

import (
	"gitlab.com/elixxir/client/context/switchboard"
	"gitlab.com/elixxir/client/storage"
	"gitlab.com/elixxir/crypto/fastRNG"
)

type Context struct {
	Session     *storage.Session
	Switchboard *switchboard.Switchboard
	// note that the manager has a pointer to the context in many cases, but
	// this interface allows it to be mocked for easy testing without the
	// loop
	Manager NetworkManager
<<<<<<< HEAD

=======
	//generic RNG for client
>>>>>>> 63f53024
	Rng *fastRNG.StreamGenerator
}<|MERGE_RESOLUTION|>--- conflicted
+++ resolved
@@ -13,10 +13,6 @@
 	// this interface allows it to be mocked for easy testing without the
 	// loop
 	Manager NetworkManager
-<<<<<<< HEAD
-
-=======
 	//generic RNG for client
->>>>>>> 63f53024
 	Rng *fastRNG.StreamGenerator
 }