package stoppable

import (
	"github.com/pkg/errors"
	jww "github.com/spf13/jwalterweatherman"
	"sync"
	"sync/atomic"
	"time"
)

// Single allows stopping a single goroutine using a channel
// adheres to the stoppable interface
type Single struct {
	name    string
	quit    chan struct{}
	running uint32
	once    sync.Once
}

//returns a new single stoppable
func NewSingle(name string) *Single {
	return &Single{
		name:    name,
		quit:    make(chan struct{}),
		running: 1,
	}
}

// returns true if the thread is still running
func (s *Single) IsRunning() bool {
	return atomic.LoadUint32(&s.running) == 1
}

// returns the read only channel it will send the stop signal on
func (s *Single) Quit() <-chan struct{} {
	return s.quit
}

// returns the name of the thread. This is designed to be
func (s *Single) Name() string {
	return s.name
}

// Close signals thread to time out and closes if it is still running.
func (s *Single) Close(timeout time.Duration) error {
<<<<<<< HEAD
	if !s.IsRunning() {
		return nil
	}
	defer atomic.StoreUint32(&s.running, 0)
	timer := time.NewTimer(timeout)
	select {
	case s.quit <- struct{}{}:
		return nil
	case <-timer.C:
		jww.ERROR.Printf("Stopper for %s failed to stop after "+
			"timeout of %s", s.name, timeout)
		return errors.Errorf("%s failed to close", s.name)
	}
=======
	var err error
	s.once.Do(func() {
		atomic.StoreUint32(&s.running, 0)
		timer := time.NewTimer(timeout)
		select {
		case <-timer.C:
			jww.ERROR.Printf("Stopper for %s failed to stop after "+
				"timeout of %s", s.name, timeout)
			err = errors.Errorf("%s failed to close", s.name)
		case s.quit <- struct{}{}:
		}
	})
	return err
>>>>>>> 63f53024
}<|MERGE_RESOLUTION|>--- conflicted
+++ resolved
@@ -43,21 +43,6 @@
 
 // Close signals thread to time out and closes if it is still running.
 func (s *Single) Close(timeout time.Duration) error {
-<<<<<<< HEAD
-	if !s.IsRunning() {
-		return nil
-	}
-	defer atomic.StoreUint32(&s.running, 0)
-	timer := time.NewTimer(timeout)
-	select {
-	case s.quit <- struct{}{}:
-		return nil
-	case <-timer.C:
-		jww.ERROR.Printf("Stopper for %s failed to stop after "+
-			"timeout of %s", s.name, timeout)
-		return errors.Errorf("%s failed to close", s.name)
-	}
-=======
 	var err error
 	s.once.Do(func() {
 		atomic.StoreUint32(&s.running, 0)
@@ -71,5 +56,4 @@
 		}
 	})
 	return err
->>>>>>> 63f53024
 }