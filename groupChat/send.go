--- conflicted
+++ resolved
@@ -14,7 +14,9 @@
 	"gitlab.com/elixxir/client/cmix/message"
 	"gitlab.com/elixxir/client/cmix/rounds"
 	gs "gitlab.com/elixxir/client/groupChat/groupStore"
+	"gitlab.com/elixxir/crypto/cyclic"
 	"gitlab.com/elixxir/crypto/group"
+	"gitlab.com/elixxir/primitives/format"
 	"gitlab.com/xx_network/primitives/id"
 	"gitlab.com/xx_network/primitives/netTime"
 	"io"
@@ -62,14 +64,12 @@
 	timeNow := netTime.Now().Round(0)
 
 	// Create a cMix message for each group member
-	groupMessages, msgId, err := m.newMessages(g, tag, message, timeNow)
+	groupMessages, err := m.newMessages(g, tag, message, timeNow)
 	if err != nil {
 		return rounds.Round{}, time.Time{}, group.MessageID{},
 			errors.Errorf(newCmixMsgErr, g.Name, g.ID, err)
 	}
 
-<<<<<<< HEAD
-=======
 	// Obtain message ID
 	msgId, err := getGroupMessageId(
 		m.getE2eGroup(), groupID, m.getReceptionIdentity().ID, timeNow, message)
@@ -77,7 +77,6 @@
 		return rounds.Round{}, time.Time{}, group.MessageID{}, err
 	}
 
->>>>>>> 2cece747
 	// Send all the groupMessages
 	param := cmix.GetDefaultCMIXParams()
 	param.DebugTag = "group.Message"
@@ -94,39 +93,14 @@
 
 // newMessages builds a list of messages, one for each group chat member.
 func (m *manager) newMessages(g gs.Group, tag string, msg []byte,
-	timestamp time.Time) ([]cmix.TargetedCmixMessage, group.MessageID, error) {
+	timestamp time.Time) ([]cmix.TargetedCmixMessage, error) {
 
 	// Create list of cMix messages
 	messages := make([]cmix.TargetedCmixMessage, 0, len(g.Members))
 	rng := m.getRng().GetStream()
 	defer rng.Close()
 
-	// Generate initial internal message
-	maxCmixMessageLength := m.getCMix().GetMaxMessageLength()
-
-	// Generate public message to determine what length internal message can be
-	pubMsg, err := newPublicMsg(maxCmixMessageLength)
-	if err != nil {
-		return nil, group.MessageID{}, errors.Errorf(newPublicMsgErr, err)
-	}
-
-	// Generate internal message
-	intlMsg, err := newInternalMsg(pubMsg.GetPayloadSize())
-	if err != nil {
-		return nil, group.MessageID{}, errors.Errorf(newInternalMsgErr, err)
-	}
-
-	// Return an error if the message is too large to fit in the payload
-	if intlMsg.GetPayloadMaxSize() < len(msg) {
-		return nil, group.MessageID{}, errors.Errorf(
-			messageLenErr, len(msg), intlMsg.GetPayloadMaxSize())
-	}
-
-	// Generate internal message
-	internalMessagePayload := setInternalPayload(intlMsg, timestamp,
-		m.getReceptionIdentity().ID, msg)
-
-	// Create cMix messages
+	// Create cMix messages in parallel
 	for _, member := range g.Members {
 		// Do not send to the sender
 		if m.getReceptionIdentity().ID.Cmp(member.ID) {
@@ -134,22 +108,21 @@
 		}
 
 		// Add cMix message to list
-		cMixMsg, err := newCmixMsg(g, tag, timestamp, member, rng, maxCmixMessageLength,
-			internalMessagePayload)
+		cMixMsg, err := newCmixMsg(g, tag, msg, timestamp, member, rng,
+			m.getReceptionIdentity().ID, m.getCMix().GetMaxMessageLength())
 		if err != nil {
-			return nil, group.MessageID{}, err
+			return nil, err
 		}
 		messages = append(messages, cMixMsg)
 	}
 
-	return messages, group.NewMessageID(g.ID, internalMessagePayload), nil
+	return messages, nil
 }
 
 // newCmixMsg generates a new cmix.TargetedCmixMessage for the given group
 // member
-func newCmixMsg(g gs.Group, tag string, timestamp time.Time,
-	mem group.Member, rng io.Reader, maxCmixMessageSize int,
-	internalMessagePayload []byte) (
+func newCmixMsg(g gs.Group, tag string, msg []byte, timestamp time.Time,
+	mem group.Member, rng io.Reader, senderId *id.ID, maxCmixMessageSize int) (
 	cmix.TargetedCmixMessage, error) {
 
 	// Initialize targeted message
@@ -162,10 +135,16 @@
 		},
 	}
 
-	// Generate public message
-	pubMsg, err := newPublicMsg(maxCmixMessageSize)
+	// Create three message layers
+	pubMsg, intlMsg, err := newMessageParts(maxCmixMessageSize)
 	if err != nil {
 		return cmixMsg, err
+	}
+
+	// Return an error if the message is too large to fit in the payload
+	if intlMsg.GetPayloadMaxSize() < len(msg) {
+		return cmixMsg, errors.Errorf(
+			messageLenErr, len(msg), intlMsg.GetPayloadMaxSize())
 	}
 
 	// Generate 256-bit salt
@@ -183,9 +162,11 @@
 		return cmixMsg, errors.WithMessage(err, newKeyErr)
 	}
 
+	// Generate internal message
+	payload := setInternalPayload(intlMsg, timestamp, senderId, msg)
+
 	// Encrypt internal message
-	encryptedPayload := group.Encrypt(key, cmixMsg.Fingerprint,
-		internalMessagePayload)
+	encryptedPayload := group.Encrypt(key, cmixMsg.Fingerprint, payload)
 
 	// Generate public message
 	cmixMsg.Payload = setPublicPayload(pubMsg, salt, encryptedPayload)
@@ -194,6 +175,35 @@
 	cmixMsg.Mac = group.NewMAC(key, encryptedPayload, g.DhKeys[*mem.ID])
 
 	return cmixMsg, nil
+}
+
+// getGroupMessageId builds the group message ID.
+func getGroupMessageId(grp *cyclic.Group, groupId, senderId *id.ID,
+	timestamp time.Time, msg []byte) (group.MessageID, error) {
+	cmixMsg := format.NewMessage(grp.GetP().ByteLen())
+	_, intlMsg, err := newMessageParts(cmixMsg.ContentsSize())
+	if err != nil {
+		return group.MessageID{}, errors.WithMessage(err,
+			"Failed to make message parts for message ID")
+	}
+	return group.NewMessageID(groupId,
+		setInternalPayload(intlMsg, timestamp, senderId, msg)), nil
+}
+
+// newMessageParts generates a public payload message and the internal payload
+// message. An error is returned if the messages cannot fit in the payloadSize.
+func newMessageParts(payloadSize int) (publicMsg, internalMsg, error) {
+	pubMsg, err := newPublicMsg(payloadSize)
+	if err != nil {
+		return pubMsg, internalMsg{}, errors.Errorf(newPublicMsgErr, err)
+	}
+
+	intlMsg, err := newInternalMsg(pubMsg.GetPayloadSize())
+	if err != nil {
+		return pubMsg, intlMsg, errors.Errorf(newInternalMsgErr, err)
+	}
+
+	return pubMsg, intlMsg, nil
 }
 
 // newSalt generates a new salt of the specified size.
