--- conflicted
+++ resolved
@@ -126,11 +126,7 @@
 		return nil
 	}
 	keymat, err := base64.StdEncoding.DecodeString(resParts[2])
-<<<<<<< HEAD
-	if err != nil {
-=======
 	if err != nil || len(keymat)==0{
->>>>>>> cc957bbc
 		globals.Log.WARN.Printf("Couldn't decode GETKEY keymat: %s", msg)
 		return nil
 	}
