--- conflicted
+++ resolved
@@ -11,7 +11,6 @@
 	"encoding/base64"
 	"fmt"
 	jww "github.com/spf13/jwalterweatherman"
-	"gitlab.com/privategrity/client/globals"
 	"gitlab.com/privategrity/client/io"
 	"gitlab.com/privategrity/crypto/hash"
 	"strconv"
@@ -20,11 +19,7 @@
 )
 
 // UdbID is the ID of the user discovery bot, which is always 13
-<<<<<<< HEAD
-const udbID = globals.UserID(13)
-=======
 const udbID = user.ID(13)
->>>>>>> 12702356
 
 // Register sends a registration message to the UDB. It does this by sending 2
 // PUSHKEY messages to the UDB, then calling UDB's REGISTER command.
@@ -127,11 +122,7 @@
 }
 
 // pushKey uploads the users' public key
-<<<<<<< HEAD
-func pushKey(udbID globals.UserID, keyFP string, publicKey []byte) error {
-=======
 func pushKey(udbID user.ID, keyFP string, publicKey []byte) error {
->>>>>>> 12702356
 	publicKeyParts := make([]string, 2)
 	publicKeyParts[0] = base64.StdEncoding.EncodeToString(publicKey[:128])
 	publicKeyParts[1] = base64.StdEncoding.EncodeToString(publicKey[128:])
@@ -146,11 +137,7 @@
 }
 
 // keyExists checks for the existence of a key on the bot
-<<<<<<< HEAD
-func keyExists(udbID globals.UserID, keyFP string) bool {
-=======
 func keyExists(udbID user.ID, keyFP string) bool {
->>>>>>> 12702356
 	listener := io.Messaging.Listen(udbID)
 	defer io.Messaging.StopListening(listener)
 	cmd := fmt.Sprintf("GETKEY %s", keyFP)
@@ -179,11 +166,7 @@
 // only does so if the send command succeeds. Our assumption is that
 // we will eventually receive a response from the server. Callers
 // to registration that need timeouts should implement it themselves.
-<<<<<<< HEAD
-func sendCommand(botID globals.UserID, command string) string {
-=======
 func sendCommand(botID user.ID, command string) string {
->>>>>>> 12702356
 	listener := io.Messaging.Listen(botID)
 	defer io.Messaging.StopListening(listener)
 	err := io.Messaging.SendMessage(botID, command)
@@ -197,11 +180,7 @@
 
 // sendCommandMulti waits for responseCnt responses, but does what sendCommand
 // does
-<<<<<<< HEAD
-func sendCommandMulti(responseCnt int, botID globals.UserID,
-=======
 func sendCommandMulti(responseCnt int, botID user.ID,
->>>>>>> 12702356
 	command string) []string {
 	listener := io.Messaging.Listen(botID)
 	defer io.Messaging.StopListening(listener)
