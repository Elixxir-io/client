////////////////////////////////////////////////////////////////////////////////
// Copyright © 2018 Privategrity Corporation                                   /
//                                                                             /
// All rights reserved.                                                        /
////////////////////////////////////////////////////////////////////////////////

// This sets up a dummy/mock server instance for testing purposes
package api

import (
	"encoding/json"
	"fmt"
	"github.com/pkg/errors"
	"gitlab.com/elixxir/client/cmixproto"
	"gitlab.com/elixxir/client/globals"
	"gitlab.com/elixxir/client/parse"
	pb "gitlab.com/elixxir/comms/mixmessages"
	"gitlab.com/elixxir/crypto/cyclic"
	"gitlab.com/elixxir/crypto/e2e"
	"gitlab.com/elixxir/crypto/large"
	"gitlab.com/elixxir/primitives/format"
	"gitlab.com/elixxir/primitives/id"
	"gitlab.com/elixxir/primitives/ndf"
	"sync"
	"time"
)

const InvalidClientVersion = "1.1.0"
const BatchSize = 10

var def *ndf.NetworkDefinition

const InvalidClientVersion = "1.1.0"

// APIMessage are an implementation of the interface in bindings and API
// easy to use from Go
type APIMessage struct {
	Payload     []byte
	SenderID    *id.User
	RecipientID *id.User
}

func (m APIMessage) GetSender() *id.User {
	return m.SenderID
}

func (m APIMessage) GetRecipient() *id.User {
	return m.RecipientID
}

func (m APIMessage) GetPayload() []byte {
	return m.Payload
}

func (m APIMessage) GetMessageType() int32 {
	return int32(cmixproto.Type_NO_TYPE)
}

func (m APIMessage) GetCryptoType() parse.CryptoType {
	return parse.None
}

func (m APIMessage) GetTimestamp() time.Time {
	return time.Now()
}

func (m APIMessage) Pack() []byte {
	// assuming that the type is independently populated.
	// that's probably a bad idea
	// there's no good reason to have the same method body for each of these
	// two methods!
	return m.Payload
}

// Blank struct implementing ServerHandler interface for testing purposes (Passing to StartServer)
type GatewayHandler struct {
	LastReceivedMessage pb.Slot
}

// Returns message contents for MessageID, or a null/randomized message
// if that ID does not exist of the same size as a regular message
func (m *GatewayHandler) GetMessage(userId *id.User,
	msgId, ipaddr string) (*pb.Slot, error) {
	return &pb.Slot{}, nil
}

// Return any MessageIDs in the globals for this User
<<<<<<< HEAD
func (m *GatewayHandler) CheckMessages(userId *id.User,
	messageID, ipaddr string) ([]string, error) {
=======
func (m *TestInterface) CheckMessages(userId *id.User,
	messageID, ipAddress string) ([]string, error) {
>>>>>>> 94f93b72
	return make([]string, 0), nil
}

// PutMessage adds a message to the outgoing queue and
// calls SendBatch when it's size is the batch size
func (m *GatewayHandler) PutMessage(msg *pb.Slot, ipaddr string) error {
	m.LastReceivedMessage = *msg
	return nil
}

func (m *GatewayHandler) ConfirmNonce(message *pb.RequestRegistrationConfirmation, ipaddr string) (*pb.RegistrationConfirmation, error) {
	regConfirmation := &pb.RegistrationConfirmation{
		ClientSignedByServer: &pb.RSASignature{},
	}

	return regConfirmation, nil
}

// Pass-through for Registration Nonce Communication
func (m *GatewayHandler) RequestNonce(message *pb.NonceRequest, ipaddr string) (*pb.Nonce, error) {
	dh := getDHPubKey().Bytes()
	return &pb.Nonce{
		DHPubKey: dh,
	}, nil
}

//Blank struct that has an error path f
type GatewayHandlerMultipleMessages struct {
	LastReceivedMessage []pb.Slot
}

func (m *GatewayHandlerMultipleMessages) GetMessage(userId *id.User,
	msgId, ipaddr string) (*pb.Slot, error) {
	msg := []byte("Hello")
	payload, err := e2e.Pad(msg, format.PayloadLen)
	if err != nil {
		fmt.Println("hello!")
	}
	return &pb.Slot{
		PayloadA: payload,
		PayloadB: payload,
	}, nil
}

// Return any MessageIDs in the globals for this User
func (m *GatewayHandlerMultipleMessages) CheckMessages(userId *id.User,
	messageID, ipaddr string) ([]string, error) {
	msgs := []string{"a", "b", "c", "d", "e", "f", "g"}
	return msgs, nil
}

// PutMessage adds a message to the outgoing queue and
// calls SendBatch when it's size is the batch size
func (m *GatewayHandlerMultipleMessages) PutMessage(msg *pb.Slot, ipaddr string) error {
	for i := 0; i < BatchSize; i++ {
		msg.Index = uint32(i)
		m.LastReceivedMessage = append(m.LastReceivedMessage, *msg)
	}
	return nil
}

func (m *GatewayHandlerMultipleMessages) ConfirmNonce(message *pb.RequestRegistrationConfirmation, ipaddr string) (*pb.RegistrationConfirmation, error) {
	return nil, nil
}

// Pass-through for Registration Nonce Communication
func (m *GatewayHandlerMultipleMessages) RequestNonce(message *pb.NonceRequest, ipaddr string) (*pb.Nonce, error) {
	return nil, nil
}

// Blank struct implementing Registration Handler interface for testing purposes (Passing to StartServer)
type MockRegistration struct {
	//LastReceivedMessage pb.CmixMessage
}

func (s *MockRegistration) RegisterNode(ID []byte,
	NodeTLSCert, GatewayTLSCert, RegistrationCode, Addr, Addr2 string) error {
	return nil
}

func (s *MockRegistration) GetUpdatedNDF(clientNdfHash []byte) ([]byte, error) {

	ndfData := def

	ndfJson, _ := json.Marshal(ndfData)
	return ndfJson, nil
}

func buildMockNDF() ndf.NetworkDefinition {

	ExampleJSON := `{"Timestamp":"2019-06-04T20:48:48-07:00","gateways":[{"Address":"0.0.0.0:7900","Tls_certificate":"-----BEGIN CERTIFICATE-----\nMIIDgTCCAmmgAwIBAgIJAKLdZ8UigIAeMA0GCSqGSIb3DQEBBQUAMG8xCzAJBgNV\nBAYTAlVTMRMwEQYDVQQIDApDYWxpZm9ybmlhMRIwEAYDVQQHDAlDbGFyZW1vbnQx\nGzAZBgNVBAoMElByaXZhdGVncml0eSBDb3JwLjEaMBgGA1UEAwwRZ2F0ZXdheSou\nY21peC5yaXAwHhcNMTkwMzA1MTgzNTU0WhcNMjkwMzAyMTgzNTU0WjBvMQswCQYD\nVQQGEwJVUzETMBEGA1UECAwKQ2FsaWZvcm5pYTESMBAGA1UEBwwJQ2xhcmVtb250\nMRswGQYDVQQKDBJQcml2YXRlZ3JpdHkgQ29ycC4xGjAYBgNVBAMMEWdhdGV3YXkq\nLmNtaXgucmlwMIIBIjANBgkqhkiG9w0BAQEFAAOCAQ8AMIIBCgKCAQEA9+AaxwDP\nxHbhLmn4HoZu0oUM48Qufc6T5XEZTrpMrqJAouXk+61Jc0EFH96/sbj7VyvnXPRo\ngIENbk2Y84BkB9SkRMIXya/gh9dOEDSgnvj/yg24l3bdKFqBMKiFg00PYB30fU+A\nbe3OI/le0I+v++RwH2AV0BMq+T6PcAGjCC1Q1ZB0wP9/VqNMWq5lbK9wD46IQiSi\n+SgIQeE7HoiAZXrGO0Y7l9P3+VRoXjRQbqfn3ETNL9ZvQuarwAYC9Ix5MxUrS5ag\nOmfjc8bfkpYDFAXRXmdKNISJmtCebX2kDrpP8Bdasx7Fzsx59cEUHCl2aJOWXc7R\n5m3juOVL1HUxjQIDAQABoyAwHjAcBgNVHREEFTATghFnYXRld2F5Ki5jbWl4LnJp\ncDANBgkqhkiG9w0BAQUFAAOCAQEAMu3xoc2LW2UExAAIYYWEETggLNrlGonxteSu\njuJjOR+ik5SVLn0lEu22+z+FCA7gSk9FkWu+v9qnfOfm2Am+WKYWv3dJ5RypW/hD\nNXkOYxVJNYFxeShnHohNqq4eDKpdqSxEcuErFXJdLbZP1uNs4WIOKnThgzhkpuy7\ntZRosvOF1X5uL1frVJzHN5jASEDAa7hJNmQ24kh+ds/Ge39fGD8pK31CWhnIXeDo\nvKD7wivi/gSOBtcRWWLvU8SizZkS3hgTw0lSOf5geuzvasCEYlqrKFssj6cTzbCB\nxy3ra3WazRTNTW4TmkHlCUC9I3oWTTxw5iQxF/I2kQQnwR7L3w==\n-----END CERTIFICATE-----"},{"Address":"0.0.0.0:7901","Tls_certificate":"-----BEGIN CERTIFICATE-----\nMIIDgTCCAmmgAwIBAgIJAKLdZ8UigIAeMA0GCSqGSIb3DQEBBQUAMG8xCzAJBgNV\nBAYTAlVTMRMwEQYDVQQIDApDYWxpZm9ybmlhMRIwEAYDVQQHDAlDbGFyZW1vbnQx\nGzAZBgNVBAoMElByaXZhdGVncml0eSBDb3JwLjEaMBgGA1UEAwwRZ2F0ZXdheSou\nY21peC5yaXAwHhcNMTkwMzA1MTgzNTU0WhcNMjkwMzAyMTgzNTU0WjBvMQswCQYD\nVQQGEwJVUzETMBEGA1UECAwKQ2FsaWZvcm5pYTESMBAGA1UEBwwJQ2xhcmVtb250\nMRswGQYDVQQKDBJQcml2YXRlZ3JpdHkgQ29ycC4xGjAYBgNVBAMMEWdhdGV3YXkq\nLmNtaXgucmlwMIIBIjANBgkqhkiG9w0BAQEFAAOCAQ8AMIIBCgKCAQEA9+AaxwDP\nxHbhLmn4HoZu0oUM48Qufc6T5XEZTrpMrqJAouXk+61Jc0EFH96/sbj7VyvnXPRo\ngIENbk2Y84BkB9SkRMIXya/gh9dOEDSgnvj/yg24l3bdKFqBMKiFg00PYB30fU+A\nbe3OI/le0I+v++RwH2AV0BMq+T6PcAGjCC1Q1ZB0wP9/VqNMWq5lbK9wD46IQiSi\n+SgIQeE7HoiAZXrGO0Y7l9P3+VRoXjRQbqfn3ETNL9ZvQuarwAYC9Ix5MxUrS5ag\nOmfjc8bfkpYDFAXRXmdKNISJmtCebX2kDrpP8Bdasx7Fzsx59cEUHCl2aJOWXc7R\n5m3juOVL1HUxjQIDAQABoyAwHjAcBgNVHREEFTATghFnYXRld2F5Ki5jbWl4LnJp\ncDANBgkqhkiG9w0BAQUFAAOCAQEAMu3xoc2LW2UExAAIYYWEETggLNrlGonxteSu\njuJjOR+ik5SVLn0lEu22+z+FCA7gSk9FkWu+v9qnfOfm2Am+WKYWv3dJ5RypW/hD\nNXkOYxVJNYFxeShnHohNqq4eDKpdqSxEcuErFXJdLbZP1uNs4WIOKnThgzhkpuy7\ntZRosvOF1X5uL1frVJzHN5jASEDAa7hJNmQ24kh+ds/Ge39fGD8pK31CWhnIXeDo\nvKD7wivi/gSOBtcRWWLvU8SizZkS3hgTw0lSOf5geuzvasCEYlqrKFssj6cTzbCB\nxy3ra3WazRTNTW4TmkHlCUC9I3oWTTxw5iQxF/I2kQQnwR7L3w==\n-----END CERTIFICATE-----"},{"Address":"0.0.0.0:7902","Tls_certificate":"-----BEGIN CERTIFICATE-----\nMIIDgTCCAmmgAwIBAgIJAKLdZ8UigIAeMA0GCSqGSIb3DQEBBQUAMG8xCzAJBgNV\nBAYTAlVTMRMwEQYDVQQIDApDYWxpZm9ybmlhMRIwEAYDVQQHDAlDbGFyZW1vbnQx\nGzAZBgNVBAoMElByaXZhdGVncml0eSBDb3JwLjEaMBgGA1UEAwwRZ2F0ZXdheSou\nY21peC5yaXAwHhcNMTkwMzA1MTgzNTU0WhcNMjkwMzAyMTgzNTU0WjBvMQswCQYD\nVQQGEwJVUzETMBEGA1UECAwKQ2FsaWZvcm5pYTESMBAGA1UEBwwJQ2xhcmVtb250\nMRswGQYDVQQKDBJQcml2YXRlZ3JpdHkgQ29ycC4xGjAYBgNVBAMMEWdhdGV3YXkq\nLmNtaXgucmlwMIIBIjANBgkqhkiG9w0BAQEFAAOCAQ8AMIIBCgKCAQEA9+AaxwDP\nxHbhLmn4HoZu0oUM48Qufc6T5XEZTrpMrqJAouXk+61Jc0EFH96/sbj7VyvnXPRo\ngIENbk2Y84BkB9SkRMIXya/gh9dOEDSgnvj/yg24l3bdKFqBMKiFg00PYB30fU+A\nbe3OI/le0I+v++RwH2AV0BMq+T6PcAGjCC1Q1ZB0wP9/VqNMWq5lbK9wD46IQiSi\n+SgIQeE7HoiAZXrGO0Y7l9P3+VRoXjRQbqfn3ETNL9ZvQuarwAYC9Ix5MxUrS5ag\nOmfjc8bfkpYDFAXRXmdKNISJmtCebX2kDrpP8Bdasx7Fzsx59cEUHCl2aJOWXc7R\n5m3juOVL1HUxjQIDAQABoyAwHjAcBgNVHREEFTATghFnYXRld2F5Ki5jbWl4LnJp\ncDANBgkqhkiG9w0BAQUFAAOCAQEAMu3xoc2LW2UExAAIYYWEETggLNrlGonxteSu\njuJjOR+ik5SVLn0lEu22+z+FCA7gSk9FkWu+v9qnfOfm2Am+WKYWv3dJ5RypW/hD\nNXkOYxVJNYFxeShnHohNqq4eDKpdqSxEcuErFXJdLbZP1uNs4WIOKnThgzhkpuy7\ntZRosvOF1X5uL1frVJzHN5jASEDAa7hJNmQ24kh+ds/Ge39fGD8pK31CWhnIXeDo\nvKD7wivi/gSOBtcRWWLvU8SizZkS3hgTw0lSOf5geuzvasCEYlqrKFssj6cTzbCB\nxy3ra3WazRTNTW4TmkHlCUC9I3oWTTxw5iQxF/I2kQQnwR7L3w==\n-----END CERTIFICATE-----"}],"nodes":[{"Id":[0,0,0,0,0,0,0,0,0,0,0,0,0,0,0,0,0,0,0,0,0,0,0,0,0,0,0,0,0,0,0,0],"Dsa_public_key":"-----BEGIN PUBLIC KEY-----\nMIIDNDCCAiwCggEBAJ22+1lRtmu2/h4UDx0s5VAjdBYf1lON8WSCGGQvC1xIyPek\nGq36GHMkuHZ0+hgisA8ez4E2lD18VXVyZOWhpE/+AS6ZNuAMHT6TELAcfReYBdMF\niyqfS7b5cWv+YRfGtbPMTZvjQRBK1KgK1slOAF9LmT4U8JHrUXQ78zBQw43iNVZ+\nGzTD1qXAzqoaDzaCE8PRmEPQtLCdy5/HLTnI3kHxvxTUu0Vjyig3FiHK0zJLai05\nIUW+v6x0iAUjb1yi/pK4cc2PnDbTKStVCcqMqneirfx7/XfdpvcRJadFb+oVPkMy\nVqImHGoG7TaTeX55lfrVqrvPvj7aJ0HjdUBK4lsCIQDywxGTdM52yTVpkLRlN0oX\n8j+e01CJvZafYcbd6ZmMHwKCAQBcf/awb48UP+gohDNJPkdpxNmIrOW+JaDiSAln\nBxbGE9ewzuaTL4+qfETSyyRSPaU/vk9uw1lYktGqWMQyigbEahVmLn6qcDod7Pi7\nstBdvi65VsFCozhmHRBGHA0TVHIIUFfzSUMJ/6c8YR94syrbtXQMNhyfNb6QmX2y\nAU4u9apheC9Sq+uL1kMsTdCXvFQjsoXa+2DcNk6BYfSio1rKOhCxxNIDzHakcKM6\n/cvdkpWYWavYtW4XJSUteOrGbnG6muPx3SSHGZh0OTzU2DIYaABlR2Dh40wJ5NFV\nF5+ewNxEc/mWvc5u7Ryr7YtvEW962c9QXfD5mONKsnUUsP/nAoIBAERwUmUlL9YP\nq6MSn+bUr6qNZPsVYoQAo8nTjZWiuSjJa2XWnh7sftnISWkwkiiRxo7qfq3sAiD5\nB8+tM6kONeICBXukldXJerxoVBspYa+RiPuDWy2pwGRDBpfty3QqJOpu5g2ThYFJ\nD5Xu0yCuX8ZJRj33nliI8dQgKdQQva6p2VuXzyRT8LwXMfRwLuSB6Schc9mF8C\nkWCb4m0ujlEKe1xKoKt2zG9b1o7XyaVhxguSUAuEznifMzsEUfuONJOy+XoQELex\nF0wvLzNzABcyxkM3lx52uG41mKgJiV6Z0ZyuBRvt+V3VL/38tPn9lsTaFi8N6/IH\nRyy0bWP5s44=\n-----END PUBLIC KEY-----\n","Address":"0.0.0.0:5900","Tls_certificate":"-----BEGIN CERTIFICATE-----MIIDbDCCAlSgAwIBAgIJAOUNtZneIYECMA0GCSqGSIb3DQEBBQUAMGgxCzAJBgNVBAYTAlVTMRMwEQYDVQQIDApDYWxpZm9ybmlhMRIwEAYDVQQHDAlDbGFyZW1vbnQxGzAZBgNVBAoMElByaXZhdGVncml0eSBDb3JwLjETMBEGA1UEAwwKKi5jbWl4LnJpcDAeFwOTAzMDUxODM1NDNaFw0yOTAzMDIxODM1NDNaMGgxCzAJBgNVBAYTAlVTMRMwEQYDVQQIDApDYWxpZm9ybmlhMRIwEAYDVQQHDAlDbGFyZW1vbnQxGzAZBgNVBAoMElByaXZhdGVncml0eSBDb3JwLjETMBEGA1UEAwwKKi5jbWl4LnJpcDCCASIwDQYJKoZIhvcNAQEBBQADggEPADCCAQoCggEBAPP0WyVkfZA/CEd2DgKpcudn0oDhDwsjmx8LBDWsUgQzyLrFiVigfUmUefknUH3dTJjmiJtGqLsayCnWdqWLHPJYvFfsWYW0IGF93UG/4N5UAWO4okC3CYgKSi4ekpfw2zgZq0gmbzTnXcHF9gfmQ7jJUKSEtJPSNzXq+PZeJTC9zJAb4Lj8QzH18rDM8DaL2y1ns0Y2Hu0edBFn/OqavBJKb/uAm3AEjqeOhC7EQUjVamWlTBPt40+B/6aFJX5BYm2JFkRsGBIyBVL46MvC02MgzTT9bJIJfwqmBaTruwemNgzGu7Jk03hqqS1TUEvSI6/x8bVoba3orcKkf9HsDjECAwEAAaMZMBcwFQYDVR0RBA4wDIIKKi5jbWl4LnJpcDANBgkqhkiG9w0BAQUFAAOCAQEAneUocN4AbcQAC1+b3To8u5UGdaGxhcGyZBlAoenRVdjXK3lTjsMdMWb4QctgNfIfU/zuUn2mxTmF/ekP0gCCgtleZr9+DYKU5hlXk8K10uKxGD6EvoiXZzlfeUuotgp2qvI3ysOm/hvCfyEkqhfHtbxjV7j7v7eQFPbvNaXbLa0yr4C4vMK/Z09Ui9JrZ/Z4cyIkxfC6/rOqAirSdIp09EGiw7GM8guHyggE4IiZrDslT8V3xIl985cbCxSxeW1RtgH4rdEXuVe9+31oJhmXOE9ux2jCop9tEJMgWg7HStrJ5plPbb+HmjoX3nBO04E56m52PyzMNV+2N21IPppKwA==-----END CERTIFICATE-----"},{"Id":[1,0,0,0,0,0,0,0,0,0,0,0,0,0,0,0,0,0,0,0,0,0,0,0,0,0,0,0,0,0,0,0],"Dsa_public_key":"-----BEGIN PUBLIC KEY-----\nMIIDNDCCAiwCggEBAJ22+1lRtmu2/h4UDx0s5VAjdBYf1lON8WSCGGQvC1xIyPek\nGq36GHMkuHZ0+hgisA8ez4E2lD18VXVyZOWhpE/+AS6ZNuAMHT6TELAcfReYBdMF\niyqfS7b5cWv+YRfGtbPMTZvjQRBK1KgK1slOAF9LmT4U8JHrUXQ78zBQw43iNVZ+\nGzTD1qXAzqoaDzaCE8PRmEPQtLCdy5/HLTnI3kHxvxTUu0Vjyig3FiHK0zJLai05\nIUW+v6x0iAUjb1yi/pK4cc2PnDbTKStVCcqMqneirfx7/XfdpvcRJadFb+oVPkMy\nVqImHGoG7TaTeX55lfrVqrvPvj7aJ0HjdUBK4lsCIQDywxGTdM52yTVpkLRlN0oX\n8j+e01CJvZafYcbd6ZmMHwKCAQBcf/awb48UP+gohDNJPkdpxNmIrOW+JaDiSAln\nBxbGE9ewzuaTL4+qfETSyyRSPaU/vk9uw1lYktGqWMQyigbEahVmLn6qcDod7Pi7\nstBdvi65VsFCozhmHRBGHA0TVHIIUFfzSUMJ/6c8YR94syrbtXQMNhyfNb6QmX2y\nAU4u9apheC9Sq+uL1kMsTdCXvFQjsoXa+2DcNk6BYfSio1rKOhCxxNIDzHakcKM6\n/cvdkpWYWavYtW4XJSUteOrGbnG6muPx3SSHGZh0OTzU2DIYaABlR2Dh40wJ5NFV\nF5+ewNxEc/mWvc5u7Ryr7YtvEW962c9QXfD5mONKsnUUsP/nAoIBAFbADcqA8KQh\nxzgylW6VS1dYYelO5DjPZVVSjfdcbj1twu4ZHDNZLOexpv4nGY8xS6vesELXcVOR\n/CHXgh/3byBZYm0zkrBi/FsJJ3nP2uZ1+QCRldI2KzqcLOWH/CAYj8koork9k1Dp\nFq7rMSDgw4pktqvFj9Eev8dSZuRnoCfZbt/6vxi1r30AYAjDYOwcysqcVyUa1tPa\nLEh3JksttXUCd5cvfqatWedTs5Vxo7ICW1toGBHABYvSJkwK0YFfi5RLw+Oda1sA\njJ+aLcIxQjrpoRC2alXCdwmZXVb+O6zluQctw6LJjt4J704ueSvR4VNNhr0uLYGW\nk7e+WoQCS98=\n-----END PUBLIC KEY-----\n","Address":"0.0.0.0:5901","Tls_certificate":"-----BEGIN CERTIFICATE-----MIIDbDCCAlSgAwIBAgIJAOUNtZneIYECMA0GCSqGSIb3DQEBBQUAMGgxCzAJBgNVBAYTAlVTMRMwEQYDVQQIDApDYWxpZm9ybmlhMRIwEAYDVQQHDAlDbGFyZW1vbnQxGzAZBgNVBAoMElByaXZhdGVncml0eSBDb3JwLjETMBEGA1UEAwwKKi5jbWl4LnJpcDAeFwOTAzMDUxODM1NDNaFw0yOTAzMDIxODM1NDNaMGgxCzAJBgNVBAYTAlVTMRMwEQYDVQQIDApDYWxpZm9ybmlhMRIwEAYDVQQHDAlDbGFyZW1vbnQxGzAZBgNVBAoMElByaXZhdGVncml0eSBDb3JwLjETMBEGA1UEAwwKKi5jbWl4LnJpcDCCASIwDQYJKoZIhvcNAQEBBQADggEPADCCAQoCggEBAPP0WyVkfZA/CEd2DgKpcudn0oDhDwsjmx8LBDWsUgQzyLrFiVigfUmUefknUH3dTJjmiJtGqLsayCnWdqWLHPJYvFfsWYW0IGF93UG/4N5UAWO4okC3CYgKSi4ekpfw2zgZq0gmbzTnXcHF9gfmQ7jJUKSEtJPSNzXq+PZeJTC9zJAb4Lj8QzH18rDM8DaL2y1ns0Y2Hu0edBFn/OqavBJKb/uAm3AEjqeOhC7EQUjVamWlTBPt40+B/6aFJX5BYm2JFkRsGBIyBVL46MvC02MgzTT9bJIJfwqmBaTruwemNgzGu7Jk03hqqS1TUEvSI6/x8bVoba3orcKkf9HsDjECAwEAAaMZMBcwFQYDVR0RBA4wDIIKKi5jbWl4LnJpcDANBgkqhkiG9w0BAQUFAAOCAQEAneUocN4AbcQAC1+b3To8u5UGdaGxhcGyZBlAoenRVdjXK3lTjsMdMWb4QctgNfIfU/zuUn2mxTmF/ekP0gCCgtleZr9+DYKU5hlXk8K10uKxGD6EvoiXZzlfeUuotgp2qvI3ysOm/hvCfyEkqhfHtbxjV7j7v7eQFPbvNaXbLa0yr4C4vMK/Z09Ui9JrZ/Z4cyIkxfC6/rOqAirSdIp09EGiw7GM8guHyggE4IiZrDslT8V3xIl985cbCxSxeW1RtgH4rdEXuVe9+31oJhmXOE9ux2jCop9tEJMgWg7HStrJ5plPbb+HmjoX3nBO04E56m52PyzMNV+2N21IPppKwA==-----END CERTIFICATE-----"},{"Id":[2,0,0,0,0,0,0,0,0,0,0,0,0,0,0,0,0,0,0,0,0,0,0,0,0,0,0,0,0,0,0,0],"Dsa_public_key":"-----BEGIN PUBLIC KEY-----\nMIIDNTCCAiwCggEBAJ22+1lRtmu2/h4UDx0s5VAjdBYf1lON8WSCGGQvC1xIyPek\nGq36GHMkuHZ0+hgisA8ez4E2lD18VXVyZOWhpE/+AS6ZNuAMHT6TELAcfReYBdMF\niyqfS7b5cWv+YRfGtbPMTZvjQRBK1KgK1slOAF9LmT4U8JHrUXQ78zBQw43iNVZ+\nGzTD1qXAzqoaDzaCE8PRmEPQtLCdy5/HLTnI3kHxvxTUu0Vjyig3FiHK0zJLai05\nIUW+v6x0iAUjb1yi/pK4cc2PnDbTKStVCcqMqneirfx7/XfdpvcRJadFb+oVPkMy\nVqImHGoG7TaTeX55lfrVqrvPvj7aJ0HjdUBK4lsCIQDywxGTdM52yTVpkLRlN0oX\n8j+e01CJvZafYcbd6ZmMHwKCAQBcf/awb48UP+gohDNJPkdpxNmIrOW+JaDiSAln\nBxbGE9ewzuaTL4+qfETSyyRSPaU/vk9uw1lYktGqWMQyigbEahVmLn6qcDod7Pi7\nstBdvi65VsFCozhmHRBGHA0TVHIIUFfzSUMJ/6c8YR94syrbtXQMNhyfNb6QmX2y\nAU4u9apheC9Sq+uL1kMsTdCXvFQjsoXa+2DcNk6BYfSio1rKOhCxxNIDzHakcKM6\n/cvdkpWYWavYtW4XJSUteOrGbnG6muPx3SSHGZh0OTzU2DIYaABlR2Dh40wJ5NFV\nF5+ewNxEc/mWvc5u7Ryr7YtvEW962c9QXfD5mONKsnUUsP/nAoIBAQCN19tTnkS3\nitBQXXR/h8OKl+rliFBLgO6h6GvZL4yQDZFtBAOmkrs3wLoDroJRGCeqz/IUb+JF\njslEr/mpm2kcmK77hr535dq7HsWz1fFl9YyGTaOH055FLSV9QEPAV9j3zWADdQ1v\nuSQll+QfWi6lIibWV4HNQ2ywRFoOY8OBLCJB90UXLeJpaPanpqiM8hjda2VGRDbi\nIixEE2lCOWITydiz2DmvXrLhVGF49+g5MDwbWO65dmasCe//Ff6Z4bJ6n049xv\nVtac8nX6FO3eBsV5d+rG6HZXSG3brCKRCSKYCTX1IkTSiutYxYqvwaluoCjOakh0\nKkqvQ8IeVZ+B\n-----END PUBLIC KEY-----\n","Address":"0.0.0.0:5902","Tls_certificate":"-----BEGIN CERTIFICATE-----MIIDbDCCAlSgAwIBAgIJAOUNtZneIYECMA0GCSqGSIb3DQEBBQUAMGgxCzAJBgNVBAYTAlVTMRMwEQYDVQQIDApDYWxpZm9ybmlhMRIwEAYDVQQHDAlDbGFyZW1vbnQxGzAZBgNVBAoMElByaXZhdGVncml0eSBDb3JwLjETMBEGA1UEAwwKKi5jbWl4LnJpcDAeFwOTAzMDUxODM1NDNaFw0yOTAzMDIxODM1NDNaMGgxCzAJBgNVBAYTAlVTMRMwEQYDVQQIDApDYWxpZm9ybmlhMRIwEAYDVQQHDAlDbGFyZW1vbnQxGzAZBgNVBAoMElByaXZhdGVncml0eSBDb3JwLjETMBEGA1UEAwwKKi5jbWl4LnJpcDCCASIwDQYJKoZIhvcNAQEBBQADggEPADCCAQoCggEBAPP0WyVkfZA/CEd2DgKpcudn0oDhDwsjmx8LBDWsUgQzyLrFiVigfUmUefknUH3dTJjmiJtGqLsayCnWdqWLHPJYvFfsWYW0IGF93UG/4N5UAWO4okC3CYgKSi4ekpfw2zgZq0gmbzTnXcHF9gfmQ7jJUKSEtJPSNzXq+PZeJTC9zJAb4Lj8QzH18rDM8DaL2y1ns0Y2Hu0edBFn/OqavBJKb/uAm3AEjqeOhC7EQUjVamWlTBPt40+B/6aFJX5BYm2JFkRsGBIyBVL46MvC02MgzTT9bJIJfwqmBaTruwemNgzGu7Jk03hqqS1TUEvSI6/x8bVoba3orcKkf9HsDjECAwEAAaMZMBcwFQYDVR0RBA4wDIIKKi5jbWl4LnJpcDANBgkqhkiG9w0BAQUFAAOCAQEAneUocN4AbcQAC1+b3To8u5UGdaGxhcGyZBlAoenRVdjXK3lTjsMdMWb4QctgNfIfU/zuUn2mxTmF/ekP0gCCgtleZr9+DYKU5hlXk8K10uKxGD6EvoiXZzlfeUuotgp2qvI3ysOm/hvCfyEkqhfHtbxjV7j7v7eQFPbvNaXbLa0yr4C4vMK/Z09Ui9JrZ/Z4cyIkxfC6/rOqAirSdIp09EGiw7GM8guHyggE4IiZrDslT8V3xIl985cbCxSxeW1RtgH4rdEXuVe9+31oJhmXOE9ux2jCop9tEJMgWg7HStrJ5plPbb+HmjoX3nBO04E56m52PyzMNV+2N21IPppKwA==-----END CERTIFICATE-----"}],"registration":{"Address":"0.0.0.0:5000","Tls_certificate":""},"udb":{"Id":[0,0,0,0,0,0,0,0,0,0,0,0,0,0,0,0,0,0,0,0,0,0,0,0,0,0,0,0,0,0,0,3],"Dsa_public_key":"-----BEGIN PUBLIC KEY-----\nMIIDNDCCAiwCggEBAJ22+1lRtmu2/h4UDx0s5VAjdBYf1lON8WSCGGQvC1xIyPek\nGq36GHMkuHZ0+hgisA8ez4E2lD18VXVyZOWhpE/+AS6ZNuAMHT6TELAcfReYBdMF\niyqfS7b5cWv+YRfGtbPMTZvjQRBK1KgK1slOAF9LmT4U8JHrUXQ78zBQw43iNVZ+\nGzTD1qXAzqoaDzaCE8PRmEPQtLCdy5/HLTnI3kHxvxTUu0Vjyig3FiHK0zJLai05\nIUW+v6x0iAUjb1yi/pK4cc2PnDbTKStVCcqMqneirfx7/XfdpvcRJadFb+oVPkMy\nVqImHGoG7TaTeX55lfrVqrvPvj7aJ0HjdUBK4lsCIQDywxGTdM52yTVpkLRlN0oX\n8j+e01CJvZafYcbd6ZmMHwKCAQBcf/awb48UP+gohDNJPkdpxNmIrOW+JaDiSAln\nBxbGE9ewzuaTL4+qfETSyyRSPaU/vk9uw1lYktGqWMQyigbEahVmLn6qcDod7Pi7\nstBdvi65VsFCozhmHRBGHA0TVHIIUFfzSUMJ/6c8YR94syrbtXQMNhyfNb6QmX2y\nAU4u9apheC9Sq+uL1kMsTdCXvFQjsoXa+2DcNk6BYfSio1rKOhCxxNIDzHakcKM6\n/cvdkpWYWavYtW4XJSUteOrGbnG6muPx3SSHGZh0OTzU2DIYaABlR2Dh40wJ5NFV\nF5+ewNxEc/mWvc5u7Ryr7YtvEW962c9QXfD5mONKsnUUsP/nAoIBACvR2lUslz3D\nB/MUo0rHVIHVkhVJCxNjtgTOYgJ9ckArSXQbYzr/fcigcNGjUO2LbK5NFp9GK43C\nrLxMUnJ9nkyIVPaWvquJFZItjcDK3NiNGyD4XyM0eRj4dYeSxQM48hvFbmtbjlXn\n9SQTnGIlr1XnTI4RVHZSQOL6kFJIaLw6wYrQ4w08Ng+p45brp5ercAHnLiftNUWP\nqROhQkdSEpS9LEwfotUSY1jP2AhQfaIMxaeXsZuTU1IYvdhMFRL3DR0r5Ww2Upf8\ng0Ace0mtnsUQ2OG+7MTh2jYIEWRjvuoe3RCz603ujW6g7BfQ1H7f4YFwc5xOOJ3u\nr4dj49dCCjc=\n-----END PUBLIC KEY-----\n"},"E2e":{"Prime":"E2EE983D031DC1DB6F1A7A67DF0E9A8E5561DB8E8D49413394C049B7A8ACCEDC298708F121951D9CF920EC5D146727AA4AE535B0922C688B55B3DD2AEDF6C01C94764DAB937935AA83BE36E67760713AB44A6337C20E7861575E745D31F8B9E9AD8412118C62A3E2E29DF46B0864D0C951C394A5CBBDC6ADC718DD2A3E041023DBB5AB23EBB4742DE9C1687B5B34FA48C3521632C4A530E8FFB1BC51DADDF453B0B2717C2BC6669ED76B4BDD5C9FF558E88F26E5785302BEDBCA23EAC5ACE92096EE8A60642FB61E8F3D24990B8CB12EE448EEF78E184C7242DD161C7738F32BF29A841698978825B4111B4BC3E1E198455095958333D776D8B2BEEED3A1A1A221A6E37E664A64B83981C46FFDDC1A45E3D5211AAF8BFBC072768C4F50D7D7803D2D4F278DE8014A47323631D7E064DE81C0C6BFA43EF0E6998860F1390B5D3FEACAF1696015CB79C3F9C2D93D961120CD0E5F12CBB687EAB045241F96789C38E89D796138E6319BE62E35D87B1048CA28BE389B575E994DCA755471584A09EC723742DC35873847AEF49F66E43873","Small_prime":"02","Generator":"02"},"CMIX":{"Prime":"9DB6FB5951B66BB6FE1E140F1D2CE5502374161FD6538DF1648218642F0B5C48C8F7A41AADFA187324B87674FA1822B00F1ECF8136943D7C55757264E5A1A44FFE012E9936E00C1D3E9310B01C7D179805D3058B2A9F4BB6F9716BFE6117C6B5B3CC4D9BE341104AD4A80AD6C94E005F4B993E14F091EB51743BF33050C38DE235567E1B34C3D6A5C0CEAA1A0F368213C3D19843D0B4B09DCB9FC72D39C8DE41F1BF14D4BB4563CA28371621CAD3324B6A2D392145BEBFAC748805236F5CA2FE92B871CD8F9C36D3292B5509CA8CAA77A2ADFC7BFD77DDA6F71125A7456FEA153E433256A2261C6A06ED3693797E7995FAD5AABBCFBE3EDA2741E375404AE25B","Small_prime":"F2C3119374CE76C9356990B465374A17F23F9ED35089BD969F61C6DDE9998C1F","Generator":"5C7FF6B06F8F143FE8288433493E4769C4D988ACE5BE25A0E24809670716C613D7B0CEE6932F8FAA7C44D2CB24523DA53FBE4F6EC3595892D1AA58C4328A06C46A15662E7EAA703A1DECF8BBB2D05DBE2EB956C142A338661D10461C0D135472085057F3494309FFA73C611F78B32ADBB5740C361C9F35BE90997DB2014E2EF5AA61782F52ABEB8BD6432C4DD097BC5423B285DAFB60DC364E8161F4A2A35ACA3A10B1C4D203CC76A470A33AFDCBDD92959859ABD8B56E1725252D78EAC66E71BA9AE3F1DD2487199874393CD4D832186800654760E1E34C09E4D155179F9EC0DC4473F996BDCE6EED1CABED8B6F116F7AD9CF505DF0F998E34AB27514B0FFE7"}}`
	retNDF, _, _ := ndf.DecodeNDF(ExampleJSON)
	/*
		var grp ndf.Group
		grp.Prime = "FFFFFFFFFFFFFFFFC90FDAA22168C234C4C6628B80DC1CD1" +
			"29024E088A67CC74020BBEA63B139B22514A08798E3404DD" +
			"EF9519B3CD3A431B302B0A6DF25F14374FE1356D6D51C245" +
			"E485B576625E7EC6F44C42E9A637ED6B0BFF5CB6F406B7ED" +
			"EE386BFB5A899FA5AE9F24117C4B1FE649286651ECE45B3D" +
			"C2007CB8A163BF0598DA48361C55D39A69163FA8FD24CF5F" +
			"83655D23DCA3AD961C62F356208552BB9ED529077096966D" +
			"670C354E4ABC9804F1746C08CA18217C32905E462E36CE3B" +
			"E39E772C180E86039B2783A2EC07A28FB5C55DF06F4C52C9" +
			"DE2BCBF6955817183995497CEA956AE515D2261898FA0510" +
			"15728E5A8AACAA68FFFFFFFFFFFFFFFF"
		grp.Generator = "2"
		grp.SmallPrime = "2"
		retNDF := ndf.NetworkDefinition{Timestamp: time.Now(), Registration: reg, Nodes: Nodes, CMIX: grp, E2E: grp}*/
	return *retNDF
}

// Registers a user and returns a signed public key
func (s *MockRegistration) RegisterUser(registrationCode,
	key string) (hash []byte, err error) {
	return nil, nil
}

func (s *MockRegistration) GetCurrentClientVersion() (version string, err error) {
	return globals.SEMVER, nil
}

func getDHPubKey() *cyclic.Int {
	cmixGrp := cyclic.NewGroup(
		large.NewIntFromString("9DB6FB5951B66BB6FE1E140F1D2CE5502374161FD6538DF1648218642F0B5C48"+
			"C8F7A41AADFA187324B87674FA1822B00F1ECF8136943D7C55757264E5A1A44F"+
			"FE012E9936E00C1D3E9310B01C7D179805D3058B2A9F4BB6F9716BFE6117C6B5"+
			"B3CC4D9BE341104AD4A80AD6C94E005F4B993E14F091EB51743BF33050C38DE2"+
			"35567E1B34C3D6A5C0CEAA1A0F368213C3D19843D0B4B09DCB9FC72D39C8DE41"+
			"F1BF14D4BB4563CA28371621CAD3324B6A2D392145BEBFAC748805236F5CA2FE"+
			"92B871CD8F9C36D3292B5509CA8CAA77A2ADFC7BFD77DDA6F71125A7456FEA15"+
			"3E433256A2261C6A06ED3693797E7995FAD5AABBCFBE3EDA2741E375404AE25B", 16),
		large.NewIntFromString("5C7FF6B06F8F143FE8288433493E4769C4D988ACE5BE25A0E24809670716C613"+
			"D7B0CEE6932F8FAA7C44D2CB24523DA53FBE4F6EC3595892D1AA58C4328A06C4"+
			"6A15662E7EAA703A1DECF8BBB2D05DBE2EB956C142A338661D10461C0D135472"+
			"085057F3494309FFA73C611F78B32ADBB5740C361C9F35BE90997DB2014E2EF5"+
			"AA61782F52ABEB8BD6432C4DD097BC5423B285DAFB60DC364E8161F4A2A35ACA"+
			"3A10B1C4D203CC76A470A33AFDCBDD92959859ABD8B56E1725252D78EAC66E71"+
			"BA9AE3F1DD2487199874393CD4D832186800654760E1E34C09E4D155179F9EC0"+
			"DC4473F996BDCE6EED1CABED8B6F116F7AD9CF505DF0F998E34AB27514B0FFE7", 16))

	dh := cmixGrp.RandomCoprime(cmixGrp.NewMaxInt())
	return cmixGrp.ExpG(dh, cmixGrp.NewMaxInt())
}

// Mock dummy storage interface for testing.
type DummyStorage struct {
	LocationA string
	LocationB string
	StoreA    []byte
	StoreB    []byte
	mutex     sync.Mutex
}

func (d *DummyStorage) IsEmpty() bool {
	return d.StoreA == nil && d.StoreB == nil
}

func (d *DummyStorage) SetLocation(lA, lB string) error {
	d.LocationA = lA
	d.LocationB = lB
	return nil
}

func (d *DummyStorage) GetLocation() (string, string) {
	//return fmt.Sprintf("%s,%s", d.LocationA, d.LocationB)
	return d.LocationA, d.LocationB
}

func (d *DummyStorage) SaveA(b []byte) error {
	d.StoreA = make([]byte, len(b))
	copy(d.StoreA, b)
	return nil
}

func (d *DummyStorage) SaveB(b []byte) error {
	d.StoreB = make([]byte, len(b))
	copy(d.StoreB, b)
	return nil
}

func (d *DummyStorage) Lock() {
	d.mutex.Lock()
}

func (d *DummyStorage) Unlock() {
	d.mutex.Unlock()
}

func (d *DummyStorage) LoadA() []byte {
	return d.StoreA
}

func (d *DummyStorage) LoadB() []byte {
	return d.StoreB
}

type DummyReceiver struct {
	LastMessage APIMessage
}

func (d *DummyReceiver) Receive(message APIMessage) {
	d.LastMessage = message
}

//registration handler for getUpdatedNDF error case
type MockPerm_NDF_ErrorCase struct {
}

func (s *MockPerm_NDF_ErrorCase) RegisterNode(ID []byte,
	NodeTLSCert, GatewayTLSCert, RegistrationCode, Addr, Addr2 string) error {
	return nil
}

func (s *MockPerm_NDF_ErrorCase) GetUpdatedNDF(clientNdfHash []byte) ([]byte, error) {
	errMsg := fmt.Sprintf("Permissioning server does not have an ndf to give to client")
	return nil, errors.New(errMsg)
}

func (s *MockPerm_NDF_ErrorCase) RegisterUser(registrationCode,
	key string) (hash []byte, err error) {
	return nil, nil
}

func (s *MockPerm_NDF_ErrorCase) GetCurrentClientVersion() (version string, err error) {
	return globals.SEMVER, nil
}

//Mock Permissioning handler for error cases involving check version
type MockPerm_CheckVersion_ErrorCase struct {
}

func (s *MockPerm_CheckVersion_ErrorCase) RegisterNode(ID []byte,
	NodeTLSCert, GatewayTLSCert, RegistrationCode, Addr, Addr2 string) error {
	return nil
}
func (s *MockPerm_CheckVersion_ErrorCase) GetUpdatedNDF(clientNdfHash []byte) ([]byte, error) {
<<<<<<< HEAD
	ndfData := def
=======
	ndfData := buildMockNDF()
>>>>>>> 94f93b72
	ndfJson, _ := json.Marshal(ndfData)
	return ndfJson, nil
}
func (s *MockPerm_CheckVersion_ErrorCase) RegisterUser(registrationCode,
	key string) (hash []byte, err error) {
	return nil, nil
}
func (s *MockPerm_CheckVersion_ErrorCase) GetCurrentClientVersion() (version string, err error) {
	return globals.SEMVER, errors.New("Could not get version")
}

//Registration handler for handling a bad client version (aka client is not up to date)
type MockPerm_CheckVersion_BadVersion struct {
}

func (s *MockPerm_CheckVersion_BadVersion) RegisterNode(ID []byte,
	NodeTLSCert, GatewayTLSCert, RegistrationCode, Addr, Addr2 string) error {
	return nil
}

func (s *MockPerm_CheckVersion_BadVersion) GetUpdatedNDF(clientNdfHash []byte) ([]byte, error) {
<<<<<<< HEAD
	ndfData := def
=======
	ndfData := buildMockNDF()
>>>>>>> 94f93b72
	ndfJson, _ := json.Marshal(ndfData)
	return ndfJson, nil
}

func (s *MockPerm_CheckVersion_BadVersion) RegisterUser(registrationCode,
	key string) (hash []byte, err error) {
	return nil, nil
}

func (s *MockPerm_CheckVersion_BadVersion) GetCurrentClientVersion() (version string, err error) {
	return InvalidClientVersion, nil
<<<<<<< HEAD
}

//Message struct adherent to interface in bindings for data return from ParseMessage
type ParsedMessage struct {
	Typed   int32
	Payload []byte
}

func (p ParsedMessage) GetSender() []byte {
	return []byte{}
}

func (p ParsedMessage) GetPayload() []byte {
	return p.Payload
}

func (p ParsedMessage) GetRecipient() []byte {
	return []byte{}
}

func (p ParsedMessage) GetMessageType() int32 {
	return p.Typed
}

func (p ParsedMessage) GetTimestampNano() int64 {
	return 0
}

func (p ParsedMessage) GetTimestamp() int64 {
	return 0
=======
>>>>>>> 94f93b72
}<|MERGE_RESOLUTION|>--- conflicted
+++ resolved
@@ -30,8 +30,6 @@
 
 var def *ndf.NetworkDefinition
 
-const InvalidClientVersion = "1.1.0"
-
 // APIMessage are an implementation of the interface in bindings and API
 // easy to use from Go
 type APIMessage struct {
@@ -85,13 +83,8 @@
 }
 
 // Return any MessageIDs in the globals for this User
-<<<<<<< HEAD
 func (m *GatewayHandler) CheckMessages(userId *id.User,
 	messageID, ipaddr string) ([]string, error) {
-=======
-func (m *TestInterface) CheckMessages(userId *id.User,
-	messageID, ipAddress string) ([]string, error) {
->>>>>>> 94f93b72
 	return make([]string, 0), nil
 }
 
@@ -328,11 +321,7 @@
 	return nil
 }
 func (s *MockPerm_CheckVersion_ErrorCase) GetUpdatedNDF(clientNdfHash []byte) ([]byte, error) {
-<<<<<<< HEAD
 	ndfData := def
-=======
-	ndfData := buildMockNDF()
->>>>>>> 94f93b72
 	ndfJson, _ := json.Marshal(ndfData)
 	return ndfJson, nil
 }
@@ -354,11 +343,7 @@
 }
 
 func (s *MockPerm_CheckVersion_BadVersion) GetUpdatedNDF(clientNdfHash []byte) ([]byte, error) {
-<<<<<<< HEAD
 	ndfData := def
-=======
-	ndfData := buildMockNDF()
->>>>>>> 94f93b72
 	ndfJson, _ := json.Marshal(ndfData)
 	return ndfJson, nil
 }
@@ -370,7 +355,6 @@
 
 func (s *MockPerm_CheckVersion_BadVersion) GetCurrentClientVersion() (version string, err error) {
 	return InvalidClientVersion, nil
-<<<<<<< HEAD
 }
 
 //Message struct adherent to interface in bindings for data return from ParseMessage
@@ -401,6 +385,4 @@
 
 func (p ParsedMessage) GetTimestamp() int64 {
 	return 0
-=======
->>>>>>> 94f93b72
 }