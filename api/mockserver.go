--- conflicted
+++ resolved
@@ -23,11 +23,9 @@
 	"time"
 )
 
-<<<<<<< HEAD
 const InvalidClientVersion = "1.1.0"
-=======
+
 var def *ndf.NetworkDefinition
->>>>>>> 64ac846b
 
 // APIMessage are an implementation of the interface in bindings and API
 // easy to use from Go
@@ -83,7 +81,7 @@
 
 // Return any MessageIDs in the globals for this User
 func (m *TestInterface) CheckMessages(userId *id.User,
-	messageID, ipAddress string) ([]string, error) {
+	messageID, ipaddr string) ([]string, error) {
 	return make([]string, 0), nil
 }
 
