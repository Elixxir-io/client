--- conflicted
+++ resolved
@@ -190,20 +190,8 @@
 	//Attach the services interface
 	c.services = newServiceProcessiesList(c.runner)
 
-<<<<<<< HEAD
 	//initilize comms
 	err = c.initComms()
-=======
-	//get the user from session
-	u := c.storage.User()
-	cryptoUser := u.GetCryptographicIdentity()
-
-	//start comms
-	c.comms, err = client.NewClientComms(cryptoUser.GetTransmissionID(),
-		rsa.CreatePublicKeyPem(cryptoUser.GetTransmissionRSA().GetPublic()),
-		rsa.CreatePrivateKeyPem(cryptoUser.GetTransmissionRSA()),
-		cryptoUser.GetTransmissionSalt())
->>>>>>> d583dc09
 	if err != nil {
 		return nil, err
 	}
@@ -314,10 +302,10 @@
 	cryptoUser := u.GetCryptographicIdentity()
 
 	//start comms
-	c.comms, err = client.NewClientComms(cryptoUser.GetUserID(),
-		rsa.CreatePublicKeyPem(cryptoUser.GetRSA().GetPublic()),
-		rsa.CreatePrivateKeyPem(cryptoUser.GetRSA()),
-		cryptoUser.GetSalt())
+	c.comms, err = client.NewClientComms(cryptoUser.GetTransmissionID(),
+		rsa.CreatePublicKeyPem(cryptoUser.GetTransmissionRSA().GetPublic()),
+		rsa.CreatePrivateKeyPem(cryptoUser.GetTransmissionRSA()),
+		cryptoUser.GetTransmissionSalt())
 	if err != nil {
 		return errors.WithMessage(err, "failed to load client")
 	}
@@ -451,7 +439,7 @@
 	return c.network.GetHealthTracker()
 }
 
-// Returns the switchboard for Identity
+// Returns the switchboard for Registration
 func (c *Client) GetSwitchboard() interfaces.Switchboard {
 	jww.INFO.Printf("GetSwitchboard()")
 	return c.switchboard
