--- conflicted
+++ resolved
@@ -19,25 +19,18 @@
 	"gitlab.com/elixxir/client/io"
 	"gitlab.com/elixxir/client/keyStore"
 	"gitlab.com/elixxir/client/parse"
-<<<<<<< HEAD
-	"gitlab.com/elixxir/client/payment"
-=======
->>>>>>> 6b45e8d8
 	"gitlab.com/elixxir/client/user"
 	"gitlab.com/elixxir/comms/client"
 	"gitlab.com/elixxir/comms/connect"
 	pb "gitlab.com/elixxir/comms/mixmessages"
 	"gitlab.com/elixxir/crypto/csprng"
 	"gitlab.com/elixxir/crypto/cyclic"
-<<<<<<< HEAD
 	"gitlab.com/elixxir/crypto/hash"
 	"gitlab.com/elixxir/crypto/large"
 	"gitlab.com/elixxir/crypto/registration"
 	"gitlab.com/elixxir/crypto/signature"
-=======
 	"gitlab.com/elixxir/crypto/diffieHellman"
 	"gitlab.com/elixxir/crypto/e2e"
->>>>>>> 6b45e8d8
 	"gitlab.com/elixxir/primitives/format"
 	"gitlab.com/elixxir/primitives/id"
 	"gitlab.com/elixxir/primitives/switchboard"
@@ -93,13 +86,9 @@
 
 // Registers user and returns the User ID.
 // Returns an error if registration fails.
-<<<<<<< HEAD
-func Register(preCan bool, registrationCode, registrationAddr string,
-	gwAddresses []string, mint bool, grp *cyclic.Group) (*id.User, error) {
-=======
-func (cl *Client) Register(registrationCode string, gwAddr string,
-	numNodes uint, mint bool, grp *cyclic.Group) (*id.User, error) {
->>>>>>> 6b45e8d8
+func (cl *Client) Register(preCan bool, registrationCode string,
+	registrationAddr string, gwAddresses []string,
+	mint bool, grp *cyclic.Group) (*id.User, error) {
 
 	var err error
 
@@ -283,19 +272,9 @@
 		user.Users.UpsertUser(u)
 	}
 
-<<<<<<< HEAD
 	// Create the user session
-	nus := user.NewSession(u, gwAddresses[0], nk, publicKey, privateKey, grp)
-
-	// Create the wallet
-	_, err = payment.CreateWallet(nus, mint)
-	if err != nil {
-		return id.ZeroID, err
-	}
-=======
-	nus := user.NewSession(cl.storage, u, gwAddr, nk,
-		grp.NewIntFromBytes([]byte("this is not a real public key")), grp)
->>>>>>> 6b45e8d8
+	nus := user.NewSession(cl.storage, u, gwAddresses[0], nk,
+		publicKey, privateKey, grp)
 
 	// Store the user session
 	errStore := nus.StoreSession()
@@ -381,17 +360,10 @@
 	(cl.comm).(*io.Messaging).TransmitDelay = time.Duration(limit) * time.Millisecond
 }
 
-<<<<<<< HEAD
-func Listen(user *id.User, outerType format.CryptoType,
-	messageType int32, newListener switchboard.Listener, callbacks *switchboard.
-	Switchboard) string {
-	listenerId := callbacks.Register(user, outerType, messageType, newListener)
-=======
 func (cl *Client) Listen(user *id.User, outerType format.CryptoType,
 	messageType int32, newListener switchboard.Listener) string {
 	listenerId := cl.sess.GetSwitchboard().
 		Register(user, outerType, messageType, newListener)
->>>>>>> 6b45e8d8
 	globals.Log.INFO.Printf("Listening now: user %v, message type %v, id %v",
 		user, messageType, listenerId)
 	return listenerId
@@ -464,13 +436,8 @@
 		return err
 	}
 
-<<<<<<< HEAD
-	publicKey := user.TheSession.GetPublicKey()
+	publicKey := cl.sess.GetPublicKey()
 	publicKeyBytes := publicKey.GetKey().LeftpadBytes(256)
-=======
-	publicKey := cl.sess.GetPublicKey()
-	publicKeyBytes := publicKey.LeftpadBytes(256)
->>>>>>> 6b45e8d8
 	return bots.Register(valueType, emailAddress, publicKeyBytes)
 }
 
