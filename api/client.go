////////////////////////////////////////////////////////////////////////////////
// Copyright © 2019 Privategrity Corporation                                   /
//                                                                             /
// All rights reserved.                                                        /
////////////////////////////////////////////////////////////////////////////////

package api

import (
	"crypto"
	"crypto/rand"
	gorsa "crypto/rsa"
	"crypto/sha256"
	"encoding/base64"
	"fmt"
	"github.com/golang/protobuf/proto"
	"github.com/pkg/errors"
	"gitlab.com/elixxir/client/bots"
	"gitlab.com/elixxir/client/cmixproto"
	"gitlab.com/elixxir/client/globals"
	"gitlab.com/elixxir/client/io"
	"gitlab.com/elixxir/client/keyStore"
	"gitlab.com/elixxir/client/parse"
	"gitlab.com/elixxir/client/rekey"
	"gitlab.com/elixxir/client/user"
	"gitlab.com/elixxir/crypto/csprng"
	"gitlab.com/elixxir/crypto/cyclic"
	"gitlab.com/elixxir/crypto/hash"
	"gitlab.com/elixxir/crypto/large"
	"gitlab.com/elixxir/crypto/registration"
	"gitlab.com/elixxir/crypto/signature/rsa"
	"gitlab.com/elixxir/crypto/tls"
	"gitlab.com/elixxir/primitives/circuit"
	"gitlab.com/elixxir/primitives/id"
	"gitlab.com/elixxir/primitives/ndf"
	"gitlab.com/elixxir/primitives/switchboard"
	goio "io"
	"sync"
	"time"
)

type Client struct {
	storage     globals.Storage
	session     user.Session
	commManager *io.CommManager
	ndf         *ndf.NetworkDefinition
	topology    *circuit.Circuit
	regStatus   RegisterProgressCallback
}

//used to report the state of registration
type RegisterProgressCallback func(string)

// Populates a text message and returns its wire representation
// TODO support multi-type messages or telling if a message is too long?
func FormatTextMessage(message string) []byte {
	textMessage := cmixproto.TextMessage{
		Color:   -1,
		Message: message,
		Time:    time.Now().Unix(),
	}

	wireRepresentation, _ := proto.Marshal(&textMessage)
	return wireRepresentation
}

// VerifyNDF verifies the signature of the network definition file (NDF) and
// returns the structure. Panics when the NDF string cannot be decoded and when
// the signature cannot be verified. If the NDF public key is empty, then the
// signature verification is skipped and warning is printed.
func VerifyNDF(ndfString, ndfPub string) *ndf.NetworkDefinition {
	// Decode NDF string to a NetworkDefinition and its signature
	ndfJSON, ndfSignature, err := ndf.DecodeNDF(ndfString)
	if err != nil {
		globals.Log.FATAL.Panicf("Could not decode NDF: %v", err)
	}

	// If there is no public key, then skip verification and print warning
	if ndfPub == "" {
		globals.Log.WARN.Printf("Running without signed network " +
			"definition file")
	} else {
		// Load the TLS cert given to us, and from that get the RSA public key
		cert, err := tls.LoadCertificate(ndfPub)
		if err != nil {
			globals.Log.FATAL.Panicf("Could not load public key: %v", err)
		}
		pubKey := &rsa.PublicKey{PublicKey: *cert.PublicKey.(*gorsa.PublicKey)}

		// Hash NDF JSON
		rsaHash := sha256.New()
		rsaHash.Write(ndfJSON.Serialize())

		// Verify signature
		err = rsa.Verify(
			pubKey, crypto.SHA256, rsaHash.Sum(nil), ndfSignature, nil)

		if err != nil {
			globals.Log.FATAL.Panicf("Could not verify NDF: %v", err)
		}
	}

	return ndfJSON
}

// Creates a new Client using the storage mechanism provided.
// If none is provided, a default storage using OS file access
// is created
// returns a new Client object, and an error if it fails
func NewClient(s globals.Storage, loc string, ndfJSON *ndf.NetworkDefinition,
	callback io.ConnectionStatusCallback) (*Client, error) {
	globals.Log.DEBUG.Printf("NDF: %+v\n", ndfJSON)
	var store globals.Storage
	if s == nil {
		globals.Log.INFO.Printf("No storage provided," +
			" initializing Client with default storage")
		store = &globals.DefaultStorage{}
	} else {
		store = s
	}

	err := store.SetLocation(loc)

	if err != nil {
		err = errors.New("Invalid Local Storage Location: " + err.Error())
		globals.Log.ERROR.Printf(err.Error())
		return nil, err
	}

	cmixGrp := cyclic.NewGroup(
		large.NewIntFromString(ndfJSON.CMIX.Prime, 16),
		large.NewIntFromString(ndfJSON.CMIX.Generator, 16),
		large.NewIntFromString(ndfJSON.CMIX.SmallPrime, 16))

	user.InitUserRegistry(cmixGrp)

	cl := new(Client)
	cl.storage = store
	cl.commManager = io.NewCommManager(ndfJSON, callback)

	cl.ndf = ndfJSON

	//build the topology
	nodeIDs := make([]*id.Node, len(cl.ndf.Nodes))
	for i, node := range cl.ndf.Nodes {
		nodeIDs[i] = id.NewNodeFromBytes(node.ID)
	}

	cl.topology = circuit.New(nodeIDs)

	cl.regStatus = func(string) {
		return
	}

	return cl, nil
}

// DisableTLS makes the client run with TLS disabled
// Must be called before Connect
func (cl *Client) DisableTLS() {
	cl.commManager.TLS = false
}

// Connects to gateways and registration server (if needed)
// using TLS filepaths to create credential information
// for connection establishment
func (cl *Client) Connect() error {
	return cl.commManager.Connect()
}

func (cl *Client) SetRegisterProgressCallback(rpc RegisterProgressCallback) {
	cl.regStatus = func(s string) { go rpc(s) }
}

// Registers user and returns the User ID.
// Returns an error if registration fails.
func (cl *Client) Register(preCan bool, registrationCode, nick, email,
	password string, privateKeyRSA *rsa.PrivateKey) (*id.User, error) {

<<<<<<< HEAD
	if cl.commManager.GetConnectionStatus() != io.Online {
=======
	if !preCan && cl.commManager.GetConnectionStatus() != io.Online {
>>>>>>> ce621734
		return nil, errors.New("Cannot register when disconnected from the network")
	}

	var err error
	var u *user.User
	var UID *id.User

	cl.regStatus("Generating Cryptographic Keys")

	largeIntBits := 16

	cmixGrp := cyclic.NewGroup(
		large.NewIntFromString(cl.ndf.CMIX.Prime, largeIntBits),
		large.NewIntFromString(cl.ndf.CMIX.Generator, largeIntBits),
		large.NewIntFromString(cl.ndf.CMIX.SmallPrime, largeIntBits))

	e2eGrp := cyclic.NewGroup(
		large.NewIntFromString(cl.ndf.E2E.Prime, largeIntBits),
		large.NewIntFromString(cl.ndf.E2E.Generator, largeIntBits),
		large.NewIntFromString(cl.ndf.E2E.SmallPrime, largeIntBits))

	// Make CMIX keys array
	nk := make(map[id.Node]user.NodeKeys)

	// GENERATE CLIENT RSA KEYS
	if privateKeyRSA == nil {
		privateKeyRSA, err = rsa.GenerateKey(rand.Reader, rsa.DefaultRSABitLen)
		if err != nil {
			return nil, err
		}
	}

	publicKeyRSA := privateKeyRSA.GetPublic()

	cmixPrivKeyDHByte, err := csprng.GenerateInGroup(cmixGrp.GetPBytes(), 256, csprng.NewSystemRNG())

	if err != nil {
		return nil, errors.New(fmt.Sprintf("Could not generate cmix DH private key: %s", err.Error()))
	}

	cmixPrivateKeyDH := cmixGrp.NewIntFromBytes(cmixPrivKeyDHByte)
	cmixPublicKeyDH := cmixGrp.ExpG(cmixPrivateKeyDH, cmixGrp.NewMaxInt())

	e2ePrivKeyDHByte, err := csprng.GenerateInGroup(cmixGrp.GetPBytes(), 256, csprng.NewSystemRNG())

	if err != nil {
		return nil, errors.New(fmt.Sprintf("Could not generate e2e DH private key: %s", err.Error()))
	}

	e2ePrivateKeyDH := e2eGrp.NewIntFromBytes(e2ePrivKeyDHByte)
	e2ePublicKeyDH := e2eGrp.ExpG(e2ePrivateKeyDH, e2eGrp.NewMaxInt())

	// Handle precanned registration
	if preCan {
		cl.regStatus("Doing a Precann Registration (Not Secure)")
		globals.Log.INFO.Printf("Registering precanned user...")
		u, UID, nk, err = cl.precannedRegister(registrationCode, nick, nk)
		if err != nil {
			globals.Log.ERROR.Printf("Unable to complete precanned registration: %+v", err)
			return id.ZeroID, err
		}
	} else {
		cl.regStatus("Generating User ID")
		globals.Log.INFO.Printf("Registering dynamic user...")
		saltSize := 256
		// Generate salt for UserID
		salt := make([]byte, saltSize)
		_, err = csprng.NewSystemRNG().Read(salt)
		if err != nil {
			globals.Log.ERROR.Printf("Register: Unable to generate salt! %s", err)
			return id.ZeroID, err
		}

		// Generate UserID by hashing salt and public key
		UID = registration.GenUserID(publicKeyRSA, salt)

		// Initialized response from Registration Server
		regHash := make([]byte, 0)

		// If Registration Server is specified, contact it
		// Only if registrationCode is set
		globals.Log.INFO.Println("Register: Contacting registration server")
		if cl.ndf.Registration.Address != "" && registrationCode != "" {
			cl.regStatus("Validating User Identity With Permissioning Server")
			regHash, err = cl.sendRegistrationMessage(registrationCode, publicKeyRSA)
			if err != nil {
				globals.Log.ERROR.Printf("Register: Unable to send registration message: %+v", err)
				return id.ZeroID, err
			}
		}
		globals.Log.INFO.Println("Register: successfully passed Registration message")

		cl.regStatus("Registering with Nodes")

		var wg sync.WaitGroup
		errChan := make(chan error, len(cl.ndf.Gateways))

		// Loop over all Servers
		globals.Log.INFO.Println("Register: Requesting nonces")
		for i := range cl.ndf.Gateways {

			localI := i

			gwID := id.NewNodeFromBytes(cl.ndf.Nodes[i].ID).NewGateway()
			// Multithread registration for better performance
			wg.Add(1)
			go func() {
				// Initialise blake2b hash for transmission keys and sha256 for reception
				// keys
				transmissionHash, _ := hash.NewCMixHash()
				receptionHash := sha256.New()

				// Request nonce message from gateway
				globals.Log.INFO.Printf("Register: Requesting nonce from gateway %v/%v",
					i, len(cl.ndf.Gateways))
				nonce, dhPub, err := cl.requestNonce(salt, regHash, cmixPublicKeyDH,
					publicKeyRSA, privateKeyRSA, gwID)

				if err != nil {
					globals.Log.ERROR.Printf("Register: Failed requesting nonce from gateway: %+v", err)
					errChan <- err
				}

				// Load server DH pubkey
				serverPubDH := cmixGrp.NewIntFromBytes(dhPub)

				// Confirm received nonce
				globals.Log.INFO.Println("Register: Confirming received nonce")
				err = cl.confirmNonce(UID.Bytes(), nonce, privateKeyRSA, gwID)
				if err != nil {
					cl.regStatus(fmt.Sprintf("Failed to Register with Node %v/%v",
						localI, len(cl.ndf.Gateways)))
					globals.Log.ERROR.Printf("Register: Unable to confirm nonce: %+v", err)
					errChan <- err
				} else {
					cl.regStatus(fmt.Sprintf("Registered with Node %v/%v",
						localI, len(cl.ndf.Gateways)))
				}

				nodeID := *cl.topology.GetNodeAtIndex(i)
				nk[nodeID] = user.NodeKeys{
					TransmissionKey: registration.GenerateBaseKey(cmixGrp,
						serverPubDH, cmixPrivateKeyDH, transmissionHash),
					ReceptionKey: registration.GenerateBaseKey(cmixGrp, serverPubDH,
						cmixPrivateKeyDH, receptionHash),
				}

				wg.Done()
			}()

			wg.Wait()

			var errs error
			for len(errChan) > 0 {
				err = <-errChan
				if errs != nil {
					errs = errors.Wrap(errs, err.Error())
				} else {
					errs = err
				}

			}

			if errs != nil {
				cl.regStatus(fmt.Sprintf("Failed to Register with %v/%v "+
					"nodes, Registration Failed", localI, len(cl.ndf.Gateways)))
				return id.ZeroID, errs
			}

		}

		var actualNick string
		if nick != "" {
			actualNick = nick
		} else {
			actualNick = base64.StdEncoding.EncodeToString(UID[:])
		}
		u = user.Users.NewUser(UID, actualNick)
		user.Users.UpsertUser(u)
	}

	cl.regStatus("Creating Local Secure Session")

	u.Email = email

	// Create the user session
	newSession := user.NewSession(cl.storage, u, nk, publicKeyRSA,
		privateKeyRSA, cmixPublicKeyDH, cmixPrivateKeyDH, e2ePublicKeyDH,
		e2ePrivateKeyDH, cmixGrp, e2eGrp, password)

	cl.regStatus("Storing Session")

	// Store the user session
	errStore := newSession.StoreSession()

	// FIXME If we have an error here, the session that gets created
	// doesn't get immolated. Immolation should happen in a deferred
	//  call instead.
	if errStore != nil {
		err = errors.New(fmt.Sprintf(
			"Register: could not register due to failed session save"+
				": %s", errStore.Error()))
		globals.Log.ERROR.Printf(err.Error())
		return id.ZeroID, err
	}

	err = newSession.Immolate()
	if err != nil {
		globals.Log.ERROR.Printf("Error on immolate: %+v", err)
	}
	newSession = nil

	cl.regStatus("Registration Complete")

	return UID, nil
}

// RegisterWithUDB uses the account's email to register with the UDB for
// User discovery.  Must be called after Register and Connect.
// It will fail if the user has already registered with UDB
func (cl *Client) RegisterWithUDB() error {
	status := cl.commManager.GetConnectionStatus()
	if status == io.Connecting || status == io.Offline {
		return errors.New("ERROR: could not RegisterWithUDB - connection is either offline or connecting")
	}

	email := cl.session.GetCurrentUser().Email

	var err error

	if email != "" {
		globals.Log.INFO.Printf("Registering user as %s with UDB", email)

		valueType := "EMAIL"

		publicKeyBytes := cl.session.GetE2EDHPublicKey().Bytes()
		err = bots.Register(valueType, email, publicKeyBytes, cl.regStatus)
		globals.Log.INFO.Printf("Registered with UDB!")
	} else {
		globals.Log.INFO.Printf("Not registering with UDB because no " +
			"email found")
	}
	return err
}

// LoadSession loads the session object for the UID
func (cl *Client) Login(password string) (string, error) {
	session, err := user.LoadSession(cl.storage, password)

	if err != nil {
		err = errors.New(fmt.Sprintf("Login: Could not login: %s",
			err.Error()))
		globals.Log.ERROR.Printf(err.Error())
		return "", err
	}

	if session == nil {
		return "", errors.New("Unable to load session: " + err.Error())
	}

	cl.session = session
	return cl.session.GetCurrentUser().Nick, nil
}

// Logs in user and sets session on client object
// returns the nickname or error if login fails
func (cl *Client) StartMessageReceiver() error {
	status := cl.commManager.GetConnectionStatus()
	if status == io.Connecting || status == io.Offline {
		return errors.New("ERROR: could not StartMessageReceiver - connection is either offline or connecting")
	}

	// Initialize UDB and nickname "bot" stuff here
	bots.InitBots(cl.session, cl.commManager, cl.topology, id.NewUserFromBytes(cl.ndf.UDB.ID))
	// Initialize Rekey listeners
	rekey.InitRekey(cl.session, cl.commManager, cl.topology)

	pollWaitTimeMillis := 1000 * time.Millisecond
	// TODO Don't start the message receiver if it's already started.
	// Should be a pretty rare occurrence except perhaps for mobile.
	go cl.commManager.MessageReceiver(cl.session, pollWaitTimeMillis)

	return nil
}

// TryReconnect Attemps to to reconnect with te network.  It will only cause
// an attempt if called durring a backoff timeout
func (cl *Client) TryReconnect() {
	cl.commManager.TryReconnect()
}

// Send prepares and sends a message to the cMix network
// FIXME: We need to think through the message interface part.
func (cl *Client) Send(message parse.MessageInterface) error {
	status := cl.commManager.GetConnectionStatus()
	if status == io.Connecting || status == io.Offline {
		return errors.New("Could not Send - connection is either offline or connecting")
	}

	// FIXME: There should (at least) be a version of this that takes a byte array
	recipientID := message.GetRecipient()
	cryptoType := message.GetCryptoType()
	return cl.commManager.SendMessage(cl.session, cl.topology, recipientID, cryptoType, message.Pack())
}

// DisableBlockingTransmission turns off blocking transmission, for
// use with the channel bot and dummy bot
func (cl *Client) DisableBlockingTransmission() {
	cl.commManager.BlockTransmissions = false
}

// SetRateLimiting sets the minimum amount of time between message
// transmissions just for testing, probably to be removed in production
func (cl *Client) SetRateLimiting(limit uint32) {
	cl.commManager.TransmitDelay = time.Duration(limit) * time.Millisecond
}

func (cl *Client) Listen(user *id.User, messageType int32, newListener switchboard.Listener) string {
	listenerId := cl.session.GetSwitchboard().
		Register(user, messageType, newListener)
	globals.Log.INFO.Printf("Listening now: user %v, message type %v, id %v",
		user, messageType, listenerId)
	return listenerId
}

func (cl *Client) StopListening(listenerHandle string) {
	cl.session.GetSwitchboard().Unregister(listenerHandle)
}

func (cl *Client) GetSwitchboard() *switchboard.Switchboard {
	return cl.session.GetSwitchboard()
}

func (cl *Client) GetCurrentUser() *id.User {
	return cl.session.GetCurrentUser().User
}

func (cl *Client) GetKeyParams() *keyStore.KeyParams {
	return cl.session.GetKeyStore().GetKeyParams()
}

func (cl *Client) GetNetworkStatus() uint32 {
	return cl.commManager.GetConnectionStatus()
}

// Logout closes the connection to the server at this time and does
// nothing with the user id. In the future this will release resources
// and safely release any sensitive memory.
// fixme: blocks forever is message reciever
func (cl *Client) Logout() error {
	if cl.session == nil {
		err := errors.New("Logout: Cannot Logout when you are not logged in")
		globals.Log.ERROR.Printf(err.Error())
		return err
	}

	// Stop reception runner goroutine
	cl.session.GetQuitChan() <- true

	// Disconnect from the gateways
	for _, gateway := range cl.ndf.Gateways {
		cl.commManager.Comms.Disconnect(gateway.Address)
	}

	errStore := cl.session.StoreSession()

	if errStore != nil {
		err := errors.New(fmt.Sprintf("Logout: Store Failed: %s" +
			errStore.Error()))
		globals.Log.ERROR.Printf(err.Error())
		return err
	}

	errImmolate := cl.session.Immolate()
	cl.session = nil

	if errImmolate != nil {
		err := errors.New(fmt.Sprintf("Logout: Immolation Failed: %s" +
			errImmolate.Error()))
		globals.Log.ERROR.Printf(err.Error())
		return err
	}

	return nil
}

type SearchCallback interface {
	Callback(userID, pubKey []byte, err error)
}

// UDB Search API
// Pass a callback function to extract results
func (cl *Client) SearchForUser(emailAddress string,
	cb SearchCallback) {
	status := cl.commManager.GetConnectionStatus()
	if status == io.Connecting || status == io.Offline {
		err := errors.New("Could not SearchForUser - connection is either offline or connecting")
		cb.Callback(nil, nil, err)
	}

	valueType := "EMAIL"
	go func() {
		uid, pubKey, err := bots.Search(valueType, emailAddress)
		if err == nil && uid != nil && pubKey != nil {
			err = cl.registerUserE2E(uid, pubKey)
			cb.Callback(uid[:], pubKey, err)
		} else {
			if err == nil {
				globals.Log.INFO.Printf("UDB Search for email %s failed: user not found", emailAddress)
				err = errors.New("user not found in UDB")
				cb.Callback(nil, nil, err)
			} else {
				globals.Log.INFO.Printf("UDB Search for email %s failed: %+v", emailAddress, err)
				cb.Callback(nil, nil, err)
			}

		}
	}()
}

type NickLookupCallback interface {
	Callback(nick string, err error)
}

// Nickname lookup API
// Non-blocking, once the API call completes, the callback function
// passed as argument is called
func (cl *Client) LookupNick(user *id.User,
	cb NickLookupCallback) {
	go func() {
		status := cl.commManager.GetConnectionStatus()
		if status == io.Connecting || status == io.Offline {
			err := errors.New("Could not RegisterWithUDB - connection is either offline or connecting")
			cb.Callback("", err)
		}
		nick, err := bots.LookupNick(user)
		if err != nil {
			globals.Log.INFO.Printf("Lookup for nickname for user %s failed", user)
		}
		cb.Callback(nick, err)

	}()
}

//Message struct adherent to interface in bindings for data return from ParseMessage
type ParsedMessage struct {
	Typed   int32
	Payload []byte
}

func (p ParsedMessage) GetSender() []byte {
	return []byte{}
}

func (p ParsedMessage) GetPayload() []byte {
	return p.Payload
}

func (p ParsedMessage) GetRecipient() []byte {
	return []byte{}
}

func (p ParsedMessage) GetMessageType() int32 {
	return p.Typed
}

func (p ParsedMessage) GetTimestamp() int64 {
	return 0
}

// Parses a passed message.  Allows a message to be aprsed using the interal parser
// across the API
func ParseMessage(message []byte) (ParsedMessage, error) {
	tb, err := parse.Parse(message)

	pm := ParsedMessage{}

	if err != nil {
		return pm, err
	}

	pm.Payload = tb.Body
	pm.Typed = int32(tb.MessageType)

	return pm, nil
}

func (cl *Client) GetSessionData() ([]byte, error) {
	return cl.session.GetSessionData()
}

// Set the output of the
func SetLogOutput(w goio.Writer) {
	globals.Log.SetLogOutput(w)
}<|MERGE_RESOLUTION|>--- conflicted
+++ resolved
@@ -49,7 +49,7 @@
 }
 
 //used to report the state of registration
-type RegisterProgressCallback func(string)
+type RegisterProgressCallback func(int)
 
 // Populates a text message and returns its wire representation
 // TODO support multi-type messages or telling if a message is too long?
@@ -148,7 +148,7 @@
 
 	cl.topology = circuit.New(nodeIDs)
 
-	cl.regStatus = func(string) {
+	cl.regStatus = func(int) {
 		return
 	}
 
@@ -169,7 +169,7 @@
 }
 
 func (cl *Client) SetRegisterProgressCallback(rpc RegisterProgressCallback) {
-	cl.regStatus = func(s string) { go rpc(s) }
+	cl.regStatus = func(i int) { go rpc(i) }
 }
 
 // Registers user and returns the User ID.
@@ -177,11 +177,7 @@
 func (cl *Client) Register(preCan bool, registrationCode, nick, email,
 	password string, privateKeyRSA *rsa.PrivateKey) (*id.User, error) {
 
-<<<<<<< HEAD
-	if cl.commManager.GetConnectionStatus() != io.Online {
-=======
 	if !preCan && cl.commManager.GetConnectionStatus() != io.Online {
->>>>>>> ce621734
 		return nil, errors.New("Cannot register when disconnected from the network")
 	}
 
@@ -189,7 +185,7 @@
 	var u *user.User
 	var UID *id.User
 
-	cl.regStatus("Generating Cryptographic Keys")
+	cl.regStatus(1)
 
 	largeIntBits := 16
 
@@ -236,7 +232,7 @@
 
 	// Handle precanned registration
 	if preCan {
-		cl.regStatus("Doing a Precann Registration (Not Secure)")
+		cl.regStatus(2)
 		globals.Log.INFO.Printf("Registering precanned user...")
 		u, UID, nk, err = cl.precannedRegister(registrationCode, nick, nk)
 		if err != nil {
@@ -244,7 +240,7 @@
 			return id.ZeroID, err
 		}
 	} else {
-		cl.regStatus("Generating User ID")
+		cl.regStatus(3)
 		globals.Log.INFO.Printf("Registering dynamic user...")
 		saltSize := 256
 		// Generate salt for UserID
@@ -265,7 +261,7 @@
 		// Only if registrationCode is set
 		globals.Log.INFO.Println("Register: Contacting registration server")
 		if cl.ndf.Registration.Address != "" && registrationCode != "" {
-			cl.regStatus("Validating User Identity With Permissioning Server")
+			cl.regStatus(4)
 			regHash, err = cl.sendRegistrationMessage(registrationCode, publicKeyRSA)
 			if err != nil {
 				globals.Log.ERROR.Printf("Register: Unable to send registration message: %+v", err)
@@ -274,7 +270,7 @@
 		}
 		globals.Log.INFO.Println("Register: successfully passed Registration message")
 
-		cl.regStatus("Registering with Nodes")
+		cl.regStatus(5)
 
 		var wg sync.WaitGroup
 		errChan := make(chan error, len(cl.ndf.Gateways))
@@ -282,8 +278,6 @@
 		// Loop over all Servers
 		globals.Log.INFO.Println("Register: Requesting nonces")
 		for i := range cl.ndf.Gateways {
-
-			localI := i
 
 			gwID := id.NewNodeFromBytes(cl.ndf.Nodes[i].ID).NewGateway()
 			// Multithread registration for better performance
@@ -312,13 +306,9 @@
 				globals.Log.INFO.Println("Register: Confirming received nonce")
 				err = cl.confirmNonce(UID.Bytes(), nonce, privateKeyRSA, gwID)
 				if err != nil {
-					cl.regStatus(fmt.Sprintf("Failed to Register with Node %v/%v",
-						localI, len(cl.ndf.Gateways)))
 					globals.Log.ERROR.Printf("Register: Unable to confirm nonce: %+v", err)
 					errChan <- err
 				} else {
-					cl.regStatus(fmt.Sprintf("Registered with Node %v/%v",
-						localI, len(cl.ndf.Gateways)))
 				}
 
 				nodeID := *cl.topology.GetNodeAtIndex(i)
@@ -346,8 +336,7 @@
 			}
 
 			if errs != nil {
-				cl.regStatus(fmt.Sprintf("Failed to Register with %v/%v "+
-					"nodes, Registration Failed", localI, len(cl.ndf.Gateways)))
+				cl.regStatus(6)
 				return id.ZeroID, errs
 			}
 
@@ -363,7 +352,7 @@
 		user.Users.UpsertUser(u)
 	}
 
-	cl.regStatus("Creating Local Secure Session")
+	cl.regStatus(7)
 
 	u.Email = email
 
@@ -372,7 +361,7 @@
 		privateKeyRSA, cmixPublicKeyDH, cmixPrivateKeyDH, e2ePublicKeyDH,
 		e2ePrivateKeyDH, cmixGrp, e2eGrp, password)
 
-	cl.regStatus("Storing Session")
+	cl.regStatus(8)
 
 	// Store the user session
 	errStore := newSession.StoreSession()
@@ -394,7 +383,7 @@
 	}
 	newSession = nil
 
-	cl.regStatus("Registration Complete")
+	cl.regStatus(9)
 
 	return UID, nil
 }
