////////////////////////////////////////////////////////////////////////////////
// Copyright © 2019 Privategrity Corporation                                   /
//                                                                             /
// All rights reserved.                                                        /
////////////////////////////////////////////////////////////////////////////////

package api

import (
	"bufio"
	"crypto"
	gorsa "crypto/rsa"
	"crypto/sha256"
	"encoding/base64"
	"fmt"
	"github.com/golang/protobuf/proto"
	"github.com/pkg/errors"
	jww "github.com/spf13/jwalterweatherman"
	"gitlab.com/elixxir/client/bots"
	"gitlab.com/elixxir/client/cmixproto"
	"gitlab.com/elixxir/client/globals"
	"gitlab.com/elixxir/client/io"
	"gitlab.com/elixxir/client/keyStore"
	"gitlab.com/elixxir/client/parse"
	"gitlab.com/elixxir/client/rekey"
	"gitlab.com/elixxir/client/user"
	"gitlab.com/elixxir/comms/connect"
	"gitlab.com/elixxir/crypto/cyclic"
	"gitlab.com/elixxir/crypto/large"
	"gitlab.com/elixxir/crypto/signature/rsa"
	"gitlab.com/elixxir/crypto/tls"
	"gitlab.com/elixxir/primitives/id"
	"gitlab.com/elixxir/primitives/ndf"
	"gitlab.com/elixxir/primitives/switchboard"
	goio "io"
	"strings"
	"testing"
	"time"
)

type Client struct {
	storage             globals.Storage
	session             user.Session
	receptionManager    *io.ReceptionManager
	ndf                 *ndf.NetworkDefinition
	topology            *connect.Circuit
	opStatus            OperationProgressCallback
	rekeyChan           chan struct{}
	registrationVersion string

	// Pointer to a send function, which allows testing to override the default
	// using NewTestClient
	sendFunc sender
}

// Type that defines what the default and any testing send functions should look like
type sender func(message parse.MessageInterface, rm *io.ReceptionManager, session user.Session, topology *connect.Circuit, host *connect.Host) error

//used to report the state of registration
type OperationProgressCallback func(int)

// Creates a new client with the default send function
func NewClient(s globals.Storage, locA, locB string, ndfJSON *ndf.NetworkDefinition) (*Client, error) {
	return newClient(s, locA, locB, ndfJSON, send)
}

// Creates a new test client with an overridden send function
func NewTestClient(s globals.Storage, locA, locB string, ndfJSON *ndf.NetworkDefinition, i interface{}, sendFunc sender) (*Client, error) {
	switch i.(type) {
	case *testing.T:
		break
	case *testing.M:
		break
	case *testing.B:
		break
	default:
		jww.FATAL.Panicf("GenerateId is restricted to testing only. Got %T", i)
	}
	return newClient(s, locA, locB, ndfJSON, sendFunc)
}

// Creates a new Client using the storage mechanism provided.
// If none is provided, a default storage using OS file access
// is created
// returns a new Client object, and an error if it fails
func newClient(s globals.Storage, locA, locB string, ndfJSON *ndf.NetworkDefinition, sendFunc sender) (*Client, error) {
	var store globals.Storage
	if s == nil {
		globals.Log.INFO.Printf("No storage provided," +
			" initializing Client with default storage")
		store = &globals.DefaultStorage{}
	} else {
		store = s
	}

	err := store.SetLocation(locA, locB)

	if err != nil {
		err = errors.New("Invalid Local Storage Location: " + err.Error())
		globals.Log.ERROR.Printf(err.Error())
		return nil, err
	}

	cl := new(Client)
	cl.storage = store
	cl.receptionManager = io.NewReceptionManager(cl.rekeyChan)
	cl.ndf = ndfJSON
	cl.sendFunc = sendFunc

	//Create the cmix group and init the registry
	cmixGrp := cyclic.NewGroup(
		large.NewIntFromString(cl.ndf.CMIX.Prime, 16),
		large.NewIntFromString(cl.ndf.CMIX.Generator, 16))
	user.InitUserRegistry(cmixGrp)

	cl.opStatus = func(int) {
		return
	}

	cl.rekeyChan = make(chan struct{}, 1)

	return cl, nil
}

// LoadSession loads the session object for the UID
func (cl *Client) Login(password string) (string, error) {

	var session user.Session
	var err error
	done := make(chan struct{})

	// run session loading in a separate goroutine so if it panics it can
	// be caught and an error can be returned
	go func() {
		defer func() {
			if r := recover(); r != nil {
				globals.Log.ERROR.Println("Session file loading crashed")
				err = sessionFileError
				done <- struct{}{}
			}
		}()

		session, err = user.LoadSession(cl.storage, password)
		done <- struct{}{}
	}()

	//wait for session file loading to complete
	<-done

	if err != nil {
		return "", errors.Wrap(err, "Login: Could not login")
	}

	if session == nil {
		return "", errors.New("Unable to load session, no error reported")
	}
	if session.GetRegState() < user.PermissioningComplete {
		return "", errors.New("Cannot log a user in which has not " +
			"completed registration ")
	}

	cl.session = session
	return cl.session.GetCurrentUser().Nick, nil
}

// Logout closes the connection to the server at this time and does
// nothing with the user id. In the future this will release resources
// and safely release any sensitive memory.
// fixme: blocks forever is message reciever
func (cl *Client) Logout() error {
	if cl.session == nil {
		err := errors.New("Logout: Cannot Logout when you are not logged in")
		globals.Log.ERROR.Printf(err.Error())
		return err
	}

	// Stop reception runner goroutine
	close(cl.session.GetQuitChan())

	cl.receptionManager.Comms.DisconnectAll()

	errStore := cl.session.StoreSession()

	if errStore != nil {
		err := errors.New(fmt.Sprintf("Logout: Store Failed: %s" +
			errStore.Error()))
		globals.Log.ERROR.Printf(err.Error())
		return err
	}

	errImmolate := cl.session.Immolate()
	cl.session = nil

	if errImmolate != nil {
		err := errors.New(fmt.Sprintf("Logout: Immolation Failed: %s" +
			errImmolate.Error()))
		globals.Log.ERROR.Printf(err.Error())
		return err
	}

	return nil
}

// VerifyNDF verifies the signature of the network definition file (NDF) and
// returns the structure. Panics when the NDF string cannot be decoded and when
// the signature cannot be verified. If the NDF public key is empty, then the
// signature verification is skipped and warning is printed.
func VerifyNDF(ndfString, ndfPub string) *ndf.NetworkDefinition {
	// If there is no public key, then skip verification and print warning
	if ndfPub == "" {
		globals.Log.WARN.Printf("Running without signed network " +
			"definition file")
	} else {
		ndfReader := bufio.NewReader(strings.NewReader(ndfString))
		ndfData, err := ndfReader.ReadBytes('\n')
		ndfData = ndfData[:len(ndfData)-1]
		if err != nil {
			globals.Log.FATAL.Panicf("Could not read NDF: %v", err)
		}
		ndfSignature, err := ndfReader.ReadBytes('\n')
		if err != nil {
			globals.Log.FATAL.Panicf("Could not read NDF Sig: %v",
				err)
		}
		ndfSignature, err = base64.StdEncoding.DecodeString(
			string(ndfSignature[:len(ndfSignature)-1]))
		if err != nil {
			globals.Log.FATAL.Panicf("Could not read NDF Sig: %v",
				err)
		}
		// Load the TLS cert given to us, and from that get the RSA public key
		cert, err := tls.LoadCertificate(ndfPub)
		if err != nil {
			globals.Log.FATAL.Panicf("Could not load public key: %v", err)
		}
		pubKey := &rsa.PublicKey{PublicKey: *cert.PublicKey.(*gorsa.PublicKey)}

		// Hash NDF JSON
		rsaHash := sha256.New()
		rsaHash.Write(ndfData)

		globals.Log.INFO.Printf("%s \n::\n %s",
			ndfSignature, ndfData)

		// Verify signature
		err = rsa.Verify(
			pubKey, crypto.SHA256, rsaHash.Sum(nil), ndfSignature, nil)

		if err != nil {
			globals.Log.FATAL.Panicf("Could not verify NDF: %v", err)
		}
	}

	ndfJSON, _, err := ndf.DecodeNDF(ndfString)
	if err != nil {
		globals.Log.FATAL.Panicf("Could not decode NDF: %v", err)
	}
	return ndfJSON
}

func (cl *Client) GetRegistrationVersion() string { // on client
	return cl.registrationVersion
}

//GetNDF returns the clients ndf
func (cl *Client) GetNDF() *ndf.NetworkDefinition {
	return cl.ndf
}

func (cl *Client) SetOperationProgressCallback(rpc OperationProgressCallback) {
	cl.opStatus = func(i int) { go rpc(i) }
}

// Populates a text message and returns its wire representation
// TODO support multi-type messages or telling if a message is too long?
func FormatTextMessage(message string) []byte {
	textMessage := cmixproto.TextMessage{
		Color:   -1,
		Message: message,
		Time:    time.Now().Unix(),
	}

	wireRepresentation, _ := proto.Marshal(&textMessage)
	return wireRepresentation
}

var sessionFileError = errors.New("Session file cannot be loaded and " +
	"is possibly corrupt. Please contact support@xxmessenger.io")

func (cl *Client) InitListeners() error {
	transmitGateway := id.NewNodeFromBytes(cl.ndf.Nodes[0].ID).NewGateway()
	transmissionHost, ok := cl.receptionManager.Comms.GetHost(transmitGateway.String())
	if !ok {
		return errors.New("Failed to retrieve host for transmission")
	}

	// Initialize UDB and nickname "bot" stuff here
	bots.InitBots(cl.session, cl.receptionManager, cl.topology, id.NewUserFromBytes(cl.ndf.UDB.ID), transmissionHost)
	// Initialize Rekey listeners
	rekey.InitRekey(cl.session, cl.receptionManager, cl.topology, cl.rekeyChan)
	return nil
}

// Logs in user and sets session on client object
// returns the nickname or error if login fails
func (cl *Client) StartMessageReceiver(callback func(error)) error {
	pollWaitTimeMillis := 1000 * time.Millisecond
	// TODO Don't start the message receiver if it's already started.
	// Should be a pretty rare occurrence except perhaps for mobile.
	receptionGateway := id.NewNodeFromBytes(cl.ndf.Nodes[len(cl.ndf.Nodes)-1].ID).NewGateway()
	receptionHost, ok := cl.receptionManager.Comms.GetHost(receptionGateway.String())
	if !ok {
		return errors.New("Failed to retrieve host for transmission")
	}

	go func() {
		defer func() {
			if r := recover(); r != nil {
				globals.Log.ERROR.Println("Message Receiver Panicked: ", r)
				time.Sleep(1 * time.Second)
				go func() {
					callback(errors.New(fmt.Sprintln("Message Receiver Panicked", r)))
				}()
			}
		}()
<<<<<<< HEAD
		globals.Log.WARN.Println("messageReciever starting")
		cl.commManager.MessageReceiver(cl.session, pollWaitTimeMillis, receptionHost, callback)
=======
		cl.receptionManager.MessageReceiver(cl.session, pollWaitTimeMillis, receptionHost, callback)
>>>>>>> 266ba254
	}()

	return nil
}

// Default send function, can be overridden for testing
func (cl *Client) Send(message parse.MessageInterface) error {
	transmitGateway := id.NewNodeFromBytes(cl.ndf.Nodes[0].ID).NewGateway()
	host, ok := cl.receptionManager.Comms.GetHost(transmitGateway.String())
	if !ok {
		return errors.New("Failed to retrieve host for transmission")
	}

	return cl.sendFunc(message, cl.receptionManager, cl.session, cl.topology, host)
}

// Send prepares and sends a message to the cMix network
func send(message parse.MessageInterface, rm *io.ReceptionManager, session user.Session, topology *connect.Circuit, host *connect.Host) error {
	recipientID := message.GetRecipient()
	cryptoType := message.GetCryptoType()
	return rm.SendMessage(session, topology, recipientID, cryptoType, message.Pack(), host)
}

// DisableBlockingTransmission turns off blocking transmission, for
// use with the channel bot and dummy bot
func (cl *Client) DisableBlockingTransmission() {
	cl.receptionManager.DisableBlockingTransmission()
}

// SetRateLimiting sets the minimum amount of time between message
// transmissions just for testing, probably to be removed in production
func (cl *Client) SetRateLimiting(limit uint32) {
	cl.receptionManager.SetRateLimit(time.Duration(limit) * time.Millisecond)
}

func (cl *Client) Listen(user *id.User, messageType int32, newListener switchboard.Listener) string {
	listenerId := cl.session.GetSwitchboard().
		Register(user, messageType, newListener)
	globals.Log.INFO.Printf("Listening now: user %v, message type %v, id %v",
		user, messageType, listenerId)
	return listenerId
}

func (cl *Client) StopListening(listenerHandle string) {
	cl.session.GetSwitchboard().Unregister(listenerHandle)
}

func (cl *Client) GetSwitchboard() *switchboard.Switchboard {
	return cl.session.GetSwitchboard()
}

func (cl *Client) GetCurrentUser() *id.User {
	return cl.session.GetCurrentUser().User
}

func (cl *Client) GetKeyParams() *keyStore.KeyParams {
	return cl.session.GetKeyStore().GetKeyParams()
}

// Returns the local version of the client repo
func GetLocalVersion() string {
	return globals.SEMVER
}

type SearchCallback interface {
	Callback(userID, pubKey []byte, err error)
}

// UDB Search API
// Pass a callback function to extract results
func (cl *Client) SearchForUser(emailAddress string,
	cb SearchCallback, timeout time.Duration) {
	//see if the user has been searched before, if it has, return it
	uid, pk := cl.session.GetContactByValue(emailAddress)

	if uid != nil {
		cb.Callback(uid.Bytes(), pk, nil)
	}

	valueType := "EMAIL"
	go func() {
		uid, pubKey, err := bots.Search(valueType, emailAddress, cl.opStatus, timeout)
		if err == nil && uid != nil && pubKey != nil {
			cl.opStatus(globals.UDB_SEARCH_BUILD_CREDS)
			err = cl.registerUserE2E(uid, pubKey)
			if err != nil {
				cb.Callback(uid[:], pubKey, err)
				return
			}
			//store the user so future lookups can find it
			cl.session.StoreContactByValue(emailAddress, uid, pubKey)

			err = cl.session.StoreSession()
			if err != nil {
				cb.Callback(uid[:], pubKey, err)
				return
			}

			// If there is something in the channel then send it; otherwise,
			// skip over it
			select {
			case cl.rekeyChan <- struct{}{}:
			default:
			}

			cb.Callback(uid[:], pubKey, err)

		} else {
			if err == nil {
				globals.Log.INFO.Printf("UDB Search for email %s failed: user not found", emailAddress)
				err = errors.New("user not found in UDB")
				cb.Callback(nil, nil, err)
			} else {
				globals.Log.INFO.Printf("UDB Search for email %s failed: %+v", emailAddress, err)
				cb.Callback(nil, nil, err)
			}

		}
	}()
}

type NickLookupCallback interface {
	Callback(nick string, err error)
}

func (cl *Client) DeleteUser(u *id.User) (string, error) {

	//delete from session
	v, err1 := cl.session.DeleteContact(u)

	//delete from keystore
	err2 := cl.session.GetKeyStore().DeleteContactKeys(u)

	if err1 == nil && err2 == nil {
		return v, nil
	}

	if err1 != nil && err2 == nil {
		return "", errors.Wrap(err1, "Failed to remove from value store")
	}

	if err1 == nil && err2 != nil {
		return v, errors.Wrap(err2, "Failed to remove from key store")
	}

	if err1 != nil && err2 != nil {
		return "", errors.Wrap(fmt.Errorf("%s\n%s", err1, err2),
			"Failed to remove from key store and value store")
	}

	return v, nil
}

// Nickname lookup API
// Non-blocking, once the API call completes, the callback function
// passed as argument is called
func (cl *Client) LookupNick(user *id.User,
	cb NickLookupCallback) {
	go func() {
		nick, err := bots.LookupNick(user)
		if err != nil {
			globals.Log.INFO.Printf("Lookup for nickname for user %+v failed", user)
		}
		cb.Callback(nick, err)
	}()
}

// Parses a passed message.  Allows a message to be aprsed using the interal parser
// across the API
func ParseMessage(message []byte) (ParsedMessage, error) {
	tb, err := parse.Parse(message)

	pm := ParsedMessage{}

	if err != nil {
		return pm, err
	}

	pm.Payload = tb.Body
	pm.Typed = int32(tb.MessageType)

	return pm, nil
}

func (cl *Client) GetSessionData() ([]byte, error) {
	return cl.session.GetSessionData()
}

// Set the output of the
func SetLogOutput(w goio.Writer) {
	globals.Log.SetLogOutput(w)
}

// GetSession returns the session object for external access.  Access at yourx
// own risk
func (cl *Client) GetSession() user.Session {
	return cl.session
}

// ReceptionManager returns the comm manager object for external access.  Access
// at your own risk
<<<<<<< HEAD
func (cl *Client) GetReceptionManager() *io.ReceptionManager {
	return cl.commManager
=======
func (cl *Client) GetCommManager() *io.ReceptionManager {
	return cl.receptionManager
>>>>>>> 266ba254
}

// LoadSessionText: load the encrypted session as a string
func (cl *Client) LoadEncryptedSession() (string, error) {
	encryptedSession, err := cl.GetSession().LoadEncryptedSession(cl.storage)
	if err != nil {
		return "", err
	}
	//Encode session to bas64 for useability
	encodedSession := base64.StdEncoding.EncodeToString(encryptedSession)

	return encodedSession, nil
}

//WriteToSession: Writes an arbitrary string to the session file
// Takes in a string that is base64 encoded (meant to be output of LoadEncryptedSession)
func (cl *Client) WriteToSessionFile(replacement string, store globals.Storage) error {
	//This call must not occur prior to a newClient call, thus check that client has been initialized
	if cl.ndf == nil || cl.topology == nil {
		errMsg := errors.Errorf("Cannot write to session if client hasn't been created yet")
		return errMsg
	}
	//Decode the base64 encoded replacement string (assumed to be encoded form LoadEncryptedSession)
	decodedSession, err := base64.StdEncoding.DecodeString(replacement)
	if err != nil {
		errMsg := errors.Errorf("Failed to decode replacment string: %+v", err)
		return errMsg
	}
	//Write the new session data to both locations
	err = user.WriteToSession(decodedSession, store)
	if err != nil {
		errMsg := errors.Errorf("Failed to store session: %+v", err)
		return errMsg
	}

	return nil
}<|MERGE_RESOLUTION|>--- conflicted
+++ resolved
@@ -323,12 +323,7 @@
 				}()
 			}
 		}()
-<<<<<<< HEAD
-		globals.Log.WARN.Println("messageReciever starting")
-		cl.commManager.MessageReceiver(cl.session, pollWaitTimeMillis, receptionHost, callback)
-=======
 		cl.receptionManager.MessageReceiver(cl.session, pollWaitTimeMillis, receptionHost, callback)
->>>>>>> 266ba254
 	}()
 
 	return nil
@@ -530,13 +525,8 @@
 
 // ReceptionManager returns the comm manager object for external access.  Access
 // at your own risk
-<<<<<<< HEAD
-func (cl *Client) GetReceptionManager() *io.ReceptionManager {
-	return cl.commManager
-=======
 func (cl *Client) GetCommManager() *io.ReceptionManager {
 	return cl.receptionManager
->>>>>>> 266ba254
 }
 
 // LoadSessionText: load the encrypted session as a string
