--- conflicted
+++ resolved
@@ -181,13 +181,9 @@
 		if cl.ndf.Registration.TlsCertificate != "" {
 			regCert = []byte(cl.ndf.Registration.TlsCertificate)
 		}
-<<<<<<< HEAD
 		addr := io.ConnAddr(PermissioningAddrID)
-=======
-		addr := io.ConnAddr("registration")
-		globals.Log.INFO.Printf("Connecting to permissioning at %s...",
+		globals.Log.INFO.Printf("Connecting to permissioning/registration at %s...",
 			cl.ndf.Registration.Address)
->>>>>>> 7f67848a
 		err = (cl.comm).(*io.Messaging).Comms.ConnectToRegistration(addr, cl.ndf.Registration.Address, regCert)
 		if err != nil {
 			return errors.New(fmt.Sprintf(
@@ -520,6 +516,10 @@
 			err.Error()))
 		globals.Log.ERROR.Printf(err.Error())
 		return "", err
+	}
+
+	if session == nil {
+		return "", errors.New("Unable to load session: " + err.Error())
 	}
 
 	cl.session = session
