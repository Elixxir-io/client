--- conflicted
+++ resolved
@@ -359,9 +359,9 @@
 		globals.Log.INFO.Println("Register: successfully passed Registration message")
 
 		cl.opStatus(globals.REG_NODE)
+
+		var wg sync.WaitGroup
 		errChan := make(chan error, len(cl.ndf.Gateways))
-
-		var wg sync.WaitGroup
 
 		// Loop over all Servers
 		globals.Log.INFO.Println("Register: Requesting nonces")
@@ -370,46 +370,8 @@
 			// Multithread registration for better performance
 			wg.Add(1)
 			go func() {
-<<<<<<< HEAD
-				// Initialise blake2b hash for transmission keys and sha256 for reception
-				// keys
-				transmissionHash, _ := hash.NewCMixHash()
-				receptionHash := sha256.New()
-				globals.Log.INFO.Printf("Working on gw: %v", gwID)
-				// Request nonce message from gateway
-				globals.Log.INFO.Printf("Register: Requesting nonce from gateway %v/%v",
-					i, len(cl.ndf.Gateways))
-				nonce, dhPub, err := cl.requestNonce(salt, regHash, cmixPublicKeyDH,
-					publicKeyRSA, privateKeyRSA, gwID)
-
-				if err != nil {
-					globals.Log.ERROR.Printf("Register: Failed requesting nonce from gateway: %+v", err)
-					errChan <- err
-				}
-				globals.Log.INFO.Printf("gw: %v has %v", gwID, dhPub)
-				// Load server DH pubkey
-				serverPubDH := cmixGrp.NewIntFromBytes(dhPub)
-
-				// Confirm received nonce
-				globals.Log.INFO.Println("Register: Confirming received nonce")
-				err = cl.confirmNonce(UID.Bytes(), nonce, privateKeyRSA, gwID)
-				if err != nil {
-					globals.Log.ERROR.Printf("Register: Unable to confirm nonce: %+v", err)
-					errChan <- err
-				} else {
-				}
-
-				nodeID := *cl.topology.GetNodeAtIndex(i)
-				nk[nodeID] = user.NodeKeys{
-					TransmissionKey: registration.GenerateBaseKey(cmixGrp,
-						serverPubDH, cmixPrivateKeyDH, transmissionHash),
-					ReceptionKey: registration.GenerateBaseKey(cmixGrp, serverPubDH,
-						cmixPrivateKeyDH, receptionHash),
-				}
-=======
 				errChan = cl.registrationHelper(i, salt, regHash, UID, publicKeyRSA, privateKeyRSA,
 					cmixPublicKeyDH, cmixPrivateKeyDH, cmixGrp, nk)
->>>>>>> 58670f62
 
 				wg.Done()
 			}()
