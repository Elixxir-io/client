////////////////////////////////////////////////////////////////////////////////
// Copyright © 2018 Privategrity Corporation                                   /
//                                                                             /
// All rights reserved.                                                        /
////////////////////////////////////////////////////////////////////////////////

package api

import (
	"errors"
	"fmt"
	jww "github.com/spf13/jwalterweatherman"
	"gitlab.com/privategrity/client/crypto"
	"gitlab.com/privategrity/client/globals"
	"gitlab.com/privategrity/client/io"
	"gitlab.com/privategrity/crypto/cyclic"
	"gitlab.com/privategrity/crypto/format"
	"gitlab.com/privategrity/crypto/forward"
	"math"
	"time"
)

// APIMessages are an implementation of the format.Message interface that's
// easy to use from Go
type APIMessage struct {
	Payload     string
	SenderID    uint64
	RecipientID uint64
}

func (m APIMessage) GetSender() []byte {
	senderAsInt := cyclic.NewIntFromUInt(m.SenderID)
	return senderAsInt.LeftpadBytes(format.SID_LEN)
}

func (m APIMessage) GetRecipient() []byte {
	recipientAsInt := cyclic.NewIntFromUInt(m.RecipientID)
	return recipientAsInt.LeftpadBytes(format.RID_LEN)
}

func (m APIMessage) GetPayload() string {
	return m.Payload
}

// Initializes the client by registering a storage mechanism.
// If none is provided, the system defaults to using OS file access
// returns in error if it fails
func InitClient(s globals.Storage, loc string, receiver globals.Receiver) error {
	storageErr := globals.InitStorage(s, loc)

	if storageErr != nil {
		storageErr = errors.New(
			"could not init client storage: " + storageErr.Error())
		return storageErr
	}

	globals.InitCrypto()

	receiverErr := globals.SetReceiver(receiver)

	if receiverErr != nil {
		return receiverErr
	}

	return nil
}

// Registers user and returns the User ID.
// Returns an error if registration fails.
func Register(registrationCode uint64, nick string, nodeAddr string,
	numNodes uint) (uint64, error) {

	var err error

	if numNodes < 1 {
		jww.ERROR.Printf("Register: Invalid number of nodes")
		err = errors.New("could not register due to invalid number of nodes")
		return 0, err
	}

	UID, successLook := globals.Users.LookupUser(registrationCode)
	defer clearUint64(&UID)

	if !successLook {
		jww.ERROR.Printf("Register: HUID does not match")
		err = errors.New("could not register due to invalid HUID")
		return 0, err
	}

	user, successGet := globals.Users.GetUser(UID)

	if !successGet {
		jww.ERROR.Printf("Register: UserID lookup failed")
		err = errors.New("could not register due to UserID lookup failure")
		return 0, err
	}

	if len(nick) > 36 || len(nick) < 1 {
		jww.ERROR.Printf("Register: Nickname length invalid")
		err = errors.New("could not register due to invalid nickname")
		return 0, err
	}

	user.Nick = nick
	io.SetNick(nodeAddr, user)

	nodekeys, successKeys := globals.Users.LookupKeys(user.UserID)
	nodekeys.PublicKey = cyclic.NewInt(0)

	if !successKeys {
		jww.ERROR.Printf("Register: could not find user keys")
		err = errors.New("could not register due to missing user keys")
		return 0, err
	}

	nk := make([]globals.NodeKeys, numNodes)

	for i := uint(0); i < numNodes; i++ {
		nk[i] = *nodekeys
	}

	nus := globals.NewUserSession(user, nodeAddr, nk)

	errStore := nus.StoreSession()

	if errStore != nil {
		err = errors.New(fmt.Sprintf(
			"Register: could not register due to failed session save"+
				": %s", errStore.Error()))
		jww.ERROR.Printf(err.Error())
		return 0, err
	}

	nus.Immolate()
	nus = nil

	return UID, err
}

// Logs in user and returns their nickname.
// returns an empty sting if login fails.
func Login(UID uint64) (string, error) {

	pollTerm := globals.NewThreadTerminator()

	err := globals.LoadSession(UID, pollTerm)

	if err != nil {
		err = errors.New(fmt.Sprintf("Login: Could not login: %s",
			err.Error()))
		jww.ERROR.Printf(err.Error())
		return "", err
	}

	pollWaitTimeMillis := uint64(1000)
	io.InitReceptionRunner(pollWaitTimeMillis, pollTerm)

	return globals.Session.GetCurrentUser().Nick, nil
}

func Send(message format.MessageInterface) error {
	var err error

	if globals.Session == nil {
		err = errors.New("Send: Could not send when not logged in")
		jww.ERROR.Printf(err.Error())
		return err
	}

	// If blocking transmission is disabled,
	// check if there are any waiting errors
	if !globals.BlockingTransmission {
		select {
		case err = <-globals.TransmissionErrCh:
		default:
		}
	}

	// TODO: this could be a lot cleaner if we stored IDs as byte slices
<<<<<<< HEAD
	if cyclic.NewIntFromBytes(message.GetSender()).Uint64() != globals.Session.GetCurrentUser().UserID {
		err := errors.New(fmt.Sprintf("Send: Cannot send a message from someone other"+
			" than yourself. Expected sender: %v, got sender: %v",
			cyclic.NewIntFromBytes(message.GetSender()).Uint64(),
			globals.Session.GetCurrentUser().UserID))
=======
	if !bytes.Equal(message.GetSender(), cyclic.NewIntFromUInt(globals.Session.
		GetCurrentUser().UserID).LeftpadBytes(format.SID_LEN)) {
		err = errors.New("Send: Cannot send a message from someone other" +
			" than yourself")
>>>>>>> 62e611e5
		jww.ERROR.Printf(err.Error())
		return err
	}

	sender := globals.Session.GetCurrentUser()
	newMessages, _ := format.NewMessage(sender.UserID,
		cyclic.NewIntFromBytes(message.GetRecipient()).Uint64(),
		message.GetPayload())

	// Prepare the new messages to be sent

	for _, newMessage := range newMessages {
		newMessageBytes := crypto.Encrypt(globals.Grp, &newMessage)
		// Send the message in a separate thread

		go func(newMessageBytes *format.MessageSerial) {
			globals.TransmissionErrCh <- io.TransmitMessage(globals.Session.
				GetNodeAddress(), newMessageBytes)
		}(newMessageBytes)

		if globals.BlockingTransmission {
			err = <-globals.TransmissionErrCh
			if err != nil {
				return err
			}
		}

	}

	// Wait for the return if blocking transmission is enabled

	return err
}

// Turns off blocking transmission, for use with the channel bot and dummy bot
func DisableBlockingTransmission() {
	globals.BlockingTransmission = false
}

//Sets the minimum amount of time between message transmissions
// Just for testing, probably to be removed in production
func SetRateLimiting(limit uint32) {
	globals.TransmitDelay = time.Duration(limit) * time.Millisecond
}

// Checks if there is a received message on the internal fifo.
// returns nil if there isn't.
func TryReceive() (format.MessageInterface, error) {

	var err error

	var m APIMessage

	if globals.Session == nil {
		jww.ERROR.Printf("TryReceive: Could not receive when not logged in")
		err = errors.New("cannot receive when not logged in")
	} else {
		var message *format.Message
		message, err = globals.Session.PopFifo()

		if err == nil && message != nil {
			m.Payload = message.GetPayload()
			m.RecipientID = message.GetRecipientIDUint()
			m.SenderID = message.GetSenderIDUint()
		}
	}

	return m, err
}

// Logout closes the connection to the server at this time and does
// nothing with the user id. In the future this will release resources
// and safely release any sensitive memory.
func Logout() error {
	if globals.Session == nil {
		err := errors.New("Logout: Cannot Logout when you are not logged in")
		jww.ERROR.Printf(err.Error())
		return err
	}

	io.Disconnect(globals.Session.GetNodeAddress())

	errStore := globals.Session.StoreSession()

	if errStore != nil {
		err := errors.New(fmt.Sprintf("Logout: Store Failed: %s" +
			errStore.Error()))
		jww.ERROR.Printf(err.Error())
		return err
	}

	errImmolate := globals.Session.Immolate()

	if errImmolate != nil {
		err := errors.New(fmt.Sprintf("Logout: Immolation Failed: %s" +
			errImmolate.Error()))
		jww.ERROR.Printf(err.Error())
		return err
	}

	return nil
}

func SetNick(UID uint64, nick string) error {
	u, success := globals.Users.GetUser(UID)

	if success {
		u.Nick = nick
		io.SetNick(globals.Session.GetNodeAddress(), u)
	} else {
		jww.ERROR.Printf("Tried to set nick for user %v, "+
			"but that user wasn't in the registry", u)
		return errors.New("That user wasn't in the user registry")
	}

	return nil
}

func UpdateContactList() error {
	return io.UpdateUserRegistry(globals.Session.GetNodeAddress())
}

func GetContactList() ([]uint64, []string) {
	return globals.Users.GetContactList()
}

func clearUint64(u *uint64) {
	*u = math.MaxUint64
	*u = 0
}

func DisableRatchet() {
	forward.SetRatchetStatus(false)
}<|MERGE_RESOLUTION|>--- conflicted
+++ resolved
@@ -177,18 +177,11 @@
 	}
 
 	// TODO: this could be a lot cleaner if we stored IDs as byte slices
-<<<<<<< HEAD
 	if cyclic.NewIntFromBytes(message.GetSender()).Uint64() != globals.Session.GetCurrentUser().UserID {
 		err := errors.New(fmt.Sprintf("Send: Cannot send a message from someone other"+
 			" than yourself. Expected sender: %v, got sender: %v",
 			cyclic.NewIntFromBytes(message.GetSender()).Uint64(),
 			globals.Session.GetCurrentUser().UserID))
-=======
-	if !bytes.Equal(message.GetSender(), cyclic.NewIntFromUInt(globals.Session.
-		GetCurrentUser().UserID).LeftpadBytes(format.SID_LEN)) {
-		err = errors.New("Send: Cannot send a message from someone other" +
-			" than yourself")
->>>>>>> 62e611e5
 		jww.ERROR.Printf(err.Error())
 		return err
 	}
