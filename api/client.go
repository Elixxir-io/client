////////////////////////////////////////////////////////////////////////////////
// Copyright © 2019 Privategrity Corporation                                   /
//                                                                             /
// All rights reserved.                                                        /
////////////////////////////////////////////////////////////////////////////////

package api

import (
	"crypto/rand"
	"crypto/sha256"
	"encoding/base64"
	"errors"
	"fmt"
	"github.com/golang/protobuf/proto"
	"gitlab.com/elixxir/client/bots"
	"gitlab.com/elixxir/client/cmixproto"
	"gitlab.com/elixxir/client/globals"
	"gitlab.com/elixxir/client/io"
	"gitlab.com/elixxir/client/keyStore"
	"gitlab.com/elixxir/client/parse"
	"gitlab.com/elixxir/client/rekey"
	"gitlab.com/elixxir/client/user"
	"gitlab.com/elixxir/comms/connect"
	pb "gitlab.com/elixxir/comms/mixmessages"
	"gitlab.com/elixxir/crypto/csprng"
	"gitlab.com/elixxir/crypto/cyclic"
	"gitlab.com/elixxir/crypto/diffieHellman"
	"gitlab.com/elixxir/crypto/e2e"
	"gitlab.com/elixxir/crypto/hash"
	"gitlab.com/elixxir/crypto/large"
	"gitlab.com/elixxir/crypto/registration"
	"gitlab.com/elixxir/crypto/signature"
<<<<<<< HEAD
=======
	"gitlab.com/elixxir/crypto/signature/rsa"
	"gitlab.com/elixxir/primitives/format"
>>>>>>> 3e5388d8
	"gitlab.com/elixxir/primitives/id"
	"gitlab.com/elixxir/primitives/ndf"
	"gitlab.com/elixxir/primitives/switchboard"
	"google.golang.org/grpc/credentials"
	goio "io"
	"time"
)

type Client struct {
	storage globals.Storage
	sess    user.Session
	comm    io.Communications
	ndf     *ndf.NetworkDefinition
}

// Populates a text message and returns its wire representation
// TODO support multi-type messages or telling if a message is too long?
func FormatTextMessage(message string) []byte {
	textMessage := cmixproto.TextMessage{
		Color:   -1,
		Message: message,
		Time:    time.Now().Unix(),
	}
	wireRepresentation, _ := proto.Marshal(&textMessage)
	return wireRepresentation
}

// VerifyNDF verifies the signature of the network definition file (NDF) and
// returns the structure.
func VerifyNDF(ndfString, ndfPub string) *ndf.NetworkDefinition {
	// Decode NDF string to a NetworkDefinition and its signature
	ndfJSON, ndfSignature, err := ndf.DecodeNDF(ndfString)
	if err != nil {
		globals.Log.FATAL.Panicf("Could not decode NDF: %+v", err)
	}

	// Get public key
	pubKey, err := rsa.LoadPublicKeyFromPem([]byte(ndfPub))

	// Hash NDF JSON
	opts := rsa.NewDefaultOptions()
	rsaHash := opts.Hash.New()
	rsaHash.Write(ndfJSON.Serialize())

	// Verify signature
	err = rsa.Verify(pubKey, opts.Hash, rsaHash.Sum(nil), ndfSignature, nil)

	if err != nil {
		globals.Log.FATAL.Panicf("Could not verify NDF: %+v", err)
	}

	return ndfJSON
}

// Creates a new Client using the storage mechanism provided.
// If none is provided, a default storage using OS file access
// is created
// returns a new Client object, and an error if it fails
func NewClient(s globals.Storage, loc string, ndfJSON *ndf.NetworkDefinition) (*Client, error) {
	var store globals.Storage
	if s == nil {
		globals.Log.INFO.Printf("No storage provided," +
			" initializing Client with default storage")
		store = &globals.DefaultStorage{}
	} else {
		store = s
	}

	err := store.SetLocation(loc)

	if err != nil {
		err = errors.New("Invalid Local Storage Location: " + err.Error())
		globals.Log.ERROR.Printf(err.Error())
		return nil, err
	}

	cl := new(Client)
	cl.storage = store
	cl.comm = io.NewMessenger()
	cl.ndf = ndfJSON

	return cl, nil
}

// Connects to gateways and registration server (if needed)
// using TLS filepaths to create credential information
// for connection establishment
func (cl *Client) Connect() error {
	if len(cl.ndf.Gateways) < 1 {
		globals.Log.ERROR.Printf("Connect: Invalid number of nodes")
		return errors.New("could not connect due to invalid number of nodes")
	}

	var gwCreds credentials.TransportCredentials
	if gwCertPath != "" {
		gwCreds = connect.NewCredentialsFromFile(gwCertPath, "")
	}

	for _, gw := range gwAddresses {
		addr := io.ConnAddr(gw)
		(cl.comm).(*io.Messaging).Comms.ConnectToGateway(addr, gw, gwCreds)
		cl.gwAddresses = append(cl.gwAddresses, addr)
	}

	if regAddr != "" {
		var regCreds credentials.TransportCredentials
		if regCertPath != "" {
			regCreds = connect.NewCredentialsFromFile(regCertPath, "")
		}
		addr := io.ConnAddr(regAddr)
		(cl.comm).(*io.Messaging).Comms.ConnectToRegistration(addr, regAddr, regCreds)
		cl.regAddress = addr
	}
	return nil
}

// Registers user and returns the User ID.
// Returns an error if registration fails.
func (cl *Client) Register(preCan bool, registrationCode, nick string,
	mint bool, grp *cyclic.Group) (*id.User, error) {
	var err error
	var u *user.User
	var UID *id.User
	// Make CMIX keys array
	nk := make([]user.NodeKeys, len(cl.gwAddresses))

	// Generate DSA keypair even for precanned users as it will probably
	// be needed for the new UDB flow
	params := signature.GetDefaultDSAParams()
	privateKey := params.PrivateKeyGen(rand.Reader)
	publicKey := privateKey.PublicKeyGen()

	// Handle precanned registration
	if preCan {
		var successLook bool
		globals.Log.DEBUG.Printf("Registering precanned user")
		UID, successLook = user.Users.LookupUser(registrationCode)

		if !successLook {
			globals.Log.ERROR.Printf("Register: HUID does not match")
			err = errors.New("could not register due to invalid HUID")
			return id.ZeroID, err
		}

		var successGet bool
		u, successGet = user.Users.GetUser(UID)

		if !successGet {
			globals.Log.ERROR.Printf("Register: ID lookup failed")
			err = errors.New("could not register due to ID lookup failure")
			return id.ZeroID, err
		}

		if nick != "" {
			u.Nick = nick
		}

		nodekeys, successKeys := user.Users.LookupKeys(u.User)

		if !successKeys {
			globals.Log.ERROR.Printf("Register: could not find user keys")
			err = errors.New("could not register due to missing user keys")
			return id.ZeroID, err
		}

		for i := 0; i < len(cl.gwAddresses); i++ {
			nk[i] = *nodekeys
		}
	} else {
		// Generate salt for UserID
		salt := make([]byte, 256)
		_, err = csprng.NewSystemRNG().Read(salt)
		if err != nil {
			globals.Log.ERROR.Printf("Register: Unable to generate salt! %s", err)
			return id.ZeroID, err
		}

		// Generate UserID by hashing salt and public key
		UID = registration.GenUserID(publicKey, salt)
		// Keep track of Server public keys provided at end of registration
		var serverPublicKeys []*signature.DSAPublicKey
		// Initialized response from Registration Server
		regHash, regR, regS := make([]byte, 0), make([]byte, 0), make([]byte, 0)

		// If Registration Server is specified, contact it
		// Only if registrationCode is set
		if cl.regAddress != "" && registrationCode != "" {
			// Send registration code and public key to RegistrationServer
			response, err := (cl.comm).(*io.Messaging).Comms.
				SendRegistrationMessage(cl.regAddress,
					&pb.UserRegistration{
						RegistrationCode: registrationCode,
						Client: &pb.DSAPublicKey{
							Y: publicKey.GetKey().Bytes(),
							P: params.GetP().Bytes(),
							Q: params.GetQ().Bytes(),
							G: params.GetG().Bytes(),
						},
					})
			if err != nil {
				globals.Log.ERROR.Printf(
					"Register: Unable to contact Registration Server! %s", err)
				return id.ZeroID, err
			}
			if response.Error != "" {
				globals.Log.ERROR.Printf("Register: %s", response.Error)
				return id.ZeroID, errors.New(response.Error)
			}
			regHash = response.ClientSignedByServer.Hash
			regR = response.ClientSignedByServer.R
			regS = response.ClientSignedByServer.S
			// Disconnect from regServer here since it will not be needed
			(cl.comm).(*io.Messaging).Comms.Disconnect(cl.regAddress.String())
			cl.regAddress = ""
		}

		// Loop over all Servers
		for _, gwAddr := range cl.gwAddresses {

			// Send signed public key and salt for UserID to Server
			nonceResponse, err := (cl.comm).(*io.Messaging).Comms.
				SendRequestNonceMessage(gwAddr,
					&pb.NonceRequest{
						Salt: salt,
						Client: &pb.DSAPublicKey{
							Y: publicKey.GetKey().Bytes(),
							P: params.GetP().Bytes(),
							Q: params.GetQ().Bytes(),
							G: params.GetG().Bytes(),
						},
						ClientSignedByServer: &pb.DSASignature{
							Hash: regHash,
							R:    regR,
							S:    regS,
						},
					})
			if err != nil {
				globals.Log.ERROR.Printf(
					"Register: Unable to request nonce! %s",
					err)
				return id.ZeroID, err
			}
			if nonceResponse.Error != "" {
				globals.Log.ERROR.Printf("Register: %s", nonceResponse.Error)
				return id.ZeroID, errors.New(nonceResponse.Error)
			}

			// Use Client keypair to sign Server nonce
			nonce := nonceResponse.Nonce
			sig, err := privateKey.Sign(nonce, rand.Reader)
			if err != nil {
				globals.Log.ERROR.Printf(
					"Register: Unable to sign nonce! %s", err)
				return id.ZeroID, err
			}

			// Send signed nonce to Server
			// TODO: This returns a receipt that can be used to speed up registration
			confirmResponse, err := (cl.comm).(*io.Messaging).Comms.
				SendConfirmNonceMessage(gwAddr,
					&pb.DSASignature{
						Hash: nonce,
						R:    sig.R.Bytes(),
						S:    sig.S.Bytes(),
					})
			if err != nil {
				globals.Log.ERROR.Printf(
					"Register: Unable to send signed nonce! %s", err)
				return id.ZeroID, err
			}
			if confirmResponse.Error != "" {
				globals.Log.ERROR.Printf(
					"Register: %s", confirmResponse.Error)
				return id.ZeroID, errors.New(confirmResponse.Error)
			}

			// Append Server public key
			serverPublicKeys = append(serverPublicKeys,
				signature.ReconstructPublicKey(signature.
					CustomDSAParams(
						large.NewIntFromBytes(confirmResponse.Server.GetP()),
						large.NewIntFromBytes(confirmResponse.Server.GetQ()),
						large.NewIntFromBytes(confirmResponse.Server.GetG())),
					large.NewIntFromBytes(confirmResponse.Server.GetY())))

		}

		// Initialise blake2b hash for transmission keys and sha256 for reception
		// keys
		transmissionHash, _ := hash.NewCMixHash()
		receptionHash := sha256.New()

		// Loop through all the server public keys
		for itr, publicKey := range serverPublicKeys {

			// Generate the base keys
			nk[itr].TransmissionKey = registration.GenerateBaseKey(
				grp, publicKey, privateKey, transmissionHash,
			)

			transmissionHash.Reset()

			nk[itr].ReceptionKey = registration.GenerateBaseKey(
				grp, publicKey, privateKey, receptionHash,
			)

			receptionHash.Reset()
		}

		var actualNick string
		if nick != "" {
			actualNick = nick
		} else {
			actualNick = base64.StdEncoding.EncodeToString(UID[:])
		}
		u = user.Users.NewUser(UID, actualNick)
		user.Users.UpsertUser(u)
	}

	// Create the user session
	nus := user.NewSession(cl.storage, u, nk, publicKey, privateKey, grp)

	// Store the user session
	errStore := nus.StoreSession()

	// FIXME If we have an error here, the session that gets created doesn't get immolated.
	// Immolation should happen in a deferred call instead.
	if errStore != nil {
		err = errors.New(fmt.Sprintf(
			"Register: could not register due to failed session save"+
				": %s", errStore.Error()))
		globals.Log.ERROR.Printf(err.Error())
		return id.ZeroID, err
	}

	nus.Immolate()
	nus = nil

	return UID, nil
}

// Logs in user and sets session on client object
// returns the nickname or error if login fails
func (cl *Client) Login(UID *id.User, email string) (string, error) {
	session, err := user.LoadSession(cl.storage, UID)

	if session == nil {
		return "", errors.New("Unable to load session: " + err.Error())
	}

	(cl.comm).(*io.Messaging).SendAddress = cl.gwAddresses[0]
	(cl.comm).(*io.Messaging).ReceiveAddress =
		cl.gwAddresses[len(cl.gwAddresses)-1]

	if err != nil {
		err = errors.New(fmt.Sprintf("Login: Could not login: %s",
			err.Error()))
		globals.Log.ERROR.Printf(err.Error())
		return "", err
	}

	cl.sess = session

	pollWaitTimeMillis := 1000 * time.Millisecond
	// TODO Don't start the message receiver if it's already started.
	// Should be a pretty rare occurrence except perhaps for mobile.
	go cl.comm.MessageReceiver(session, pollWaitTimeMillis)

	// Initialize UDB and nickname "bot" stuff here
	bots.InitBots(cl.sess, cl.comm)
	// Initialize Rekey listeners
	rekey.InitRekey(cl.sess, cl.comm)

	if email != "" {
		err = cl.registerForUserDiscovery(email)
		if err != nil {
			globals.Log.ERROR.Printf(
				"Unable to register with UDB: %s", err)
			return "", err
		}
	}

	return session.GetCurrentUser().Nick, nil
}

// Send prepares and sends a message to the cMix network
// FIXME: We need to think through the message interface part.
func (cl *Client) Send(message parse.MessageInterface) error {
	// FIXME: There should (at least) be a version of this that takes a byte array
	recipientID := message.GetRecipient()
	cryptoType := message.GetCryptoType()
	return cl.comm.SendMessage(cl.sess, recipientID, cryptoType, message.Pack())
}

// DisableBlockingTransmission turns off blocking transmission, for
// use with the channel bot and dummy bot
func (cl *Client) DisableBlockingTransmission() {
	(cl.comm).(*io.Messaging).BlockTransmissions = false
}

// SetRateLimiting sets the minimum amount of time between message
// transmissions just for testing, probably to be removed in production
func (cl *Client) SetRateLimiting(limit uint32) {
	(cl.comm).(*io.Messaging).TransmitDelay = time.Duration(limit) * time.Millisecond
}

func (cl *Client) Listen(user *id.User, messageType int32, newListener switchboard.Listener) string {
	listenerId := cl.sess.GetSwitchboard().
		Register(user, messageType, newListener)
	globals.Log.INFO.Printf("Listening now: user %v, message type %v, id %v",
		user, messageType, listenerId)
	return listenerId
}

func (cl *Client) StopListening(listenerHandle string) {
	cl.sess.GetSwitchboard().Unregister(listenerHandle)
}

func (cl *Client) GetSwitchboard() *switchboard.Switchboard {
	return cl.sess.GetSwitchboard()
}

func (cl *Client) GetCurrentUser() *id.User {
	return cl.sess.GetCurrentUser().User
}

func (cl *Client) GetKeyParams() *keyStore.KeyParams {
	return cl.sess.GetKeyStore().GetKeyParams()
}

// Logout closes the connection to the server at this time and does
// nothing with the user id. In the future this will release resources
// and safely release any sensitive memory.
func (cl *Client) Logout() error {
	if cl.sess == nil {
		err := errors.New("Logout: Cannot Logout when you are not logged in")
		globals.Log.ERROR.Printf(err.Error())
		return err
	}

	// Stop reception runner goroutine
	cl.sess.GetQuitChan() <- true

	// Disconnect from the gateways
	for _, gw := range cl.gwAddresses {
		(cl.comm).(*io.Messaging).Comms.Disconnect(gw.String())
	}

	errStore := cl.sess.StoreSession()

	if errStore != nil {
		err := errors.New(fmt.Sprintf("Logout: Store Failed: %s" +
			errStore.Error()))
		globals.Log.ERROR.Printf(err.Error())
		return err
	}

	errImmolate := cl.sess.Immolate()
	cl.sess = nil

	if errImmolate != nil {
		err := errors.New(fmt.Sprintf("Logout: Immolation Failed: %s" +
			errImmolate.Error()))
		globals.Log.ERROR.Printf(err.Error())
		return err
	}

	return nil
}

// Internal API for user discovery
func (cl *Client) registerForUserDiscovery(emailAddress string) error {
	valueType := "EMAIL"
	userId, _, err := bots.Search(valueType, emailAddress)
	if userId != nil {
		globals.Log.DEBUG.Printf("Already registered %s", emailAddress)
		return nil
	}
	if err != nil {
		return err
	}

	publicKey := cl.sess.GetPublicKey()
	publicKeyBytes := publicKey.GetKey().LeftpadBytes(256)
	return bots.Register(valueType, emailAddress, publicKeyBytes)
}

type SearchCallback interface {
	Callback(userID, pubKey []byte, err error)
}

// UDB Search API
// Pass a callback function to extract results
func (cl *Client) SearchForUser(emailAddress string,
	cb SearchCallback) {
	valueType := "EMAIL"
	go func() {
		uid, pubKey, err := bots.Search(valueType, emailAddress)
		if err == nil {
			cl.registerUserE2E(uid, pubKey)
		} else {
			globals.Log.INFO.Printf("UDB Search for email %s failed", emailAddress)
		}
		cb.Callback(uid[:], pubKey, err)
	}()
}

type NickLookupCallback interface {
	Callback(nick string, err error)
}

// Nickname lookup API
// Non-blocking, once the API call completes, the callback function
// passed as argument is called
func (cl *Client) LookupNick(user *id.User,
	cb NickLookupCallback) {
	go func() {
		nick, err := bots.LookupNick(user)
		cb.Callback(nick, err)
	}()
}

func (cl *Client) registerUserE2E(partnerID *id.User,
	partnerPubKey []byte) {
	// Get needed variables from session
	grp := cl.sess.GetGroup()
	userID := cl.sess.GetCurrentUser().User

	// Create user private key and partner public key
	// in the group
	privKey := cl.sess.GetPrivateKey()
	privKeyCyclic := grp.NewIntFromLargeInt(privKey.GetKey())
	partnerPubKeyCyclic := grp.NewIntFromBytes(partnerPubKey)

	// Generate baseKey
	baseKey, _ := diffieHellman.CreateDHSessionKey(
		partnerPubKeyCyclic,
		privKeyCyclic,
		grp)

	// Generate key TTL and number of keys
	params := cl.sess.GetKeyStore().GetKeyParams()
	keysTTL, numKeys := e2e.GenerateKeyTTL(baseKey.GetLargeInt(),
		params.MinKeys, params.MaxKeys, params.TTLParams)

	// Create Send KeyManager
	km := keyStore.NewManager(baseKey, privKeyCyclic,
		partnerPubKeyCyclic, partnerID, true,
		numKeys, keysTTL, params.NumRekeys)

	// Generate Send Keys
	km.GenerateKeys(grp, userID, cl.sess.GetKeyStore())

	// Create Receive KeyManager
	km = keyStore.NewManager(baseKey, privKeyCyclic,
		partnerPubKeyCyclic, partnerID, false,
		numKeys, keysTTL, params.NumRekeys)

	// Generate Receive Keys
	km.GenerateKeys(grp, userID, cl.sess.GetKeyStore())

	// Create RekeyKeys and add to RekeyManager
	rkm := cl.sess.GetRekeyManager()

	keys := &keyStore.RekeyKeys{
		CurrPrivKey: privKeyCyclic,
		CurrPubKey:  partnerPubKeyCyclic,
	}

	rkm.AddKeys(partnerID, keys)
}

//Message struct adherent to interface in bindings for data return from ParseMessage
type ParsedMessage struct {
	Typed   int32
	Payload []byte
}

func (p ParsedMessage) GetSender() []byte {
	return []byte{}
}

func (p ParsedMessage) GetPayload() []byte {
	return p.Payload
}

func (p ParsedMessage) GetRecipient() []byte {
	return []byte{}
}

func (p ParsedMessage) GetMessageType() int32 {
	return p.Typed
}

// Parses a passed message.  Allows a message to be aprsed using the interal parser
// across the API
func ParseMessage(message []byte) (ParsedMessage, error) {
	tb, err := parse.Parse(message)

	pm := ParsedMessage{}

	if err != nil {
		return pm, err
	}

	pm.Payload = tb.Body
	pm.Typed = int32(tb.MessageType)

	return pm, nil
}

func (cl *Client) GetSessionData() ([]byte, error) {
	return cl.sess.GetSessionData()
}

// Set the output of the
func SetLogOutput(w goio.Writer) {
	globals.Log.SetLogOutput(w)
}<|MERGE_RESOLUTION|>--- conflicted
+++ resolved
@@ -31,11 +31,8 @@
 	"gitlab.com/elixxir/crypto/large"
 	"gitlab.com/elixxir/crypto/registration"
 	"gitlab.com/elixxir/crypto/signature"
-<<<<<<< HEAD
-=======
 	"gitlab.com/elixxir/crypto/signature/rsa"
-	"gitlab.com/elixxir/primitives/format"
->>>>>>> 3e5388d8
+	"gitlab.com/elixxir/primitives/circuit"
 	"gitlab.com/elixxir/primitives/id"
 	"gitlab.com/elixxir/primitives/ndf"
 	"gitlab.com/elixxir/primitives/switchboard"
@@ -45,10 +42,11 @@
 )
 
 type Client struct {
-	storage globals.Storage
-	sess    user.Session
-	comm    io.Communications
-	ndf     *ndf.NetworkDefinition
+	storage  globals.Storage
+	sess     user.Session
+	comm     io.Communications
+	ndf      *ndf.NetworkDefinition
+	topology *circuit.Circuit
 }
 
 // Populates a text message and returns its wire representation
@@ -117,6 +115,14 @@
 	cl.comm = io.NewMessenger()
 	cl.ndf = ndfJSON
 
+	//build the topology
+	nodeIDs := make([]*id.Node, len(cl.ndf.Nodes))
+	for i, node := range cl.ndf.Nodes {
+		nodeIDs[i] = id.NewNodeFromBytes(node.ID)
+	}
+
+	cl.topology = circuit.New(nodeIDs)
+
 	return cl, nil
 }
 
@@ -129,38 +135,49 @@
 		return errors.New("could not connect due to invalid number of nodes")
 	}
 
-	var gwCreds credentials.TransportCredentials
-	if gwCertPath != "" {
-		gwCreds = connect.NewCredentialsFromFile(gwCertPath, "")
-	}
-
-	for _, gw := range gwAddresses {
-		addr := io.ConnAddr(gw)
-		(cl.comm).(*io.Messaging).Comms.ConnectToGateway(addr, gw, gwCreds)
-		cl.gwAddresses = append(cl.gwAddresses, addr)
-	}
-
-	if regAddr != "" {
+	//connect to all gateways
+	for _, gateway := range cl.ndf.Gateways {
+		var gwCreds credentials.TransportCredentials
+		if gateway.TlsCertificate != "" {
+			gwCreds = connect.NewCredentialsFromPEM(gateway.TlsCertificate, "")
+		}
+		addr := io.ConnAddr(gateway.Address)
+		(cl.comm).(*io.Messaging).Comms.ConnectToGateway(addr, gateway.Address, gwCreds)
+	}
+
+	//connect to the registration server
+	if cl.ndf.Registration.Address != "" {
 		var regCreds credentials.TransportCredentials
-		if regCertPath != "" {
-			regCreds = connect.NewCredentialsFromFile(regCertPath, "")
-		}
-		addr := io.ConnAddr(regAddr)
-		(cl.comm).(*io.Messaging).Comms.ConnectToRegistration(addr, regAddr, regCreds)
-		cl.regAddress = addr
+		if cl.ndf.Registration.TlsCertificate != "" {
+			regCreds = connect.NewCredentialsFromPEM(cl.ndf.Registration.TlsCertificate, "")
+		}
+		addr := io.ConnAddr(cl.ndf.Registration.Address)
+		(cl.comm).(*io.Messaging).Comms.ConnectToRegistration(addr, cl.ndf.Registration.Address, regCreds)
+	} else {
+		globals.Log.WARN.Printf("No registration server found to connect to")
 	}
 	return nil
 }
 
 // Registers user and returns the User ID.
 // Returns an error if registration fails.
-func (cl *Client) Register(preCan bool, registrationCode, nick string,
-	mint bool, grp *cyclic.Group) (*id.User, error) {
+func (cl *Client) Register(preCan bool, registrationCode, nick string) (*id.User, error) {
 	var err error
 	var u *user.User
 	var UID *id.User
+
+	cmixGrp := cyclic.NewGroup(
+		large.NewIntFromString(cl.ndf.CMIX.Prime, 16),
+		large.NewIntFromString(cl.ndf.CMIX.Generator, 16),
+		large.NewIntFromString(cl.ndf.CMIX.SmallPrime, 16))
+
+	e2eGrp := cyclic.NewGroup(
+		large.NewIntFromString(cl.ndf.E2E.Prime, 16),
+		large.NewIntFromString(cl.ndf.E2E.Generator, 16),
+		large.NewIntFromString(cl.ndf.E2E.SmallPrime, 16))
+
 	// Make CMIX keys array
-	nk := make([]user.NodeKeys, len(cl.gwAddresses))
+	nk := make(map[id.Node]user.NodeKeys)
 
 	// Generate DSA keypair even for precanned users as it will probably
 	// be needed for the new UDB flow
@@ -201,8 +218,8 @@
 			return id.ZeroID, err
 		}
 
-		for i := 0; i < len(cl.gwAddresses); i++ {
-			nk[i] = *nodekeys
+		for i := 0; i < len(cl.ndf.Gateways); i++ {
+			nk[*cl.topology.GetNodeAtIndex(i)] = *nodekeys
 		}
 	} else {
 		// Generate salt for UserID
@@ -222,10 +239,10 @@
 
 		// If Registration Server is specified, contact it
 		// Only if registrationCode is set
-		if cl.regAddress != "" && registrationCode != "" {
+		if cl.ndf.Registration.Address != "" && registrationCode != "" {
 			// Send registration code and public key to RegistrationServer
 			response, err := (cl.comm).(*io.Messaging).Comms.
-				SendRegistrationMessage(cl.regAddress,
+				SendRegistrationMessage(io.ConnAddr(cl.ndf.Registration.Address),
 					&pb.UserRegistration{
 						RegistrationCode: registrationCode,
 						Client: &pb.DSAPublicKey{
@@ -248,12 +265,13 @@
 			regR = response.ClientSignedByServer.R
 			regS = response.ClientSignedByServer.S
 			// Disconnect from regServer here since it will not be needed
-			(cl.comm).(*io.Messaging).Comms.Disconnect(cl.regAddress.String())
-			cl.regAddress = ""
+			(cl.comm).(*io.Messaging).Comms.Disconnect(cl.ndf.Registration.Address)
 		}
 
 		// Loop over all Servers
-		for _, gwAddr := range cl.gwAddresses {
+		for _, gateway := range cl.ndf.Gateways {
+
+			gwAddr := io.ConnAddr(gateway.Address)
 
 			// Send signed public key and salt for UserID to Server
 			nonceResponse, err := (cl.comm).(*io.Messaging).Comms.
@@ -331,18 +349,17 @@
 		// Loop through all the server public keys
 		for itr, publicKey := range serverPublicKeys {
 
-			// Generate the base keys
-			nk[itr].TransmissionKey = registration.GenerateBaseKey(
-				grp, publicKey, privateKey, transmissionHash,
-			)
-
+			nodeID := *cl.topology.GetNodeAtIndex(itr)
+
+			nk[nodeID] = user.NodeKeys{
+				TransmissionKey: registration.GenerateBaseKey(cmixGrp,
+					publicKey, privateKey, transmissionHash),
+				ReceptionKey: registration.GenerateBaseKey(cmixGrp, publicKey,
+					privateKey, receptionHash),
+			}
+
+			receptionHash.Reset()
 			transmissionHash.Reset()
-
-			nk[itr].ReceptionKey = registration.GenerateBaseKey(
-				grp, publicKey, privateKey, receptionHash,
-			)
-
-			receptionHash.Reset()
 		}
 
 		var actualNick string
@@ -356,7 +373,7 @@
 	}
 
 	// Create the user session
-	nus := user.NewSession(cl.storage, u, nk, publicKey, privateKey, grp)
+	nus := user.NewSession(cl.storage, u, nk, publicKey, privateKey, cmixGrp, e2eGrp)
 
 	// Store the user session
 	errStore := nus.StoreSession()
@@ -386,9 +403,9 @@
 		return "", errors.New("Unable to load session: " + err.Error())
 	}
 
-	(cl.comm).(*io.Messaging).SendAddress = cl.gwAddresses[0]
+	(cl.comm).(*io.Messaging).SendAddress = io.ConnAddr(cl.ndf.Gateways[0].Address)
 	(cl.comm).(*io.Messaging).ReceiveAddress =
-		cl.gwAddresses[len(cl.gwAddresses)-1]
+		io.ConnAddr(cl.ndf.Gateways[len(cl.ndf.Gateways)-1].Address)
 
 	if err != nil {
 		err = errors.New(fmt.Sprintf("Login: Could not login: %s",
@@ -480,8 +497,8 @@
 	cl.sess.GetQuitChan() <- true
 
 	// Disconnect from the gateways
-	for _, gw := range cl.gwAddresses {
-		(cl.comm).(*io.Messaging).Comms.Disconnect(gw.String())
+	for _, gateway := range cl.ndf.Gateways {
+		(cl.comm).(*io.Messaging).Comms.Disconnect(gateway.Address)
 	}
 
 	errStore := cl.sess.StoreSession()
@@ -561,7 +578,7 @@
 func (cl *Client) registerUserE2E(partnerID *id.User,
 	partnerPubKey []byte) {
 	// Get needed variables from session
-	grp := cl.sess.GetGroup()
+	grp := cl.sess.GetE2EGroup()
 	userID := cl.sess.GetCurrentUser().User
 
 	// Create user private key and partner public key
