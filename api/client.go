////////////////////////////////////////////////////////////////////////////////
// Copyright © 2019 Privategrity Corporation                                   /
//                                                                             /
// All rights reserved.                                                        /
////////////////////////////////////////////////////////////////////////////////

package api

import (
	"crypto/rand"
	"crypto/sha256"
	"encoding/base64"
	"errors"
	"fmt"
	"github.com/golang/protobuf/proto"
	"gitlab.com/elixxir/client/bots"
	"gitlab.com/elixxir/client/cmixproto"
	"gitlab.com/elixxir/client/globals"
	"gitlab.com/elixxir/client/io"
	"gitlab.com/elixxir/client/parse"
	"gitlab.com/elixxir/client/payment"
	"gitlab.com/elixxir/client/user"
	"gitlab.com/elixxir/comms/client"
	"gitlab.com/elixxir/comms/connect"
	pb "gitlab.com/elixxir/comms/mixmessages"
	"gitlab.com/elixxir/crypto/csprng"
	"gitlab.com/elixxir/crypto/cyclic"
	"gitlab.com/elixxir/crypto/hash"
	"gitlab.com/elixxir/crypto/large"
	"gitlab.com/elixxir/crypto/registration"
	"gitlab.com/elixxir/crypto/signature"
	"gitlab.com/elixxir/primitives/format"
	"gitlab.com/elixxir/primitives/id"
	"gitlab.com/elixxir/primitives/switchboard"
	goio "io"
	"time"
)

// Populates a text message and returns its wire representation
// TODO support multi-type messages or telling if a message is too long?
func FormatTextMessage(message string) []byte {
	textMessage := cmixproto.TextMessage{
		Color:   -1,
		Message: message,
		Time:    time.Now().Unix(),
	}
	wireRepresentation, _ := proto.Marshal(&textMessage)
	return wireRepresentation
}

// Initializes the client by registering a storage mechanism.
// If none is provided, the system defaults to using OS file access
// returns in error if it fails
func InitClient(s globals.Storage, loc string) error {
	storageErr := globals.InitStorage(s, loc)

	if storageErr != nil {
		storageErr = errors.New(
			"could not init client storage: " + storageErr.Error())
		return storageErr
	}

	return nil
}

// Registers user and returns the User ID.
// Returns an error if registration fails.
func Register(preCan bool, registrationCode, registrationAddr string,
	gwAddresses []string, mint bool, grp *cyclic.Group) (*id.User, error) {

	var err error

	if len(gwAddresses) < 1 {
		globals.Log.ERROR.Printf("Register: Invalid number of nodes")
		err = errors.New("could not register due to invalid number of nodes")
		return id.ZeroID, err
	}

	var u *user.User
	var UID *id.User
	// Make CMIX keys array
	nk := make([]user.NodeKeys, len(gwAddresses))

	// Generate DSA keypair even for precanned users as it will probably
	// be needed for the new UDB flow
	params := signature.GetDefaultDSAParams()
	privateKey := params.PrivateKeyGen(rand.Reader)
	publicKey := privateKey.PublicKeyGen()

	// Handle precanned registration
	if preCan {
		var successLook bool
		globals.Log.DEBUG.Printf("Registering precanned user")
		UID, successLook = user.Users.LookupUser(registrationCode)

		if !successLook {
			globals.Log.ERROR.Printf("Register: HUID does not match")
			err = errors.New("could not register due to invalid HUID")
			return id.ZeroID, err
		}

		var successGet bool
		u, successGet = user.Users.GetUser(UID)

		if !successGet {
			globals.Log.ERROR.Printf("Register: ID lookup failed")
			err = errors.New("could not register due to ID lookup failure")
			return id.ZeroID, err
		}

		nodekeys, successKeys := user.Users.LookupKeys(u.User)

		if !successKeys {
			globals.Log.ERROR.Printf("Register: could not find user keys")
			err = errors.New("could not register due to missing user keys")
			return id.ZeroID, err
		}

		for i := 0; i < len(gwAddresses); i++ {
			nk[i] = *nodekeys
		}
	} else {
		// Generate salt for UserID
		salt := make([]byte, 256)
		_, err = csprng.NewSystemRNG().Read(salt)
		if err != nil {
			globals.Log.ERROR.Printf("Register: Unable to generate salt! %s", err)
			return id.ZeroID, err
		}

		// Generate UserID by hashing salt and public key
		UID = registration.GenUserID(publicKey, salt)
		// Keep track of Server public keys provided at end of registration
		var serverPublicKeys []*signature.DSAPublicKey
		// Initialized response from Registration Server
		regHash, regR, regS := make([]byte, 0), make([]byte, 0), make([]byte, 0)

		// If Registration Server is specified, contact it
		// Only if registrationCode is set
		if registrationAddr != "" && registrationCode != "" {
			// Send registration code and public key to RegistrationServer
			response, err := client.SendRegistrationMessage(registrationAddr,
				&pb.RegisterUserMessage{
					RegistrationCode: registrationCode,
					Y:                publicKey.GetKey().Bytes(),
					P:                params.GetP().Bytes(),
					Q:                params.GetQ().Bytes(),
					G:                params.GetG().Bytes(),
				})
			if err != nil {
				globals.Log.ERROR.Printf(
					"Register: Unable to contact Registration Server! %s", err)
				return id.ZeroID, err
			}
			if response.Error != "" {
				globals.Log.ERROR.Printf("Register: %s", response.Error)
				return id.ZeroID, errors.New(response.Error)
			}
			regHash, regR, regS = response.Hash, response.R, response.S
		}

		// Loop over all Servers
		for _, gwAddr := range gwAddresses {

			// Send signed public key and salt for UserID to Server
			nonceResponse, err := client.SendRequestNonceMessage(gwAddr,
				&pb.RequestNonceMessage{
					Salt: salt,
					Y:    publicKey.GetKey().Bytes(),
					P:    params.GetP().Bytes(),
					Q:    params.GetQ().Bytes(),
					G:    params.GetG().Bytes(),
					Hash: regHash,
					R:    regR,
					S:    regS,
				})
			if err != nil {
				globals.Log.ERROR.Printf(
					"Register: Unable to request nonce! %s",
					err)
				return id.ZeroID, err
			}
			if nonceResponse.Error != "" {
				globals.Log.ERROR.Printf("Register: %s", nonceResponse.Error)
				return id.ZeroID, errors.New(nonceResponse.Error)
			}

			// Use Client keypair to sign Server nonce
			nonce := nonceResponse.Nonce
			sig, err := privateKey.Sign(nonce, rand.Reader)
			if err != nil {
				globals.Log.ERROR.Printf(
					"Register: Unable to sign nonce! %s", err)
				return id.ZeroID, err
			}

			// Send signed nonce to Server
			// TODO: This returns a receipt that can be used to speed up registration
			confirmResponse, err := client.SendConfirmNonceMessage(gwAddr,
				&pb.ConfirmNonceMessage{
					Hash: nonce,
					R:    sig.R.Bytes(),
					S:    sig.S.Bytes(),
				})
			if err != nil {
				globals.Log.ERROR.Printf(
					"Register: Unable to send signed nonce! %s", err)
				return id.ZeroID, err
			}
			if confirmResponse.Error != "" {
				globals.Log.ERROR.Printf(
					"Register: %s", confirmResponse.Error)
				return id.ZeroID, errors.New(confirmResponse.Error)
			}

			// Append Server public key
			serverPublicKeys = append(serverPublicKeys,
				signature.ReconstructPublicKey(signature.
					CustomDSAParams(
						large.NewIntFromBytes(confirmResponse.GetP()),
					large.NewIntFromBytes(confirmResponse.GetQ()),
					large.NewIntFromBytes(confirmResponse.GetG())),
					large.NewIntFromBytes(confirmResponse.GetY())))

		}

		// Initialise blake2b hash for transmission keys and sha256 for reception
		// keys
		transmissionHash, _ := hash.NewCMixHash()
		receptionHash := sha256.New()

		// Loop through all the server public keys
		for itr, publicKey := range serverPublicKeys {

			// Generate the base keys
			nk[itr].TransmissionKey = registration.GenerateBaseKey(
				grp, publicKey, privateKey, transmissionHash,
			)

			transmissionHash.Reset()

			nk[itr].ReceptionKey = registration.GenerateBaseKey(
				grp, publicKey, privateKey, receptionHash,
			)

			receptionHash.Reset()
		}

		u = user.Users.NewUser(UID, base64.StdEncoding.EncodeToString(UID[:]))
		user.Users.UpsertUser(u)
	}

	// Create the user session
	nus := user.NewSession(u, gwAddresses[0], nk, publicKey, privateKey, grp)

	// Create the wallet
	_, err = payment.CreateWallet(nus, mint)
	if err != nil {
		return id.ZeroID, err
	}

	// Store the user session
	errStore := nus.StoreSession()

	// FIXME If we have an error here, the session that gets created doesn't get immolated.
	// Immolation should happen in a deferred call instead.
	if errStore != nil {
		err = errors.New(fmt.Sprintf(
			"Register: could not register due to failed session save"+
				": %s", errStore.Error()))
		globals.Log.ERROR.Printf(err.Error())
		return id.ZeroID, err
	}

	nus.Immolate()
	nus = nil

	return UID, err
}

var quitReceptionRunner chan bool

// Logs in user and returns their nickname.
// returns an empty sting if login fails.
func Login(UID *id.User, addr string, tlsCert string) (user.Session, error) {

	connect.GatewayCertString = tlsCert

	session, err := user.LoadSession(UID)

	if session == nil {
		return nil, errors.New("Unable to load session: " + err.Error() +
			fmt.Sprintf("Passed parameters: %q, %s, %q", *UID, addr, tlsCert))
	}

	theWallet, err = payment.CreateWallet(session, false)
	if err != nil {
		err = fmt.Errorf("Login: Couldn't create wallet: %s", err.Error())
		globals.Log.ERROR.Printf(err.Error())
		return nil, err
	}
	theWallet.RegisterListeners()

	if addr != "" {
		session.SetGWAddress(addr)
	}

	addrToUse := session.GetGWAddress()

	// TODO: These can be separate, but we set them to the same thing
	//       until registration is completed.
	io.SendAddress = addrToUse
	io.ReceiveAddress = addrToUse

	if err != nil {
		err = errors.New(fmt.Sprintf("Login: Could not login: %s",
			err.Error()))
		globals.Log.ERROR.Printf(err.Error())
		return nil, err
	}

	user.TheSession = session

	pollWaitTimeMillis := 1000 * time.Millisecond
	quitReceptionRunner = make(chan bool)
	// TODO Don't start the message receiver if it's already started.
	// Should be a pretty rare occurrence except perhaps for mobile.
	go io.Messaging.MessageReceiver(pollWaitTimeMillis, quitReceptionRunner)

	return session, nil
}

// Send prepares and sends a message to the cMix network
// FIXME: We need to think through the message interface part.
func Send(message parse.MessageInterface) error {
	// FIXME: There should (at least) be a version of this that takes a byte array
	recipientID := message.GetRecipient()
	err := io.Messaging.SendMessage(recipientID, message.Pack())
	return err
}

// DisableBlockingTransmission turns off blocking transmission, for
// use with the channel bot and dummy bot
func DisableBlockingTransmission() {
	io.BlockTransmissions = false
}

// SetRateLimiting sets the minimum amount of time between message
// transmissions just for testing, probably to be removed in production
func SetRateLimiting(limit uint32) {
	io.TransmitDelay = time.Duration(limit) * time.Millisecond
}

func Listen(user *id.User, outerType format.CryptoType,
	messageType int32, newListener switchboard.Listener, callbacks *switchboard.
		Switchboard) string {
	listenerId := callbacks.Register(user, outerType, messageType, newListener)
	globals.Log.INFO.Printf("Listening now: user %v, message type %v, id %v",
		user, messageType, listenerId)
	return listenerId
}

func StopListening(listenerHandle string, callbacks *switchboard.Switchboard) {
	callbacks.Unregister(listenerHandle)
}

type APISender struct{}

func (s APISender) Send(messageInterface parse.MessageInterface) {
	Send(messageInterface)
}

type Sender interface {
	Send(messageInterface parse.MessageInterface)
}

// Logout closes the connection to the server at this time and does
// nothing with the user id. In the future this will release resources
// and safely release any sensitive memory.
func Logout() error {
	if user.TheSession == nil {
		err := errors.New("Logout: Cannot Logout when you are not logged in")
		globals.Log.ERROR.Printf(err.Error())
		return err
	}

	// Stop reception runner goroutine
	quitReceptionRunner <- true

	// Disconnect from the gateway
	io.Disconnect(io.SendAddress)
	if io.SendAddress != io.ReceiveAddress {
		io.Disconnect(io.ReceiveAddress)
	}

	errStore := user.TheSession.StoreSession()
	// If a client is logging in again, the storage may need to go into a
	// different location
	// Currently, none of the storage abstractions need to do anything to
	// clean up in the long term. For example, DefaultStorage closes the
	// file every time it's written.
	globals.LocalStorage = nil

	if errStore != nil {
		err := errors.New(fmt.Sprintf("Logout: Store Failed: %s" +
			errStore.Error()))
		globals.Log.ERROR.Printf(err.Error())
		return err
	}

	errImmolate := user.TheSession.Immolate()

	if errImmolate != nil {
		err := errors.New(fmt.Sprintf("Logout: Immolation Failed: %s" +
			errImmolate.Error()))
		globals.Log.ERROR.Printf(err.Error())
		return err
	}

	// Reset listener structure
	switchboard.Listeners = switchboard.NewSwitchboard()

	return nil
}

func RegisterForUserDiscovery(emailAddress string) error {
	valueType := "EMAIL"
	userId, _, err := bots.Search(valueType, emailAddress)
	if userId != nil {
		globals.Log.DEBUG.Printf("Already registered %s", emailAddress)
		return nil
	}
	if err != nil {
		return err
	}

	publicKey := user.TheSession.GetPublicKey()
	publicKeyBytes := publicKey.GetKey().LeftpadBytes(256)
	return bots.Register(valueType, emailAddress, publicKeyBytes)
}

func SearchForUser(emailAddress string) (*id.User, []byte, error) {
	valueType := "EMAIL"
	return bots.Search(valueType, emailAddress)
}

//Message struct adherent to interface in bindings for data return from ParseMessage
type ParsedMessage struct {
	Typed   int32
	Payload []byte
}

func (p ParsedMessage) GetSender() []byte {
	return []byte{}
}

func (p ParsedMessage) GetPayload() []byte {
	return p.Payload
}

func (p ParsedMessage) GetRecipient() []byte {
	return []byte{}
}

<<<<<<< HEAD
func (p ParsedMessage) GetType() int32 {
=======
func (p ParsedMessage) GetMessageType()int32{
>>>>>>> aebf54e6
	return p.Typed
}

// Parses a passed message.  Allows a message to be aprsed using the interal parser
// across the API
func ParseMessage(message []byte) (ParsedMessage, error) {
	tb, err := parse.Parse(message)

	pm := ParsedMessage{}

	if err != nil {
		return pm, err
	}

	pm.Payload = tb.Body
	pm.Typed = int32(tb.MessageType)

	return pm, nil
}

// TODO Support more than one wallet per user? Maybe in v2
var theWallet *payment.Wallet

func Wallet() *payment.Wallet {
	if theWallet == nil {
		// Assume that the correct wallet is already stored in the session
		// (if necessary, minted during register)
		// So, if the wallet is nil, registration must have happened for this method to work
		var err error
		theWallet, err = payment.CreateWallet(user.TheSession, false)
		theWallet.RegisterListeners()
		if err != nil {
			globals.Log.ERROR.Println("Wallet("+
				"): Got an error creating the wallet.", err.Error())
		}
	}
	return theWallet
}

// Set the output of the
func SetLogOutput(w goio.Writer) {
	globals.Log.SetLogOutput(w)
}

func GetSessionData() ([]byte, error) {
	return user.TheSession.GetSessionData()
}<|MERGE_RESOLUTION|>--- conflicted
+++ resolved
@@ -218,8 +218,8 @@
 				signature.ReconstructPublicKey(signature.
 					CustomDSAParams(
 						large.NewIntFromBytes(confirmResponse.GetP()),
-					large.NewIntFromBytes(confirmResponse.GetQ()),
-					large.NewIntFromBytes(confirmResponse.GetG())),
+						large.NewIntFromBytes(confirmResponse.GetQ()),
+						large.NewIntFromBytes(confirmResponse.GetG())),
 					large.NewIntFromBytes(confirmResponse.GetY())))
 
 		}
@@ -353,7 +353,7 @@
 
 func Listen(user *id.User, outerType format.CryptoType,
 	messageType int32, newListener switchboard.Listener, callbacks *switchboard.
-		Switchboard) string {
+	Switchboard) string {
 	listenerId := callbacks.Register(user, outerType, messageType, newListener)
 	globals.Log.INFO.Printf("Listening now: user %v, message type %v, id %v",
 		user, messageType, listenerId)
@@ -462,11 +462,7 @@
 	return []byte{}
 }
 
-<<<<<<< HEAD
-func (p ParsedMessage) GetType() int32 {
-=======
-func (p ParsedMessage) GetMessageType()int32{
->>>>>>> aebf54e6
+func (p ParsedMessage) GetMessageType() int32 {
 	return p.Typed
 }
 
