--- conflicted
+++ resolved
@@ -359,7 +359,7 @@
 
 	if email != "" {
 		globals.Log.INFO.Printf("Registering user as %s with UDB", email)
-<<<<<<< HEAD
+
 		valueType := "EMAIL"
 
 		publicKeyBytes := cl.session.GetE2EDHPublicKey().Bytes()
@@ -371,121 +371,6 @@
 			"email found")
 	}
 	return err
-}
-
-// precannedRegister is a helper function for Register
-// It handles the precanned registration case
-func (cl *Client) precannedRegister(registrationCode, nick string,
-	nk map[id.Node]user.NodeKeys) (*user.User, *id.User, map[id.Node]user.NodeKeys, error) {
-	var successLook bool
-	var UID *id.User
-	var u *user.User
-	var err error
-
-	UID, successLook = user.Users.LookupUser(registrationCode)
-
-	globals.Log.DEBUG.Printf("UID: %+v, success: %+v", UID, successLook)
-
-	if !successLook {
-		return nil, nil, nil, errors.New("precannedRegister: could not register due to invalid HUID")
-	}
-
-	var successGet bool
-	u, successGet = user.Users.GetUser(UID)
-
-	if !successGet {
-		err = errors.New("precannedRegister: could not register due to ID lookup failure")
-		return nil, nil, nil, err
-	}
-
-	if nick != "" {
-		u.Nick = nick
-	}
-
-	nodekeys, successKeys := user.Users.LookupKeys(u.User)
-
-	if !successKeys {
-		err = errors.New("precannedRegister: could not register due to missing user keys")
-		return nil, nil, nil, err
-	}
-
-	for i := 0; i < len(cl.ndf.Gateways); i++ {
-		nk[*cl.topology.GetNodeAtIndex(i)] = *nodekeys
-	}
-	return u, UID, nk, nil
-}
-
-// sendRegistrationMessage is a helper for the Register function
-// It sends a registration message and returns the registration hash
-func (cl *Client) sendRegistrationMessage(registrationCode string,
-	publicKeyRSA *rsa.PublicKey) ([]byte, error) {
-	regHash := make([]byte, 0)
-	// Send registration code and public key to RegistrationServer
-	response, err := (cl.comm).(*io.Messaging).Comms.
-		SendRegistrationMessage(io.ConnAddr(PermissioningAddrID),
-			&pb.UserRegistration{
-				RegistrationCode: registrationCode,
-				ClientRSAPubKey:  string(rsa.CreatePublicKeyPem(publicKeyRSA)),
-			})
-	if err != nil {
-		err = errors.New(fmt.Sprintf(
-			"sendRegistrationMessage: Unable to contact Registration Server! %s", err))
-		return nil, err
-	}
-	if response.Error != "" {
-		err = errors.New(fmt.Sprintf("sendRegistrationMessage: error handing message: %s", response.Error))
-		return nil, err
-	}
-	regHash = response.ClientSignedByServer.Signature
-	// Disconnect from regServer here since it will not be needed
-	(cl.comm).(*io.Messaging).Comms.Disconnect(cl.ndf.Registration.Address)
-	return regHash, nil
-}
-
-// requestNonce is a helper for the Register function
-// It sends a request nonce message containing the client's keys for signing
-// Returns nonce if successful
-func (cl *Client) requestNonce(salt, regHash []byte,
-	publicKeyDH *cyclic.Int, publicKeyRSA *rsa.PublicKey,
-	privateKeyRSA *rsa.PrivateKey, gwID *id.Gateway) ([]byte, []byte, error) {
-	dhPub := publicKeyDH.Bytes()
-	sha := crypto.SHA256
-	opts := rsa.NewDefaultOptions()
-	opts.Hash = sha
-	h := sha.New()
-	h.Write(dhPub)
-	data := h.Sum(nil)
-	fmt.Println(data)
-	// Sign DH pubkey
-	rng := csprng.NewSystemRNG()
-	signed, err := rsa.Sign(rng, privateKeyRSA, sha, data, opts)
-	if err != nil {
-		return nil, nil, err
-	}
-=======
-
-		valueType := "EMAIL"
-		userId, _, err := bots.Search(valueType, email)
-		if userId != nil {
-			globals.Log.DEBUG.Printf("Already registered %s", email)
-			return errors.New(fmt.Sprintf("Could not register in UDB, "+
-				"email %s already registered", email))
-		}
-		if err != nil {
-			return err
-		}
->>>>>>> 9b878008
-
-		publicKeyBytes := cl.session.GetE2EDHPublicKey().Bytes()
-
-		err = bots.Register(valueType, email, publicKeyBytes)
-
-		if err != nil {
-			return err
-		}
-		globals.Log.INFO.Printf("Registered with UDB!")
-	}
-	return nil
 }
 
 // LoadSession loads the session object for the UID
