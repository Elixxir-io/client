--- conflicted
+++ resolved
@@ -93,7 +93,7 @@
 			globals.Log.FATAL.Panicf("Could not read NDF Sig: %v",
 				err)
 		}
-		// Load the tls cert given to us, and from that get the RSA public key
+		// Load the TLS cert given to us, and from that get the RSA public key
 		cert, err := tls.LoadCertificate(ndfPub)
 		if err != nil {
 			globals.Log.FATAL.Panicf("Could not load public key: %v", err)
@@ -133,15 +133,6 @@
 		errMsg := fmt.Sprintf("Failed to get updated ndf: %v", err)
 		globals.Log.ERROR.Printf(errMsg)
 		return errors.New(errMsg)
-<<<<<<< HEAD
-=======
-	} else {
-		cl.commManager.ReceptionGatewayIndex = len(newNDf.Gateways) - 1
-		globals.Log.INFO.Printf("Reception Gateway: %d",
-			cl.commManager.ReceptionGatewayIndex)
-		cl.ndf = newNDf
-		return nil
->>>>>>> 877d3a97
 	}
 
 	cl.ndf = newNDf
@@ -197,7 +188,7 @@
 	return cl, nil
 }
 
-// DisableTLS makes the client run with tls disabled
+// DisableTLS makes the client run with TLS disabled
 // Must be called before Connect
 func (cl *Client) DisableTLS() {
 	globals.Log.INFO.Println("Running client without tls")
@@ -209,7 +200,7 @@
 	return cl.ndf
 }
 
-// Checks version and connects to gateways using tls filepaths to create
+// Checks version and connects to gateways using TLS filepaths to create
 // credential information for connection establishment
 func (cl *Client) Connect() error {
 	//Connect to permissioning
