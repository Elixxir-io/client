///////////////////////////////////////////////////////////////////////////////
// Copyright © 2020 xx network SEZC                                          //
//                                                                           //
// Use of this source code is governed by a license that can be found in the //
// LICENSE file                                                              //
///////////////////////////////////////////////////////////////////////////////

package api

import (
	"github.com/pkg/errors"
	jww "github.com/spf13/jwalterweatherman"
	"gitlab.com/elixxir/client/auth"
	"gitlab.com/elixxir/client/interfaces"
	"gitlab.com/elixxir/client/interfaces/params"
	"gitlab.com/elixxir/client/interfaces/user"
	"gitlab.com/elixxir/client/keyExchange"
	"gitlab.com/elixxir/client/network"
	"gitlab.com/elixxir/client/permissioning"
	"gitlab.com/elixxir/client/stoppable"
	"gitlab.com/elixxir/client/storage"
	"gitlab.com/elixxir/client/switchboard"
	"gitlab.com/elixxir/comms/client"
	"gitlab.com/elixxir/crypto/cyclic"
	"gitlab.com/elixxir/crypto/fastRNG"
	"gitlab.com/xx_network/crypto/csprng"
	"gitlab.com/xx_network/crypto/large"
	"gitlab.com/xx_network/crypto/signature/rsa"
	"gitlab.com/xx_network/primitives/ndf"
	"time"
)

type Client struct {
	//generic RNG for client
	rng *fastRNG.StreamGenerator
	// the storage session securely stores data to disk and memoizes as is
	// appropriate
	storage *storage.Session
	//the switchboard is used for inter-process signaling about received messages
	switchboard *switchboard.Switchboard
	//object used for communications
	comms *client.Comms
	// Network parameters
	parameters params.Network

	// note that the manager has a pointer to the context in many cases, but
	// this interface allows it to be mocked for easy testing without the
	// loop
	network interfaces.NetworkManager
	//object used to register and communicate with permissioning
	permissioning *permissioning.Permissioning
	//object containing auth interactions
	auth *auth.Manager

	//contains stopables for all running threads
	runner *stoppable.Multi
	status *statusTracker

	//handler for external services
	services *serviceProcessiesList
}

// NewClient creates client storage, generates keys, connects, and registers
// with the network. Note that this does not register a username/identity, but
// merely creates a new cryptographic identity for adding such information
// at a later date.
func NewClient(ndfJSON, storageDir string, password []byte, registrationCode string) error {
	jww.INFO.Printf("NewClient()")
	// Use fastRNG for RNG ops (AES fortuna based RNG using system RNG)
	rngStreamGen := fastRNG.NewStreamGenerator(12, 3, csprng.NewSystemRNG)
	rngStream := rngStreamGen.GetStream()

	// Parse the NDF
	def, err := parseNDF(ndfJSON)
	if err != nil {
		return err
	}
	cmixGrp, e2eGrp := decodeGroups(def)

	protoUser := createNewUser(rngStream, cmixGrp, e2eGrp)

	// Create Storage
	passwordStr := string(password)
	storageSess, err := storage.New(storageDir, passwordStr, protoUser,
		cmixGrp, e2eGrp, rngStreamGen)
	if err != nil {
		return err
	}

	// Save NDF to be used in the future
	storageSess.SetBaseNDF(def)

	//store the registration code for later use
	storageSess.SetRegCode(registrationCode)

	//move the registration state to keys generated
	err = storageSess.ForwardRegistrationStatus(storage.KeyGenComplete)
	if err != nil {
		return errors.WithMessage(err, "Failed to denote state "+
			"change in session")
	}

	//TODO: close the session
	return nil
}

// NewPrecannedClient creates an insecure user with predetermined keys with nodes
// It creates client storage, generates keys, connects, and registers
// with the network. Note that this does not register a username/identity, but
// merely creates a new cryptographic identity for adding such information
// at a later date.
func NewPrecannedClient(precannedID uint, defJSON, storageDir string, password []byte) error {
	jww.INFO.Printf("NewPrecannedClient()")
	// Use fastRNG for RNG ops (AES fortuna based RNG using system RNG)
	rngStreamGen := fastRNG.NewStreamGenerator(12, 3, csprng.NewSystemRNG)
	rngStream := rngStreamGen.GetStream()

	// Parse the NDF
	def, err := parseNDF(defJSON)
	if err != nil {
		return err
	}
	cmixGrp, e2eGrp := decodeGroups(def)

	protoUser := createPrecannedUser(precannedID, rngStream, cmixGrp, e2eGrp)

	// Create Storage
	passwordStr := string(password)
	storageSess, err := storage.New(storageDir, passwordStr, protoUser,
		cmixGrp, e2eGrp, rngStreamGen)
	if err != nil {
		return err
	}

	// Save NDF to be used in the future
	storageSess.SetBaseNDF(def)

	//move the registration state to indicate registered with permissioning
	err = storageSess.ForwardRegistrationStatus(
		storage.PermissioningComplete)
	if err != nil {
		return errors.WithMessage(err, "Failed to denote state "+
			"change in session")
	}

	//TODO: close the session
	return nil
}

<<<<<<< HEAD
// Login initalizes a client object from existing storage.
func Login(storageDir string, password []byte, parameters params.Network) (*Client, error) {
	jww.INFO.Printf("Login()")
=======
// OpenClient session, but don't connect to the network or log in
func OpenClient(storageDir string, password []byte) (*Client, error) {
	jww.INFO.Printf("OpenClient()")
>>>>>>> 988868b7
	// Use fastRNG for RNG ops (AES fortuna based RNG using system RNG)
	rngStreamGen := fastRNG.NewStreamGenerator(12, 3,
		csprng.NewSystemRNG)

	// Load Storage
	passwordStr := string(password)
	storageSess, err := storage.Load(storageDir, passwordStr, rngStreamGen)
	if err != nil {
		return nil, err
	}

<<<<<<< HEAD
	//execute the rest of the loading as normal
	return loadClient(storageSess, rngStreamGen, parameters)
}

// Login initalizes a client object from existing storage.
func loadClient(session *storage.Session, rngStreamGen *fastRNG.StreamGenerator, parameters params.Network) (c *Client, err error) {

=======
>>>>>>> 988868b7
	// Set up a new context
	c := &Client{
		storage:     storageSess,
		switchboard: switchboard.New(),
		rng:         rngStreamGen,
		comms:       nil,
		network:     nil,
		runner:      stoppable.NewMulti("client"),
		status:      newStatusTracker(),
	}

	return c, nil
}

// Login initalizes a client object from existing storage.
func Login(storageDir string, password []byte) (*Client, error) {
	jww.INFO.Printf("Login()")

	c, err := OpenClient(storageDir, password)

	if err != nil {
		return nil, err
	}

	//execute the rest of the loading as normal
	c.services = newServiceProcessiesList(c.runner)

	//get the user from session
	u := c.storage.User()
	cryptoUser := u.GetCryptographicIdentity()

	//start comms
	c.comms, err = client.NewClientComms(cryptoUser.GetUserID(),
		rsa.CreatePublicKeyPem(cryptoUser.GetRSA().GetPublic()),
		rsa.CreatePrivateKeyPem(cryptoUser.GetRSA()),
		cryptoUser.GetSalt())
	if err != nil {
		return nil, errors.WithMessage(err, "failed to load client")
	}

	//get the NDF to pass into permissioning and the network manager
	def := c.storage.GetBaseNDF()

	//initialize permissioning
	c.permissioning, err = permissioning.Init(c.comms, def)
	if err != nil {
		return nil, errors.WithMessage(err, "failed to init "+
			"permissioning handler")
	}

	// Add network parameters
	c.parameters = parameters

	// check the client version is up to date to the network
	err = c.checkVersion()
	if err != nil {
		return nil, errors.WithMessage(err, "failed to load client")
	}

	//register with permissioning if necessary
	if c.storage.GetRegistrationStatus() == storage.KeyGenComplete {
		jww.INFO.Printf("Client has not registered yet, attempting registration")
		err = c.registerWithPermissioning()
		if err != nil {
			jww.ERROR.Printf("Client has failed registration: %s", err)
			return nil, errors.WithMessage(err, "failed to load client")
		}
		jww.INFO.Printf("Client sucsecfully registered with the network")
	}

	// Initialize network and link it to context
	c.network, err = network.NewManager(c.storage, c.switchboard, c.rng, c.comms,
		parameters, def)
	if err != nil {
		return nil, err
	}

	err = c.network.GetInstance().UpdateGatewayConnections()
	if err != nil {
		return nil, err
	}

	//initilize the auth tracker
	c.auth = auth.NewManager(c.switchboard, c.storage, c.network)

	return c, nil
}

// ----- Client Functions -----
// StartNetworkFollower kicks off the tracking of the network. It starts
// long running network client threads and returns an object for checking
// state and stopping those threads.
// Call this when returning from sleep and close when going back to
// sleep.
// These threads may become a significant drain on battery when offline, ensure
// they are stopped if there is no internet access
// Threads Started:
//   - Network Follower (/network/follow.go)
//   	tracks the network events and hands them off to workers for handling
//   - Historical Round Retrieval (/network/rounds/historical.go)
//		Retrieves data about rounds which are too old to be stored by the client
//	 - Message Retrieval Worker Group (/network/rounds/retrieve.go)
//		Requests all messages in a given round from the gateway of the last node
//	 - Message Handling Worker Group (/network/message/handle.go)
//		Decrypts and partitions messages when signals via the Switchboard
//	 - Health Tracker (/network/health)
//		Via the network instance tracks the state of the network
//	 - Garbled Messages (/network/message/garbled.go)
//		Can be signaled to check all recent messages which could be be decoded
//		Uses a message store on disk for persistence
//	 - Critical Messages (/network/message/critical.go)
//		Ensures all protocol layer mandatory messages are sent
//		Uses a message store on disk for persistence
//	 - KeyExchange Trigger (/keyExchange/trigger.go)
//		Responds to sent rekeys and executes them
//   - KeyExchange Confirm (/keyExchange/confirm.go)
//		Responds to confirmations of successful rekey operations
//   - Auth Callback (/auth/callback.go)
//      Handles both auth confirm and requests
func (c *Client) StartNetworkFollower() error {
	jww.INFO.Printf("StartNetworkFollower()")

	err := c.status.toStarting()
	if err != nil {
		return errors.WithMessage(err, "Failed to Start the Network Follower")
	}

	stopAuth := c.auth.StartProcessies()
	c.runner.Add(stopAuth)

	stopFollow, err := c.network.Follow()
	if err != nil {
		return errors.WithMessage(err, "Failed to start following "+
			"the network")
	}
	c.runner.Add(stopFollow)
	// Key exchange
	c.runner.Add(keyExchange.Start(c.switchboard, c.storage, c.network, c.parameters.Rekey))

	err = c.status.toRunning()
	if err != nil {
		return errors.WithMessage(err, "Failed to Start the Network Follower")
	}

	c.services.run(c.runner)

	return nil
}

// StopNetworkFollower stops the network follower if it is running.
// It returns errors if the Follower is in the wrong status to stop or if it
// fails to stop it.
// if the network follower is running and this fails, the client object will
// most likely be in an unrecoverable state and need to be trashed.
func (c *Client) StopNetworkFollower(timeout time.Duration) error {
	err := c.status.toStopping()
	if err != nil {
		return errors.WithMessage(err, "Failed to Stop the Network Follower")
	}
	err = c.runner.Close(timeout)
	if err != nil {
		return errors.WithMessage(err, "Failed to Stop the Network Follower")
	}
	c.runner = stoppable.NewMulti("client")
	err = c.status.toStopped()
	if err != nil {
		return errors.WithMessage(err, "Failed to Stop the Network Follower")
	}
	return nil
}

// Gets the state of the network follower. Returns:
// Stopped 	- 0
// Starting - 1000
// Running	- 2000
// Stopping	- 3000
func (c *Client) NetworkFollowerStatus() Status {
	jww.INFO.Printf("NetworkFollowerStatus()")
	return c.status.get()
}

// Returns the health tracker for registration and polling
func (c *Client) GetHealth() interfaces.HealthTracker {
	jww.INFO.Printf("GetHealth()")
	return c.network.GetHealthTracker()
}

// Returns the switchboard for Registration
func (c *Client) GetSwitchboard() interfaces.Switchboard {
	jww.INFO.Printf("GetSwitchboard()")
	return c.switchboard
}

// RegisterRoundEventsCb registers a callback for round
// events.
func (c *Client) GetRoundEvents() interfaces.RoundEvents {
	jww.INFO.Printf("GetRoundEvents()")
	return c.network.GetInstance().GetRoundEvents()
}

// AddService adds a service ot be controlled by the client thread control,
// these will be started and stopped with the network follower
func (c *Client) AddService(sp ServiceProcess) {
	c.services.Add(sp)
}

// GetUser returns the current user Identity for this client. This
// can be serialized into a byte stream for out-of-band sharing.
func (c *Client) GetUser() user.User {
	jww.INFO.Printf("GetUser()")
	return c.storage.GetUser()
}

// GetComms returns the client comms object
func (c *Client) GetComms() *client.Comms {
	return c.comms
}

// GetRng returns the client rng object
func (c *Client) GetRng() *fastRNG.StreamGenerator {
	return c.rng
}

// GetStorage returns the client storage object
func (c *Client) GetStorage() *storage.Session {
	return c.storage
}

// GetNetworkInterface returns the client Network Interface
func (c *Client) GetNetworkInterface() interfaces.NetworkManager {
	return c.network
}

// ----- Utility Functions -----
// parseNDF parses the initial ndf string for the client. do not check the
// signature, it is deprecated.
func parseNDF(ndfString string) (*ndf.NetworkDefinition, error) {
	if ndfString == "" {
		return nil, errors.New("ndf file empty")
	}

	ndf, _, err := ndf.DecodeNDF(ndfString)
	if err != nil {
		return nil, err
	}

	return ndf, nil
}

// decodeGroups returns the e2e and cmix groups from the ndf
func decodeGroups(ndf *ndf.NetworkDefinition) (cmixGrp, e2eGrp *cyclic.Group) {
	largeIntBits := 16

	//Generate the cmix group
	cmixGrp = cyclic.NewGroup(
		large.NewIntFromString(ndf.CMIX.Prime, largeIntBits),
		large.NewIntFromString(ndf.CMIX.Generator, largeIntBits))
	//Generate the e2e group
	e2eGrp = cyclic.NewGroup(
		large.NewIntFromString(ndf.E2E.Prime, largeIntBits),
		large.NewIntFromString(ndf.E2E.Generator, largeIntBits))

	return cmixGrp, e2eGrp
}<|MERGE_RESOLUTION|>--- conflicted
+++ resolved
@@ -147,15 +147,9 @@
 	return nil
 }
 
-<<<<<<< HEAD
-// Login initalizes a client object from existing storage.
-func Login(storageDir string, password []byte, parameters params.Network) (*Client, error) {
-	jww.INFO.Printf("Login()")
-=======
 // OpenClient session, but don't connect to the network or log in
 func OpenClient(storageDir string, password []byte) (*Client, error) {
 	jww.INFO.Printf("OpenClient()")
->>>>>>> 988868b7
 	// Use fastRNG for RNG ops (AES fortuna based RNG using system RNG)
 	rngStreamGen := fastRNG.NewStreamGenerator(12, 3,
 		csprng.NewSystemRNG)
@@ -167,16 +161,6 @@
 		return nil, err
 	}
 
-<<<<<<< HEAD
-	//execute the rest of the loading as normal
-	return loadClient(storageSess, rngStreamGen, parameters)
-}
-
-// Login initalizes a client object from existing storage.
-func loadClient(session *storage.Session, rngStreamGen *fastRNG.StreamGenerator, parameters params.Network) (c *Client, err error) {
-
-=======
->>>>>>> 988868b7
 	// Set up a new context
 	c := &Client{
 		storage:     storageSess,
