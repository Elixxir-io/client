--- conflicted
+++ resolved
@@ -26,6 +26,7 @@
 	"gitlab.com/elixxir/crypto/csprng"
 	"gitlab.com/elixxir/crypto/cyclic"
 	"gitlab.com/elixxir/crypto/hash"
+	"gitlab.com/elixxir/crypto/large"
 	"gitlab.com/elixxir/crypto/registration"
 	"gitlab.com/elixxir/crypto/signature"
 	"gitlab.com/elixxir/primitives/format"
@@ -64,13 +65,8 @@
 
 // Registers user and returns the User ID.
 // Returns an error if registration fails.
-<<<<<<< HEAD
 func Register(preCan bool, registrationCode, registrationAddr string,
-	gwAddresses []string, mint bool) (*id.User, error) {
-=======
-func Register(registrationCode string, gwAddr string,
-	numNodes uint, mint bool, grp *cyclic.Group) (*id.User, error) {
->>>>>>> 1e307dc0
+	gwAddresses []string, mint bool, grp *cyclic.Group) (*id.User, error) {
 
 	var err error
 
@@ -221,20 +217,12 @@
 			serverPublicKeys = append(serverPublicKeys,
 				signature.ReconstructPublicKey(signature.
 					CustomDSAParams(
-						cyclic.NewIntFromBytes(confirmResponse.GetP()),
-						cyclic.NewIntFromBytes(confirmResponse.GetQ()),
-						cyclic.NewIntFromBytes(confirmResponse.GetG())),
-					cyclic.NewIntFromBytes(confirmResponse.GetY())))
-
-		}
-
-		// Generate cyclic group for key generation
-		grp := cyclic.NewGroup(
-			params.GetP(),
-			cyclic.NewInt(2),
-			params.GetG(),
-			cyclic.NewRandom(cyclic.NewInt(3), cyclic.NewInt(7)),
-		)
+						large.NewIntFromBytes(confirmResponse.GetP()),
+					large.NewIntFromBytes(confirmResponse.GetQ()),
+					large.NewIntFromBytes(confirmResponse.GetG())),
+					large.NewIntFromBytes(confirmResponse.GetY())))
+
+		}
 
 		// Initialise blake2b hash for transmission keys and sha256 for reception
 		// keys
@@ -246,13 +234,13 @@
 
 			// Generate the base keys
 			nk[itr].TransmissionKey = registration.GenerateBaseKey(
-				&grp, publicKey, privateKey, transmissionHash,
+				grp, publicKey, privateKey, transmissionHash,
 			)
 
 			transmissionHash.Reset()
 
 			nk[itr].ReceptionKey = registration.GenerateBaseKey(
-				&grp, publicKey, privateKey, receptionHash,
+				grp, publicKey, privateKey, receptionHash,
 			)
 
 			receptionHash.Reset()
@@ -262,12 +250,8 @@
 		user.Users.UpsertUser(u)
 	}
 
-<<<<<<< HEAD
 	// Create the user session
-	nus := user.NewSession(u, gwAddresses[0], nk, publicKey, privateKey)
-=======
-	nus := user.NewSession(u, gwAddr, nk, grp.NewIntFromBytes([]byte("this is not a real public key")), grp)
->>>>>>> 1e307dc0
+	nus := user.NewSession(u, gwAddresses[0], nk, publicKey, privateKey, grp)
 
 	// Create the wallet
 	_, err = payment.CreateWallet(nus, mint)
