--- conflicted
+++ resolved
@@ -139,6 +139,7 @@
 	}
 
 	err := store.SetLocation(loc)
+
 	if err != nil {
 		err = errors.New("Invalid Local Storage Location: " + err.Error())
 		globals.Log.ERROR.Printf(err.Error())
@@ -194,32 +195,19 @@
 // Checks version and connects to gateways using TLS filepaths to create
 // credential information for connection establishment
 func (cl *Client) Connect() error {
-<<<<<<< HEAD
-	//Connect to permissioning
-	_, err := cl.commManager.ConnectToPermissioning()
+	isConnected, err := cl.commManager.ConnectToPermissioning()
 	if err != nil {
 		return err
 	}
-	//Attempt to update the version
-=======
-	isConnected, err := cl.commManager.ConnectToPermissioning()
-	if err != nil{
+	if !isConnected {
+		err = errors.New("Couldn't connect to permissioning")
 		return err
 	}
-	if !isConnected{
-		err=errors.New("Couldn't connect to permissioning")
+	err = cl.commManager.UpdateRemoteVersion()
+	if err != nil {
 		return err
 	}
->>>>>>> 641299ef
-	err = cl.commManager.UpdateRemoteVersion()
-	if err != nil {
-		return err
-	}
-<<<<<<< HEAD
-
-=======
 	cl.commManager.DisconnectFromPermissioning()
->>>>>>> 641299ef
 	// Only check the version if we got a remote version
 	// The remote version won't have been populated if we didn't connect to
 	if cl.commManager.RegistrationVersion != "" {
