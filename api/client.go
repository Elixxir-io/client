--- conflicted
+++ resolved
@@ -14,7 +14,6 @@
 	"gitlab.com/privategrity/client/crypto"
 	"gitlab.com/privategrity/client/globals"
 	"gitlab.com/privategrity/client/io"
-	"gitlab.com/privategrity/client/listener"
 	"gitlab.com/privategrity/client/parse"
 	"gitlab.com/privategrity/crypto/cyclic"
 	"gitlab.com/privategrity/crypto/format"
@@ -29,13 +28,8 @@
 // easy to use from Go
 type APIMessage struct {
 	Payload     string
-<<<<<<< HEAD
-	SenderID    globals.UserID
-	RecipientID globals.UserID
-=======
 	SenderID    user.ID
 	RecipientID user.ID
->>>>>>> 12702356
 }
 
 func (m APIMessage) GetSender() []byte {
@@ -97,11 +91,7 @@
 // Registers user and returns the User ID.
 // Returns an error if registration fails.
 func Register(registrationCode string, gwAddr string,
-<<<<<<< HEAD
-	numNodes uint) (globals.UserID, error) {
-=======
 	numNodes uint) (user.ID, error) {
->>>>>>> 12702356
 
 	var err error
 
@@ -112,11 +102,7 @@
 	}
 
 	hashUID := cyclic.NewIntFromString(registrationCode, 32).Bytes()
-<<<<<<< HEAD
-	UID, successLook := globals.Users.LookupUser(string(hashUID))
-=======
 	UID, successLook := user.Users.LookupUser(string(hashUID))
->>>>>>> 12702356
 	defer clearUserID(&UID)
 
 	if !successLook {
@@ -168,11 +154,7 @@
 
 // Logs in user and returns their nickname.
 // returns an empty sting if login fails.
-<<<<<<< HEAD
-func Login(UID globals.UserID, addr string) (string, error) {
-=======
 func Login(UID user.ID, addr string) (string, error) {
->>>>>>> 12702356
 
 	err := user.LoadSession(UID)
 
@@ -213,11 +195,7 @@
 // FIXME: We need to think through the message interface part.
 func Send(message format.MessageInterface) error {
 	// FIXME: There should (at least) be a version of this that takes a byte array
-<<<<<<< HEAD
-	recipientID := globals.UserID(cyclic.NewIntFromBytes(message.
-=======
 	recipientID := user.ID(cyclic.NewIntFromBytes(message.
->>>>>>> 12702356
 		GetRecipient()).Uint64())
 	err := io.Messaging.SendMessage(recipientID, message.GetPayload())
 	return err
@@ -235,23 +213,7 @@
 	io.TransmitDelay = time.Duration(limit) * time.Millisecond
 }
 
-// FIXME there can only be one
 var listenCh chan *format.Message
-var listeners *listener.ListenerMap
-
-func GetListeners() *listener.ListenerMap {
-	if listeners == nil {
-		listeners = listener.NewListenerMap()
-	}
-	return listeners
-}
-
-// Add a new listener to the map
-func Listen(user globals.UserID, messageType int64,
-	newListener listener.Listener, isFallback bool) {
-	listeners := GetListeners()
-	listeners.Listen(user, messageType, newListener, isFallback)
-}
 
 // TryReceive checks if there is a received message on the internal fifo.
 // returns nil if there isn't.
@@ -263,19 +225,6 @@
 	// TODO should parse.Parse actually return an error?
 	case message := <-listenCh:
 		if message.GetPayload() != "" {
-<<<<<<< HEAD
-			typedBody, err := parse.Parse([]byte(message.GetPayload()))
-			jww.INFO.Println("Received a message. Speaking now.")
-			GetListeners().Speak(&parse.Message{
-				TypedBody: *typedBody,
-				Sender:    globals.NewUserIDFromBytes(message.GetSender()),
-				Receiver:  0,
-			})
-			result := APIMessage{
-				Payload:     string(typedBody.Body),
-				SenderID:    globals.NewUserIDFromBytes(message.GetSender()),
-				RecipientID: globals.NewUserIDFromBytes(message.GetRecipient()),
-=======
 			// Currently the only purpose of this is to strip off and ignore the type at the start of the message.
 			// If a message comes in without a type on the front, it could result in an error parsing the type.
 			typedBody, err := parse.Parse([]byte(message.GetPayload()))
@@ -283,7 +232,6 @@
 				Payload:     string(typedBody.Body),
 				SenderID:    user.NewIDFromBytes(message.GetSender()),
 				RecipientID: user.NewIDFromBytes(message.GetRecipient()),
->>>>>>> 12702356
 			}
 			return &result, err
 		}
@@ -338,21 +286,11 @@
 	return nil
 }
 
-<<<<<<< HEAD
-func GetContactList() ([]globals.UserID, []string) {
-	return globals.Users.GetContactList()
-=======
 func GetContactList() ([]user.ID, []string) {
 	return user.Users.GetContactList()
->>>>>>> 12702356
 }
 
 func clearUserID(u *user.ID) {
-	*u = math.MaxUint64
-	*u = 0
-}
-
-func clearUserID(u *globals.UserID) {
 	*u = math.MaxUint64
 	*u = 0
 }
