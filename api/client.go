--- conflicted
+++ resolved
@@ -723,24 +723,11 @@
 	return c.network
 }
 
-<<<<<<< HEAD
-// GetE2eInterface returns the client e2e Handler.
-func (c *Client) GetE2e() e2e.Handler {
-	return c.e2e
-}
-
-// GetEventManager returns the client e2e Handler.
-func (c *Client) GetEventManager() *event.Manager {
-	return c.events
-}
-
-=======
 // GetE2EHandler returns the e2e handler
 func (c *Client) GetE2EHandler() e2e.Handler {
 	return c.e2e
 }
 
->>>>>>> b546741a
 // GetBackup returns a pointer to the backup container so that the backup can be
 // set and triggered.
 func (c *Client) GetBackup() *backup.Backup {
