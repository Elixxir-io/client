////////////////////////////////////////////////////////////////////////////////
// Copyright © 2019 Privategrity Corporation                                   /
//                                                                             /
// All rights reserved.                                                        /
////////////////////////////////////////////////////////////////////////////////

package api

import (
	"bufio"
	"crypto"
	gorsa "crypto/rsa"
	"crypto/sha256"
	"encoding/base64"
	"fmt"
	"github.com/golang/protobuf/proto"
	"github.com/pkg/errors"
	"gitlab.com/elixxir/client/bots"
	"gitlab.com/elixxir/client/cmixproto"
	"gitlab.com/elixxir/client/globals"
	"gitlab.com/elixxir/client/io"
	"gitlab.com/elixxir/client/keyStore"
	"gitlab.com/elixxir/client/parse"
	"gitlab.com/elixxir/client/rekey"
	"gitlab.com/elixxir/client/user"
	"gitlab.com/elixxir/crypto/cyclic"
	"gitlab.com/elixxir/crypto/large"
	"gitlab.com/elixxir/crypto/signature/rsa"
	"gitlab.com/elixxir/crypto/tls"
	"gitlab.com/elixxir/primitives/circuit"
	"gitlab.com/elixxir/primitives/id"
	"gitlab.com/elixxir/primitives/ndf"
	"gitlab.com/elixxir/primitives/switchboard"
	goio "io"
	"strings"
	"time"
)

type Client struct {
	storage     globals.Storage
	session     user.Session
	commManager *io.CommManager
	ndf         *ndf.NetworkDefinition
	topology    *circuit.Circuit
	opStatus    OperationProgressCallback
	rekeyChan   chan struct{}
}

var noNDFErr = errors.New("Failed to get ndf from permissioning: rpc error: code = Unknown desc = Permissioning server does not have an ndf to give to client")

//used to report the state of registration
type OperationProgressCallback func(int)

// Creates a new Client using the storage mechanism provided.
// If none is provided, a default storage using OS file access
// is created
// returns a new Client object, and an error if it fails
func NewClient(s globals.Storage, locA, locB string, ndfJSON *ndf.NetworkDefinition,
	callback io.ConnectionStatusCallback) (*Client, error) {
	var store globals.Storage
	if s == nil {
		globals.Log.INFO.Printf("No storage provided," +
			" initializing Client with default storage")
		store = &globals.DefaultStorage{}
	} else {
		store = s
	}

	err := store.SetLocation(locA, locB)

	if err != nil {
		err = errors.New("Invalid Local Storage Location: " + err.Error())
		globals.Log.ERROR.Printf(err.Error())
		return nil, err
	}

	cl := new(Client)
	cl.storage = store
	cl.commManager = io.NewCommManager(ndfJSON, callback)
	cl.ndf = ndfJSON
	//build the topology
	nodeIDs := make([]*id.Node, len(cl.ndf.Nodes))
	for i, node := range cl.ndf.Nodes {
		nodeIDs[i] = id.NewNodeFromBytes(node.ID)
	}

	//Create the cmix group and init the registry
	cmixGrp := cyclic.NewGroup(
		large.NewIntFromString(cl.ndf.CMIX.Prime, 16),
		large.NewIntFromString(cl.ndf.CMIX.Generator, 16))
	user.InitUserRegistry(cmixGrp)

	cl.opStatus = func(int) {
		return
	}

	cl.rekeyChan = make(chan struct{}, 1)

	return cl, nil
}

// Populates a text message and returns its wire representation
// TODO support multi-type messages or telling if a message is too long?
func FormatTextMessage(message string) []byte {
	textMessage := cmixproto.TextMessage{
		Color:   -1,
		Message: message,
		Time:    time.Now().Unix(),
	}

	wireRepresentation, _ := proto.Marshal(&textMessage)
	return wireRepresentation
}

// VerifyNDF verifies the signature of the network definition file (NDF) and
// returns the structure. Panics when the NDF string cannot be decoded and when
// the signature cannot be verified. If the NDF public key is empty, then the
// signature verification is skipped and warning is printed.
func VerifyNDF(ndfString, ndfPub string) *ndf.NetworkDefinition {
	// If there is no public key, then skip verification and print warning
	if ndfPub == "" {
		globals.Log.WARN.Printf("Running without signed network " +
			"definition file")
	} else {
		ndfReader := bufio.NewReader(strings.NewReader(ndfString))
		ndfData, err := ndfReader.ReadBytes('\n')
		ndfData = ndfData[:len(ndfData)-1]
		if err != nil {
			globals.Log.FATAL.Panicf("Could not read NDF: %v", err)
		}
		ndfSignature, err := ndfReader.ReadBytes('\n')
		if err != nil {
			globals.Log.FATAL.Panicf("Could not read NDF Sig: %v",
				err)
		}
		ndfSignature, err = base64.StdEncoding.DecodeString(
			string(ndfSignature[:len(ndfSignature)-1]))
		if err != nil {
			globals.Log.FATAL.Panicf("Could not read NDF Sig: %v",
				err)
		}
		// Load the TLS cert given to us, and from that get the RSA public key
		cert, err := tls.LoadCertificate(ndfPub)
		if err != nil {
			globals.Log.FATAL.Panicf("Could not load public key: %v", err)
		}
		pubKey := &rsa.PublicKey{PublicKey: *cert.PublicKey.(*gorsa.PublicKey)}

		// Hash NDF JSON
		rsaHash := sha256.New()
		rsaHash.Write(ndfData)

		globals.Log.INFO.Printf("%s \n::\n %s",
			ndfSignature, ndfData)

		// Verify signature
		err = rsa.Verify(
			pubKey, crypto.SHA256, rsaHash.Sum(nil), ndfSignature, nil)

		if err != nil {
			globals.Log.FATAL.Panicf("Could not verify NDF: %v", err)
		}
	}

	ndfJSON, _, err := ndf.DecodeNDF(ndfString)
	if err != nil {
		globals.Log.FATAL.Panicf("Could not decode NDF: %v", err)
	}
	return ndfJSON
}

//request calls getUpdatedNDF for a new NDF repeatedly until it gets an NDF
func requestNdf(cl *Client) error {
	// Continuously polls for a new ndf after sleeping until response if gotten
	globals.Log.INFO.Printf("Polling for a new NDF")
	newNDf, err := cl.commManager.GetUpdatedNDF(cl.ndf)

	if err != nil {
		//lets the client continue when permissioning does not provide NDFs
		if err.Error() == noNDFErr.Error() {
			globals.Log.WARN.Println("Continuing without an updated NDF")
			return nil
		}

		errMsg := fmt.Sprintf("Failed to get updated ndf: %v", err)
		globals.Log.ERROR.Printf(errMsg)
		return errors.New(errMsg)
	}

	cl.ndf = newNDf

	cl.commManager.UpdateNDF(newNDf)

	return nil
}

// DisableTLS makes the client run with TLS disabled
// Must be called before Connect
func (cl *Client) DisableTLS() {
	globals.Log.INFO.Println("Running client without tls")
	cl.commManager.DisableTLS()
}

//GetNDF returns the clients ndf
func (cl *Client) GetNDF() *ndf.NetworkDefinition {
	return cl.ndf
}

// Checks version and connects to gateways using TLS filepaths to create
// credential information for connection establishment
func (cl *Client) Connect() error {
	//Connect to permissioning
	if cl.ndf.Registration.Address != "" {
		isConnected, err := cl.commManager.ConnectToPermissioning()
		defer cl.commManager.DisconnectFromPermissioning()

		if err != nil {
			return err
		}
		if !isConnected {
			err = errors.New("Couldn't connect to permissioning")
			return err
		}
		//Check if versioning is up to date
		err = cl.commManager.UpdateRemoteVersion()
		if err != nil {
			return err
		}

		//Request a new ndf from
		err = requestNdf(cl)
		if err != nil {
			return err

		}
	} else {
		globals.Log.WARN.Println("Registration not defined, not contacted")
	}

	//build the topology
	nodeIDs := make([]*id.Node, len(cl.ndf.Nodes))
	for i, node := range cl.ndf.Nodes {
		nodeIDs[i] = id.NewNodeFromBytes(node.ID)
	}

	cl.topology = circuit.New(nodeIDs)

	// Only check the version if we got a remote version
	// The remote version won't have been populated if we didn't connect to permissioning
	if cl.commManager.GetRegistrationVersion() != "" {
		ok, err := cl.commManager.CheckVersion()
		if err != nil {
			return err
		}
		if !ok {
			err = errors.New(fmt.Sprintf("Couldn't connect to gateways: Versions incompatible; Local version: %v; remote version: %v", globals.SEMVER,
				cl.commManager.GetRegistrationVersion()))
			return err
		}
	} else {
		globals.Log.WARN.Printf("Not checking version from " +
			"registration server, because it's not populated. Do you have " +
			"access to the registration server?")
	}
	return cl.commManager.ConnectToGateways()
}

func (cl *Client) SetOperationProgressCallback(rpc OperationProgressCallback) {
	cl.opStatus = func(i int) { go rpc(i) }
}

<<<<<<< HEAD
=======
const SaltSize = 256

// RegisterWithPermissioning registers user with permissioning and returns the
// User ID.  Returns an error if registration fails.
func (cl *Client) RegisterWithPermissioning(preCan bool, registrationCode, nick, email,
	password string, privateKeyRSA *rsa.PrivateKey) (*id.User, error) {

	if !preCan && cl.commManager.GetConnectionStatus() != io.Online {
		return nil, errors.New("Cannot register when disconnected from the network")
	}

	var err error
	var u *user.User
	var UID *id.User

	cl.opStatus(globals.REG_KEYGEN)

	largeIntBits := 16

	cmixGrp := cyclic.NewGroup(
		large.NewIntFromString(cl.ndf.CMIX.Prime, largeIntBits),
		large.NewIntFromString(cl.ndf.CMIX.Generator, largeIntBits))

	e2eGrp := cyclic.NewGroup(
		large.NewIntFromString(cl.ndf.E2E.Prime, largeIntBits),
		large.NewIntFromString(cl.ndf.E2E.Generator, largeIntBits))

	// Make CMIX keys array
	nk := make(map[id.Node]user.NodeKeys)

	// GENERATE CLIENT RSA KEYS
	if privateKeyRSA == nil {
		privateKeyRSA, err = rsa.GenerateKey(rand.Reader, rsa.DefaultRSABitLen)
		if err != nil {
			return nil, err
		}
	}

	publicKeyRSA := privateKeyRSA.GetPublic()

	cmixPrivKeyDHByte, err := csprng.GenerateInGroup(cmixGrp.GetPBytes(), 256, csprng.NewSystemRNG())

	if err != nil {
		return nil, errors.New(fmt.Sprintf("Could not generate cmix DH private key: %s", err.Error()))
	}

	cmixPrivateKeyDH := cmixGrp.NewIntFromBytes(cmixPrivKeyDHByte)
	cmixPublicKeyDH := cmixGrp.ExpG(cmixPrivateKeyDH, cmixGrp.NewMaxInt())

	e2ePrivKeyDHByte, err := csprng.GenerateInGroup(cmixGrp.GetPBytes(), 256, csprng.NewSystemRNG())

	if err != nil {
		return nil, errors.New(fmt.Sprintf("Could not generate e2e DH private key: %s", err.Error()))
	}

	e2ePrivateKeyDH := e2eGrp.NewIntFromBytes(e2ePrivKeyDHByte)
	e2ePublicKeyDH := e2eGrp.ExpG(e2ePrivateKeyDH, e2eGrp.NewMaxInt())

	// Initialized response from Registration Server
	regValidationSignature := make([]byte, 0)

	var salt []byte

	// Handle precanned registration
	if preCan {
		cl.opStatus(globals.REG_PRECAN)
		globals.Log.INFO.Printf("Registering precanned user...")
		u, UID, nk, err = cl.precannedRegister(registrationCode, nick, nk)
		if err != nil {
			globals.Log.ERROR.Printf("Unable to complete precanned registration: %+v", err)
			return id.ZeroID, err
		}
	} else {
		cl.opStatus(globals.REG_UID_GEN)
		globals.Log.INFO.Printf("Registering dynamic user...")

		// Generate salt for UserID
		salt = make([]byte, SaltSize)
		_, err = csprng.NewSystemRNG().Read(salt)
		if err != nil {
			globals.Log.ERROR.Printf("Register: Unable to generate salt! %s", err)
			return id.ZeroID, err
		}

		// Generate UserID by hashing salt and public key
		UID = registration.GenUserID(publicKeyRSA, salt)

		// If Registration Server is specified, contact it
		// Only if registrationCode is set
		globals.Log.INFO.Println("Register: Contacting registration server")
		if cl.ndf.Registration.Address != "" && registrationCode != "" {
			cl.opStatus(globals.REG_PERM)
			regValidationSignature, err = cl.sendRegistrationMessage(registrationCode, publicKeyRSA)
			if err != nil {
				globals.Log.ERROR.Printf("Register: Unable to send registration message: %+v", err)
				return id.ZeroID, err
			}
		}
		globals.Log.INFO.Println("Register: successfully passed Registration message")

		var actualNick string
		if nick != "" {
			actualNick = nick
		} else {
			actualNick = base64.StdEncoding.EncodeToString(UID[:])
		}
		u = user.Users.NewUser(UID, actualNick)
		user.Users.UpsertUser(u)
	}

	cl.opStatus(globals.REG_SECURE_STORE)

	u.Email = email

	// Create the user session
	newSession := user.NewSession(cl.storage, u, nk, publicKeyRSA,
		privateKeyRSA, cmixPublicKeyDH, cmixPrivateKeyDH, e2ePublicKeyDH,
		e2ePrivateKeyDH, salt, cmixGrp, e2eGrp, password, regValidationSignature)
	cl.opStatus(globals.REG_SAVE)

	//set the registration state
	err = newSession.SetRegState(user.PermissioningComplete)
	if err != nil {
		return id.ZeroID, errors.Wrap(err, "Permissioning Registration "+
			"Failed")
	}

	// Store the user session
	errStore := newSession.StoreSession()

	if errStore != nil {
		err = errors.New(fmt.Sprintf(
			"Permissioning Register: could not register due to failed session save"+
				": %s", errStore.Error()))
		return id.ZeroID, err
	}
	cl.session = newSession
	return UID, nil
}

// RegisterWithUDB uses the account's email to register with the UDB for
// User discovery.  Must be called after Register and Connect.
// It will fail if the user has already registered with UDB
func (cl *Client) RegisterWithUDB(timeout time.Duration) error {

	regState := cl.GetSession().GetRegState()

	if regState != user.PermissioningComplete {
		return errors.New("Cannot register with UDB when registration " +
			"state is not PermissioningComplete")
	}

	status := cl.commManager.GetConnectionStatus()
	if status == io.Connecting || status == io.Offline {
		return errors.New("ERROR: could not RegisterWithUDB - connection is either offline or connecting")
	}

	email := cl.session.GetCurrentUser().Email

	var err error

	if email != "" {
		globals.Log.INFO.Printf("Registering user as %s with UDB", email)

		valueType := "EMAIL"

		publicKeyBytes := cl.session.GetE2EDHPublicKey().Bytes()
		err = bots.Register(valueType, email, publicKeyBytes, cl.opStatus, timeout)
		if err == nil {
			globals.Log.INFO.Printf("Registered with UDB!")
		} else {
			globals.Log.WARN.Printf("Could not register with UDB: %s", err)
		}

	} else {
		globals.Log.INFO.Printf("Not registering with UDB because no " +
			"email found")
	}

	if err != nil {
		return errors.Wrap(err, "Could not register with UDB")
	}

	//set the registration state
	err = cl.session.SetRegState(user.UDBComplete)

	if err != nil {
		return errors.Wrap(err, "UDB Registration Failed")
	}

	cl.opStatus(globals.REG_SECURE_STORE)

	errStore := cl.session.StoreSession()

	// FIXME If we have an error here, the session that gets created
	// doesn't get immolated. Immolation should happen in a deferred
	//  call instead.
	if errStore != nil {
		err = errors.New(fmt.Sprintf(
			"UDB Register: could not register due to failed session save"+
				": %s", errStore.Error()))
		return err
	}

	return nil
}

func (cl *Client) RegisterWithNodes() error {
	cl.opStatus(globals.REG_NODE)
	session := cl.GetSession()
	//Load Cmix keys & group
	cmixDHPrivKey := session.GetCMIXDHPrivateKey()
	cmixDHPubKey := session.GetCMIXDHPublicKey()
	cmixGrp := session.GetCmixGroup()

	//Load the rsa keys
	rsaPubKey := session.GetRSAPublicKey()
	rsaPrivKey := session.GetRSAPrivateKey()

	//Load the user ID
	UID := session.GetCurrentUser().User

	//Load the registration signature
	regSignature := session.GetRegistrationValidationSignature()

	var wg sync.WaitGroup
	errChan := make(chan error, len(cl.ndf.Gateways))

	//Get the registered node keys
	registeredNodes := session.GetNodes()

	salt := session.GetSalt()

	// This variable keeps track of whether there were new registrations
	// required, thus requiring the state file to be saved again
	newRegistrations := false

	for i := range cl.ndf.Gateways {
		localI := i
		nodeID := *id.NewNodeFromBytes(cl.ndf.Nodes[i].ID)
		//Register with node if the node has not been registered with already
		if _, ok := registeredNodes[nodeID]; !ok {
			wg.Add(1)
			newRegistrations = true
			go func() {
				cl.registerWithNode(localI, salt, regSignature, UID, rsaPubKey, rsaPrivKey,
					cmixDHPubKey, cmixDHPrivKey, cmixGrp, errChan)
				wg.Done()
			}()
		}
	}

	wg.Wait()
	//See if the registration returned errors at all
	var errs error
	for len(errChan) > 0 {
		err := <-errChan
		if errs != nil {
			errs = errors.Wrap(errs, err.Error())
		} else {
			errs = err
		}

	}
	//If an error every occurred, return with error
	if errs != nil {
		cl.opStatus(globals.REG_FAIL)
		return errs
	}

	// Store the user session if there were changes during node registration
	if newRegistrations {
		cl.opStatus(globals.REG_SECURE_STORE)
		errStore := session.StoreSession()
		if errStore != nil {
			err := errors.New(fmt.Sprintf(
				"Register: could not register due to failed session save"+
					": %s", errStore.Error()))
			return err
		}
	}

	return nil
}

//registerWithNode registers a user. It serves as a helper for Register
func (cl *Client) registerWithNode(index int, salt, registrationValidationSignature []byte, UID *id.User,
	publicKeyRSA *rsa.PublicKey, privateKeyRSA *rsa.PrivateKey,
	cmixPublicKeyDH, cmixPrivateKeyDH *cyclic.Int,
	cmixGrp *cyclic.Group, errorChan chan error) {

	gatewayID := id.NewNodeFromBytes(cl.ndf.Nodes[index].ID).NewGateway()

	// Initialise blake2b hash for transmission keys and sha256 for reception
	// keys
	transmissionHash, _ := hash.NewCMixHash()
	receptionHash := sha256.New()

	// Request nonce message from gateway
	globals.Log.INFO.Printf("Register: Requesting nonce from gateway %v/%v",
		index+1, len(cl.ndf.Gateways))
	nonce, dhPub, err := cl.requestNonce(salt, registrationValidationSignature, cmixPublicKeyDH,
		publicKeyRSA, privateKeyRSA, gatewayID)

	if err != nil {
		errMsg := fmt.Sprintf("Register: Failed requesting nonce from gateway: %+v", err)
		errorChan <- errors.New(errMsg)
	}

	// Load server DH pubkey
	serverPubDH := cmixGrp.NewIntFromBytes(dhPub)

	// Confirm received nonce
	globals.Log.INFO.Println("Register: Confirming received nonce")
	err = cl.confirmNonce(UID.Bytes(), nonce, privateKeyRSA, gatewayID)
	if err != nil {
		errMsg := fmt.Sprintf("Register: Unable to confirm nonce: %v", err)
		errorChan <- errors.New(errMsg)
	}
	nodeID := cl.topology.GetNodeAtIndex(index)
	key := user.NodeKeys{
		TransmissionKey: registration.GenerateBaseKey(cmixGrp,
			serverPubDH, cmixPrivateKeyDH, transmissionHash),
		ReceptionKey: registration.GenerateBaseKey(cmixGrp, serverPubDH,
			cmixPrivateKeyDH, receptionHash),
	}
	cl.session.PushNodeKey(nodeID, key)
}

>>>>>>> dba5770c
var sessionFileError = errors.New("Session file cannot be loaded and " +
	"is possibly corrupt. Please contact support@xxmessenger.io")

// LoadSession loads the session object for the UID
func (cl *Client) Login(password string) (string, error) {

	var session user.Session
	var err error
	done := make(chan struct{})

	// run session loading in a separate goroutine so if it panics it can
	// be caught and an error can be returned
	go func() {
		defer func() {
			if r := recover(); r != nil {
				globals.Log.ERROR.Println("Session file loading crashed")
				err = sessionFileError
				done <- struct{}{}
			}
		}()

		session, err = user.LoadSession(cl.storage, password)
		done <- struct{}{}
	}()

	//wait for session file loading to complete
	<-done

	if err != nil {
		return "", errors.Wrap(err, "Login: Could not login")
	}

	if session == nil {
		return "", errors.New("Unable to load session, no error reported")
	}
	if session.GetRegState() < user.PermissioningComplete {
		return "", errors.New("Cannot log a user in which has not " +
			"completed registration ")
	}

	cl.session = session
	return cl.session.GetCurrentUser().Nick, nil
}

// Logout closes the connection to the server at this time and does
// nothing with the user id. In the future this will release resources
// and safely release any sensitive memory.
// fixme: blocks forever is message reciever
func (cl *Client) Logout() error {
	if cl.session == nil {
		err := errors.New("Logout: Cannot Logout when you are not logged in")
		globals.Log.ERROR.Printf(err.Error())
		return err
	}

	// Stop reception runner goroutine
	close(cl.session.GetQuitChan())

	// Disconnect from the gateways
	for _, gateway := range cl.ndf.Gateways {
		cl.commManager.Comms.Disconnect(gateway.Address)
	}

	errStore := cl.session.StoreSession()

	if errStore != nil {
		err := errors.New(fmt.Sprintf("Logout: Store Failed: %s" +
			errStore.Error()))
		globals.Log.ERROR.Printf(err.Error())
		return err
	}

	errImmolate := cl.session.Immolate()
	cl.session = nil

	if errImmolate != nil {
		err := errors.New(fmt.Sprintf("Logout: Immolation Failed: %s" +
			errImmolate.Error()))
		globals.Log.ERROR.Printf(err.Error())
		return err
	}

	return nil
}

// Logs in user and sets session on client object
// returns the nickname or error if login fails
func (cl *Client) StartMessageReceiver(errorCallback func(error)) error {
	status := cl.commManager.GetConnectionStatus()
	if status == io.Connecting || status == io.Offline {
		return errors.New("ERROR: could not StartMessageReceiver - connection is either offline or connecting")
	}

	// Initialize UDB and nickname "bot" stuff here
	bots.InitBots(cl.session, cl.commManager, cl.topology, id.NewUserFromBytes(cl.ndf.UDB.ID))
	// Initialize Rekey listeners
	rekey.InitRekey(cl.session, cl.commManager, cl.topology, cl.rekeyChan)

	pollWaitTimeMillis := 1000 * time.Millisecond
	// TODO Don't start the message receiver if it's already started.
	// Should be a pretty rare occurrence except perhaps for mobile.
	go func() {
		defer func() {
			if r := recover(); r != nil {
				globals.Log.ERROR.Println("Message Receiver Panicked: ", r)
				time.Sleep(1 * time.Second)
				go func() {
					errorCallback(errors.New(fmt.Sprintln("Message Receiver Panicked", r)))
				}()
			}
		}()
		cl.commManager.MessageReceiver(cl.session, pollWaitTimeMillis, cl.rekeyChan)
	}()

	return nil
}

// TryReconnect Attemps to to reconnect with te network.  It will only cause
// an attempt if called durring a backoff timeout
func (cl *Client) TryReconnect() {
	cl.commManager.TryReconnect()
}

// Send prepares and sends a message to the cMix network
// FIXME: We need to think through the message interface part.
func (cl *Client) Send(message parse.MessageInterface) error {
	status := cl.commManager.GetConnectionStatus()
	if status == io.Connecting || status == io.Offline {
		return errors.New("Could not Send - connection is either offline or connecting")
	}

	// FIXME: There should (at least) be a version of this that takes a byte array
	recipientID := message.GetRecipient()
	cryptoType := message.GetCryptoType()
	return cl.commManager.SendMessage(cl.session, cl.topology, recipientID, cryptoType, message.Pack())
}

// DisableBlockingTransmission turns off blocking transmission, for
// use with the channel bot and dummy bot
func (cl *Client) DisableBlockingTransmission() {
	cl.commManager.DisableBlockingTransmission()
}

// SetRateLimiting sets the minimum amount of time between message
// transmissions just for testing, probably to be removed in production
func (cl *Client) SetRateLimiting(limit uint32) {
	cl.commManager.SetRateLimit(time.Duration(limit) * time.Millisecond)
}

func (cl *Client) Listen(user *id.User, messageType int32, newListener switchboard.Listener) string {
	listenerId := cl.session.GetSwitchboard().
		Register(user, messageType, newListener)
	globals.Log.INFO.Printf("Listening now: user %v, message type %v, id %v",
		user, messageType, listenerId)
	return listenerId
}

func (cl *Client) StopListening(listenerHandle string) {
	cl.session.GetSwitchboard().Unregister(listenerHandle)
}

func (cl *Client) GetSwitchboard() *switchboard.Switchboard {
	return cl.session.GetSwitchboard()
}

func (cl *Client) GetCurrentUser() *id.User {
	return cl.session.GetCurrentUser().User
}

func (cl *Client) GetKeyParams() *keyStore.KeyParams {
	return cl.session.GetKeyStore().GetKeyParams()
}

func (cl *Client) GetNetworkStatus() uint32 {
	return cl.commManager.GetConnectionStatus()
}

// Returns the local version of the client repo
func GetLocalVersion() string {
	return globals.SEMVER
}

// Returns the compatible version of client, according to permissioning
func (cl *Client) GetRemoteVersion() string {
	return cl.commManager.GetRegistrationVersion()
}

type SearchCallback interface {
	Callback(userID, pubKey []byte, err error)
}

// UDB Search API
// Pass a callback function to extract results
func (cl *Client) SearchForUser(emailAddress string,
	cb SearchCallback, timeout time.Duration) {
	status := cl.commManager.GetConnectionStatus()
	if status == io.Connecting || status == io.Offline {
		err := errors.New("Could not SearchForUser - connection is either offline or connecting")
		cb.Callback(nil, nil, err)
	}

	//see if the user has been searched before, if it has, return it
	uid, pk := cl.session.GetContactByValue(emailAddress)

	if uid != nil {
		cb.Callback(uid.Bytes(), pk, nil)
	}

	valueType := "EMAIL"
	go func() {
		uid, pubKey, err := bots.Search(valueType, emailAddress, cl.opStatus, timeout)
		if err == nil && uid != nil && pubKey != nil {
			cl.opStatus(globals.UDB_SEARCH_BUILD_CREDS)
			err = cl.registerUserE2E(uid, pubKey)
			if err != nil {
				cb.Callback(uid[:], pubKey, err)
				return
			}
			//store the user so future lookups can find it
			cl.session.StoreContactByValue(emailAddress, uid, pubKey)

			err = cl.session.StoreSession()
			if err != nil {
				cb.Callback(uid[:], pubKey, err)
				return
			}

			// If there is something in the channel then send it; otherwise,
			// skip over it
			select {
			case cl.rekeyChan <- struct{}{}:
			default:
			}

			cb.Callback(uid[:], pubKey, err)

		} else {
			if err == nil {
				globals.Log.INFO.Printf("UDB Search for email %s failed: user not found", emailAddress)
				err = errors.New("user not found in UDB")
				cb.Callback(nil, nil, err)
			} else {
				globals.Log.INFO.Printf("UDB Search for email %s failed: %+v", emailAddress, err)
				cb.Callback(nil, nil, err)
			}

		}
	}()
}

func (cl *Client) GetSessionData() ([]byte, error) {
	return cl.session.GetSessionData()
}

// Set the output of the
func SetLogOutput(w goio.Writer) {
	globals.Log.SetLogOutput(w)
}

// GetSession returns the session object for external access.  Access at your
// own risk
func (cl *Client) GetSession() user.Session {
	return cl.session
}

// CommManager returns the comm manager object for external access.  Access
// at your own risk
func (cl *Client) GetCommManager() *io.CommManager {
	return cl.commManager
}

// LoadSessionText: load the session file as a string
func (cl *Client) LoadSessionText() (string, error) {
	//Find out where the session is being saved
	storageLocation := cl.session.GetSessionLocation()
	// if location is A, get session file A
	if storageLocation == globals.LocationA {
		return string(cl.storage.LoadA()), nil
	} else if storageLocation == globals.LocationB {
		// or if B, get session file B
		return string(cl.storage.LoadB()), nil
	}
	//If it is neither, the storage location has not been specified
	return "", errors.New("cannot get session text: storage location not specified")
}

func (cl *Client) WriteToSession(replacement string) error {
	// Find out where the session is being saved
	storageLocation := cl.session.GetSessionLocation()
	if storageLocation == globals.LocationA {
		// Put the replacement text into session A if stored there
		err := cl.storage.SaveA([]byte(replacement))
		if err != nil {
			return errors.Errorf("Failed to save to session A: %v", err)
		}
		return nil
	} else if storageLocation == globals.LocationB {
		// Put the replacement text into session B if it's stored here
		err := cl.storage.SaveB([]byte(replacement))
		if err != nil {
			return errors.Errorf("Failed to save to session A: %v", err)
		}
		return nil
	}
	// If it is neither, the storage location has not been specified
	return errors.New("cannot get session text: storage location not specified")
}

type NickLookupCallback interface {
	Callback(nick string, err error)
}

func (cl *Client) DeleteUser(u *id.User) (string, error) {

	//delete from session
	v, err1 := cl.session.DeleteContact(u)

	//delete from keystore
	err2 := cl.session.GetKeyStore().DeleteContactKeys(u)

	if err1 == nil && err2 == nil {
		return v, nil
	}

	if err1 != nil && err2 == nil {
		return "", errors.Wrap(err1, "Failed to remove from value store")
	}

	if err1 == nil && err2 != nil {
		return v, errors.Wrap(err2, "Failed to remove from key store")
	}

	if err1 != nil && err2 != nil {
		return "", errors.Wrap(fmt.Errorf("%s\n%s", err1, err2),
			"Failed to remove from key store and value store")
	}

	return v, nil

}

// Nickname lookup API
// Non-blocking, once the API call completes, the callback function
// passed as argument is called
func (cl *Client) LookupNick(user *id.User,
	cb NickLookupCallback) {
	go func() {
		status := cl.commManager.GetConnectionStatus()
		if status == io.Connecting || status == io.Offline {
			err := errors.New("Could not RegisterWithUDB - connection is either offline or connecting")
			cb.Callback("", err)
		}
		nick, err := bots.LookupNick(user)
		if err != nil {
			globals.Log.INFO.Printf("Lookup for nickname for user %s failed", user)
		}
		cb.Callback(nick, err)
	}()
}

//Message struct adherent to interface in bindings for data return from ParseMessage
type ParsedMessage struct {
	Typed   int32
	Payload []byte
}

func (p ParsedMessage) GetSender() []byte {
	return []byte{}
}

func (p ParsedMessage) GetPayload() []byte {
	return p.Payload
}

func (p ParsedMessage) GetRecipient() []byte {
	return []byte{}
}

func (p ParsedMessage) GetMessageType() int32 {
	return p.Typed
}

func (p ParsedMessage) GetTimestampNano() int64 {
	return 0
}

func (p ParsedMessage) GetTimestamp() int64 {
	return 0
}

// Parses a passed message.  Allows a message to be aprsed using the interal parser
// across the API
func ParseMessage(message []byte) (ParsedMessage, error) {
	tb, err := parse.Parse(message)

	pm := ParsedMessage{}

	if err != nil {
		return pm, err
	}

	pm.Payload = tb.Body
	pm.Typed = int32(tb.MessageType)

	return pm, nil
}<|MERGE_RESOLUTION|>--- conflicted
+++ resolved
@@ -269,338 +269,6 @@
 	cl.opStatus = func(i int) { go rpc(i) }
 }
 
-<<<<<<< HEAD
-=======
-const SaltSize = 256
-
-// RegisterWithPermissioning registers user with permissioning and returns the
-// User ID.  Returns an error if registration fails.
-func (cl *Client) RegisterWithPermissioning(preCan bool, registrationCode, nick, email,
-	password string, privateKeyRSA *rsa.PrivateKey) (*id.User, error) {
-
-	if !preCan && cl.commManager.GetConnectionStatus() != io.Online {
-		return nil, errors.New("Cannot register when disconnected from the network")
-	}
-
-	var err error
-	var u *user.User
-	var UID *id.User
-
-	cl.opStatus(globals.REG_KEYGEN)
-
-	largeIntBits := 16
-
-	cmixGrp := cyclic.NewGroup(
-		large.NewIntFromString(cl.ndf.CMIX.Prime, largeIntBits),
-		large.NewIntFromString(cl.ndf.CMIX.Generator, largeIntBits))
-
-	e2eGrp := cyclic.NewGroup(
-		large.NewIntFromString(cl.ndf.E2E.Prime, largeIntBits),
-		large.NewIntFromString(cl.ndf.E2E.Generator, largeIntBits))
-
-	// Make CMIX keys array
-	nk := make(map[id.Node]user.NodeKeys)
-
-	// GENERATE CLIENT RSA KEYS
-	if privateKeyRSA == nil {
-		privateKeyRSA, err = rsa.GenerateKey(rand.Reader, rsa.DefaultRSABitLen)
-		if err != nil {
-			return nil, err
-		}
-	}
-
-	publicKeyRSA := privateKeyRSA.GetPublic()
-
-	cmixPrivKeyDHByte, err := csprng.GenerateInGroup(cmixGrp.GetPBytes(), 256, csprng.NewSystemRNG())
-
-	if err != nil {
-		return nil, errors.New(fmt.Sprintf("Could not generate cmix DH private key: %s", err.Error()))
-	}
-
-	cmixPrivateKeyDH := cmixGrp.NewIntFromBytes(cmixPrivKeyDHByte)
-	cmixPublicKeyDH := cmixGrp.ExpG(cmixPrivateKeyDH, cmixGrp.NewMaxInt())
-
-	e2ePrivKeyDHByte, err := csprng.GenerateInGroup(cmixGrp.GetPBytes(), 256, csprng.NewSystemRNG())
-
-	if err != nil {
-		return nil, errors.New(fmt.Sprintf("Could not generate e2e DH private key: %s", err.Error()))
-	}
-
-	e2ePrivateKeyDH := e2eGrp.NewIntFromBytes(e2ePrivKeyDHByte)
-	e2ePublicKeyDH := e2eGrp.ExpG(e2ePrivateKeyDH, e2eGrp.NewMaxInt())
-
-	// Initialized response from Registration Server
-	regValidationSignature := make([]byte, 0)
-
-	var salt []byte
-
-	// Handle precanned registration
-	if preCan {
-		cl.opStatus(globals.REG_PRECAN)
-		globals.Log.INFO.Printf("Registering precanned user...")
-		u, UID, nk, err = cl.precannedRegister(registrationCode, nick, nk)
-		if err != nil {
-			globals.Log.ERROR.Printf("Unable to complete precanned registration: %+v", err)
-			return id.ZeroID, err
-		}
-	} else {
-		cl.opStatus(globals.REG_UID_GEN)
-		globals.Log.INFO.Printf("Registering dynamic user...")
-
-		// Generate salt for UserID
-		salt = make([]byte, SaltSize)
-		_, err = csprng.NewSystemRNG().Read(salt)
-		if err != nil {
-			globals.Log.ERROR.Printf("Register: Unable to generate salt! %s", err)
-			return id.ZeroID, err
-		}
-
-		// Generate UserID by hashing salt and public key
-		UID = registration.GenUserID(publicKeyRSA, salt)
-
-		// If Registration Server is specified, contact it
-		// Only if registrationCode is set
-		globals.Log.INFO.Println("Register: Contacting registration server")
-		if cl.ndf.Registration.Address != "" && registrationCode != "" {
-			cl.opStatus(globals.REG_PERM)
-			regValidationSignature, err = cl.sendRegistrationMessage(registrationCode, publicKeyRSA)
-			if err != nil {
-				globals.Log.ERROR.Printf("Register: Unable to send registration message: %+v", err)
-				return id.ZeroID, err
-			}
-		}
-		globals.Log.INFO.Println("Register: successfully passed Registration message")
-
-		var actualNick string
-		if nick != "" {
-			actualNick = nick
-		} else {
-			actualNick = base64.StdEncoding.EncodeToString(UID[:])
-		}
-		u = user.Users.NewUser(UID, actualNick)
-		user.Users.UpsertUser(u)
-	}
-
-	cl.opStatus(globals.REG_SECURE_STORE)
-
-	u.Email = email
-
-	// Create the user session
-	newSession := user.NewSession(cl.storage, u, nk, publicKeyRSA,
-		privateKeyRSA, cmixPublicKeyDH, cmixPrivateKeyDH, e2ePublicKeyDH,
-		e2ePrivateKeyDH, salt, cmixGrp, e2eGrp, password, regValidationSignature)
-	cl.opStatus(globals.REG_SAVE)
-
-	//set the registration state
-	err = newSession.SetRegState(user.PermissioningComplete)
-	if err != nil {
-		return id.ZeroID, errors.Wrap(err, "Permissioning Registration "+
-			"Failed")
-	}
-
-	// Store the user session
-	errStore := newSession.StoreSession()
-
-	if errStore != nil {
-		err = errors.New(fmt.Sprintf(
-			"Permissioning Register: could not register due to failed session save"+
-				": %s", errStore.Error()))
-		return id.ZeroID, err
-	}
-	cl.session = newSession
-	return UID, nil
-}
-
-// RegisterWithUDB uses the account's email to register with the UDB for
-// User discovery.  Must be called after Register and Connect.
-// It will fail if the user has already registered with UDB
-func (cl *Client) RegisterWithUDB(timeout time.Duration) error {
-
-	regState := cl.GetSession().GetRegState()
-
-	if regState != user.PermissioningComplete {
-		return errors.New("Cannot register with UDB when registration " +
-			"state is not PermissioningComplete")
-	}
-
-	status := cl.commManager.GetConnectionStatus()
-	if status == io.Connecting || status == io.Offline {
-		return errors.New("ERROR: could not RegisterWithUDB - connection is either offline or connecting")
-	}
-
-	email := cl.session.GetCurrentUser().Email
-
-	var err error
-
-	if email != "" {
-		globals.Log.INFO.Printf("Registering user as %s with UDB", email)
-
-		valueType := "EMAIL"
-
-		publicKeyBytes := cl.session.GetE2EDHPublicKey().Bytes()
-		err = bots.Register(valueType, email, publicKeyBytes, cl.opStatus, timeout)
-		if err == nil {
-			globals.Log.INFO.Printf("Registered with UDB!")
-		} else {
-			globals.Log.WARN.Printf("Could not register with UDB: %s", err)
-		}
-
-	} else {
-		globals.Log.INFO.Printf("Not registering with UDB because no " +
-			"email found")
-	}
-
-	if err != nil {
-		return errors.Wrap(err, "Could not register with UDB")
-	}
-
-	//set the registration state
-	err = cl.session.SetRegState(user.UDBComplete)
-
-	if err != nil {
-		return errors.Wrap(err, "UDB Registration Failed")
-	}
-
-	cl.opStatus(globals.REG_SECURE_STORE)
-
-	errStore := cl.session.StoreSession()
-
-	// FIXME If we have an error here, the session that gets created
-	// doesn't get immolated. Immolation should happen in a deferred
-	//  call instead.
-	if errStore != nil {
-		err = errors.New(fmt.Sprintf(
-			"UDB Register: could not register due to failed session save"+
-				": %s", errStore.Error()))
-		return err
-	}
-
-	return nil
-}
-
-func (cl *Client) RegisterWithNodes() error {
-	cl.opStatus(globals.REG_NODE)
-	session := cl.GetSession()
-	//Load Cmix keys & group
-	cmixDHPrivKey := session.GetCMIXDHPrivateKey()
-	cmixDHPubKey := session.GetCMIXDHPublicKey()
-	cmixGrp := session.GetCmixGroup()
-
-	//Load the rsa keys
-	rsaPubKey := session.GetRSAPublicKey()
-	rsaPrivKey := session.GetRSAPrivateKey()
-
-	//Load the user ID
-	UID := session.GetCurrentUser().User
-
-	//Load the registration signature
-	regSignature := session.GetRegistrationValidationSignature()
-
-	var wg sync.WaitGroup
-	errChan := make(chan error, len(cl.ndf.Gateways))
-
-	//Get the registered node keys
-	registeredNodes := session.GetNodes()
-
-	salt := session.GetSalt()
-
-	// This variable keeps track of whether there were new registrations
-	// required, thus requiring the state file to be saved again
-	newRegistrations := false
-
-	for i := range cl.ndf.Gateways {
-		localI := i
-		nodeID := *id.NewNodeFromBytes(cl.ndf.Nodes[i].ID)
-		//Register with node if the node has not been registered with already
-		if _, ok := registeredNodes[nodeID]; !ok {
-			wg.Add(1)
-			newRegistrations = true
-			go func() {
-				cl.registerWithNode(localI, salt, regSignature, UID, rsaPubKey, rsaPrivKey,
-					cmixDHPubKey, cmixDHPrivKey, cmixGrp, errChan)
-				wg.Done()
-			}()
-		}
-	}
-
-	wg.Wait()
-	//See if the registration returned errors at all
-	var errs error
-	for len(errChan) > 0 {
-		err := <-errChan
-		if errs != nil {
-			errs = errors.Wrap(errs, err.Error())
-		} else {
-			errs = err
-		}
-
-	}
-	//If an error every occurred, return with error
-	if errs != nil {
-		cl.opStatus(globals.REG_FAIL)
-		return errs
-	}
-
-	// Store the user session if there were changes during node registration
-	if newRegistrations {
-		cl.opStatus(globals.REG_SECURE_STORE)
-		errStore := session.StoreSession()
-		if errStore != nil {
-			err := errors.New(fmt.Sprintf(
-				"Register: could not register due to failed session save"+
-					": %s", errStore.Error()))
-			return err
-		}
-	}
-
-	return nil
-}
-
-//registerWithNode registers a user. It serves as a helper for Register
-func (cl *Client) registerWithNode(index int, salt, registrationValidationSignature []byte, UID *id.User,
-	publicKeyRSA *rsa.PublicKey, privateKeyRSA *rsa.PrivateKey,
-	cmixPublicKeyDH, cmixPrivateKeyDH *cyclic.Int,
-	cmixGrp *cyclic.Group, errorChan chan error) {
-
-	gatewayID := id.NewNodeFromBytes(cl.ndf.Nodes[index].ID).NewGateway()
-
-	// Initialise blake2b hash for transmission keys and sha256 for reception
-	// keys
-	transmissionHash, _ := hash.NewCMixHash()
-	receptionHash := sha256.New()
-
-	// Request nonce message from gateway
-	globals.Log.INFO.Printf("Register: Requesting nonce from gateway %v/%v",
-		index+1, len(cl.ndf.Gateways))
-	nonce, dhPub, err := cl.requestNonce(salt, registrationValidationSignature, cmixPublicKeyDH,
-		publicKeyRSA, privateKeyRSA, gatewayID)
-
-	if err != nil {
-		errMsg := fmt.Sprintf("Register: Failed requesting nonce from gateway: %+v", err)
-		errorChan <- errors.New(errMsg)
-	}
-
-	// Load server DH pubkey
-	serverPubDH := cmixGrp.NewIntFromBytes(dhPub)
-
-	// Confirm received nonce
-	globals.Log.INFO.Println("Register: Confirming received nonce")
-	err = cl.confirmNonce(UID.Bytes(), nonce, privateKeyRSA, gatewayID)
-	if err != nil {
-		errMsg := fmt.Sprintf("Register: Unable to confirm nonce: %v", err)
-		errorChan <- errors.New(errMsg)
-	}
-	nodeID := cl.topology.GetNodeAtIndex(index)
-	key := user.NodeKeys{
-		TransmissionKey: registration.GenerateBaseKey(cmixGrp,
-			serverPubDH, cmixPrivateKeyDH, transmissionHash),
-		ReceptionKey: registration.GenerateBaseKey(cmixGrp, serverPubDH,
-			cmixPrivateKeyDH, receptionHash),
-	}
-	cl.session.PushNodeKey(nodeID, key)
-}
-
->>>>>>> dba5770c
 var sessionFileError = errors.New("Session file cannot be loaded and " +
 	"is possibly corrupt. Please contact support@xxmessenger.io")
 
@@ -873,7 +541,7 @@
 }
 
 // LoadSessionText: load the session file as a string
-func (cl *Client) LoadSessionText() (string, error) {
+func (cl *Client) LoadEncryptedSession() (string, error) {
 	//Find out where the session is being saved
 	storageLocation := cl.session.GetSessionLocation()
 	// if location is A, get session file A
@@ -881,25 +549,33 @@
 		return string(cl.storage.LoadA()), nil
 	} else if storageLocation == globals.LocationB {
 		// or if B, get session file B
-		return string(cl.storage.LoadB()), nil
+		encodedSession := base64.StdEncoding.EncodeToString(cl.storage.LoadB())
+		return encodedSession, nil
 	}
 	//If it is neither, the storage location has not been specified
 	return "", errors.New("cannot get session text: storage location not specified")
 }
 
+//WriteToSession: Writes an arbitrary string to the session file
+// Takes in a string that is base64 encoded (meant to be output of LoadEncryptedSession)
 func (cl *Client) WriteToSession(replacement string) error {
 	// Find out where the session is being saved
 	storageLocation := cl.session.GetSessionLocation()
+	decodedSession, err := base64.StdEncoding.DecodeString(replacement)
+	if err != nil {
+		errMsg := fmt.Sprintf("Failed to decode replacment string: %+v", err)
+		return errors.New(errMsg)
+	}
 	if storageLocation == globals.LocationA {
 		// Put the replacement text into session A if stored there
-		err := cl.storage.SaveA([]byte(replacement))
+		err := cl.storage.SaveA([]byte(decodedSession))
 		if err != nil {
 			return errors.Errorf("Failed to save to session A: %v", err)
 		}
 		return nil
 	} else if storageLocation == globals.LocationB {
 		// Put the replacement text into session B if it's stored here
-		err := cl.storage.SaveB([]byte(replacement))
+		err := cl.storage.SaveB([]byte(decodedSession))
 		if err != nil {
 			return errors.Errorf("Failed to save to session A: %v", err)
 		}
