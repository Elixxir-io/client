--- conflicted
+++ resolved
@@ -176,12 +176,8 @@
 func requestNdf(cl *Client) error {
 	// Continuously polls for a new ndf after sleeping until response if gotten
 	globals.Log.INFO.Printf("Polling for a new NDF")
-<<<<<<< HEAD
-	newNDf, err := cl.commManager.GetUpdatedNDF(cl.ndf)
-=======
 	newNDf, err := cl.getUpdatedNDF()
 
->>>>>>> 64ac846b
 	if err != nil {
 		//lets the client continue when permissioning does not provide NDFs
 		if err.Error() == noNDFErr.Error() {
@@ -257,66 +253,6 @@
 	return cl.ndf
 }
 
-<<<<<<< HEAD
-// Checks version and connects to gateways using TLS filepaths to create
-// credential information for connection establishment
-func (cl *Client) Connect() error {
-	//Connect to permissioning
-	if cl.ndf.Registration.Address != "" {
-		isConnected, err := cl.commManager.ConnectToPermissioning()
-		defer cl.commManager.DisconnectFromPermissioning()
-
-		if err != nil {
-			return err
-		}
-		if !isConnected {
-			err = errors.New("Couldn't connect to permissioning")
-			return err
-		}
-		//Check if versioning is up to date
-		err = cl.commManager.UpdateRemoteVersion()
-		if err != nil {
-			return err
-		}
-		//Request a new ndf from
-		err = requestNdf(cl)
-		if err != nil {
-			return err
-
-		}
-	} else {
-		globals.Log.WARN.Println("Registration not defined, not contacted")
-	}
-
-	//build the topology
-	nodeIDs := make([]*id.Node, len(cl.ndf.Nodes))
-	for i, node := range cl.ndf.Nodes {
-		nodeIDs[i] = id.NewNodeFromBytes(node.ID)
-	}
-
-	cl.topology = circuit.New(nodeIDs)
-	// Only check the version if we got a remote version
-	// The remote version won't have been populated if we didn't connect to permissioning
-	if cl.commManager.GetRegistrationVersion() != "" {
-		ok, err := cl.commManager.CheckVersion()
-		if err != nil {
-			return err
-		}
-		if !ok {
-			err = errors.New(fmt.Sprintf("Couldn't connect to gateways: Versions incompatible; Local version: %v; remote version: %v", globals.SEMVER,
-				cl.commManager.GetRegistrationVersion()))
-			return err
-		}
-	} else {
-		globals.Log.WARN.Printf("Not checking version from " +
-			"registration server, because it's not populated. Do you have " +
-			"access to the registration server?")
-	}
-	return cl.commManager.ConnectToGateways()
-}
-
-=======
->>>>>>> 64ac846b
 func (cl *Client) SetOperationProgressCallback(rpc OperationProgressCallback) {
 	cl.opStatus = func(i int) { go rpc(i) }
 }
