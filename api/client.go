////////////////////////////////////////////////////////////////////////////////
// Copyright © 2019 Privategrity Corporation                                   /
//                                                                             /
// All rights reserved.                                                        /
////////////////////////////////////////////////////////////////////////////////

package api

import (
	"bufio"
	"crypto"
	"crypto/rand"
	gorsa "crypto/rsa"
	"crypto/sha256"
	"encoding/base64"
	"fmt"
	"github.com/golang/protobuf/proto"
	"github.com/pkg/errors"
	"gitlab.com/elixxir/client/bots"
	"gitlab.com/elixxir/client/cmixproto"
	"gitlab.com/elixxir/client/globals"
	"gitlab.com/elixxir/client/io"
	"gitlab.com/elixxir/client/keyStore"
	"gitlab.com/elixxir/client/parse"
	"gitlab.com/elixxir/client/rekey"
	"gitlab.com/elixxir/client/user"
	"gitlab.com/elixxir/comms/mixmessages"
	"gitlab.com/elixxir/crypto/csprng"
	"gitlab.com/elixxir/crypto/cyclic"
	"gitlab.com/elixxir/crypto/hash"
	"gitlab.com/elixxir/crypto/large"
	"gitlab.com/elixxir/crypto/registration"
	"gitlab.com/elixxir/crypto/signature/rsa"
	"gitlab.com/elixxir/crypto/tls"
	"gitlab.com/elixxir/primitives/circuit"
	"gitlab.com/elixxir/primitives/id"
	"gitlab.com/elixxir/primitives/ndf"
	"gitlab.com/elixxir/primitives/switchboard"
	goio "io"
	"strings"
	"sync"
	"time"
)

type Client struct {
	storage             globals.Storage
	session             user.Session
	commManager         *io.CommManager
	ndf                 *ndf.NetworkDefinition
	topology            *circuit.Circuit
	opStatus            OperationProgressCallback
	rekeyChan           chan struct{}
	registrationVersion string
}

var noNDFErr = errors.New("Failed to get ndf from permissioning: rpc error: code = Unknown desc = Permissioning server does not have an ndf to give to client")

//used to report the state of registration
type OperationProgressCallback func(int)

// Populates a text message and returns its wire representation
// TODO support multi-type messages or telling if a message is too long?
func FormatTextMessage(message string) []byte {
	textMessage := cmixproto.TextMessage{
		Color:   -1,
		Message: message,
		Time:    time.Now().Unix(),
	}

	wireRepresentation, _ := proto.Marshal(&textMessage)
	return wireRepresentation
}

//GetUpdatedNDF: Connects to the permissioning server to get the updated NDF from it
func (cl *Client) getUpdatedNDF() (*ndf.NetworkDefinition, error) { // again, uses internal ndf.  stay here, return results instead

	//Hash the client's ndf for comparison with registration's ndf
	hash := sha256.New()
	ndfBytes := cl.ndf.Serialize()
	hash.Write(ndfBytes)
	ndfHash := hash.Sum(nil)

	//Put the hash in a message
	msg := &mixmessages.NDFHash{Hash: ndfHash}

	host, ok := cl.commManager.Comms.GetHost(PermissioningAddrID)
	if !ok {
		return nil, errors.New("Failed to find permissioning host")
	}

	//Send the hash to registration
	response, err := cl.commManager.Comms.SendGetUpdatedNDF(host, msg)
	if err != nil {
		errMsg := fmt.Sprintf("Failed to get ndf from permissioning: %v", err)
		return nil, errors.New(errMsg)
	}

	//If there was no error and the response is nil, client's ndf is up-to-date
	if response == nil {
		globals.Log.DEBUG.Printf("Client NDF up-to-date")
		return nil, nil
	}

	//FixMe: use verify instead? Probs need to add a signature to ndf, like in registration's getupdate?

	globals.Log.INFO.Printf("Remote NDF: %s", string(response.Ndf))

	//Otherwise pull the ndf out of the response
	updatedNdf, _, err := ndf.DecodeNDF(string(response.Ndf))
	if err != nil {
		//If there was an error decoding ndf
		errMsg := fmt.Sprintf("Failed to decode response to ndf: %v", err)
		return nil, errors.New(errMsg)
	}
	return updatedNdf, nil
}

// VerifyNDF verifies the signature of the network definition file (NDF) and
// returns the structure. Panics when the NDF string cannot be decoded and when
// the signature cannot be verified. If the NDF public key is empty, then the
// signature verification is skipped and warning is printed.
func VerifyNDF(ndfString, ndfPub string) *ndf.NetworkDefinition {
	// If there is no public key, then skip verification and print warning
	if ndfPub == "" {
		globals.Log.WARN.Printf("Running without signed network " +
			"definition file")
	} else {
		ndfReader := bufio.NewReader(strings.NewReader(ndfString))
		ndfData, err := ndfReader.ReadBytes('\n')
		ndfData = ndfData[:len(ndfData)-1]
		if err != nil {
			globals.Log.FATAL.Panicf("Could not read NDF: %v", err)
		}
		ndfSignature, err := ndfReader.ReadBytes('\n')
		if err != nil {
			globals.Log.FATAL.Panicf("Could not read NDF Sig: %v",
				err)
		}
		ndfSignature, err = base64.StdEncoding.DecodeString(
			string(ndfSignature[:len(ndfSignature)-1]))
		if err != nil {
			globals.Log.FATAL.Panicf("Could not read NDF Sig: %v",
				err)
		}
		// Load the TLS cert given to us, and from that get the RSA public key
		cert, err := tls.LoadCertificate(ndfPub)
		if err != nil {
			globals.Log.FATAL.Panicf("Could not load public key: %v", err)
		}
		pubKey := &rsa.PublicKey{PublicKey: *cert.PublicKey.(*gorsa.PublicKey)}

		// Hash NDF JSON
		rsaHash := sha256.New()
		rsaHash.Write(ndfData)

		globals.Log.INFO.Printf("%s \n::\n %s",
			ndfSignature, ndfData)

		// Verify signature
		err = rsa.Verify(
			pubKey, crypto.SHA256, rsaHash.Sum(nil), ndfSignature, nil)

		if err != nil {
			globals.Log.FATAL.Panicf("Could not verify NDF: %v", err)
		}
	}

	ndfJSON, _, err := ndf.DecodeNDF(ndfString)
	if err != nil {
		globals.Log.FATAL.Panicf("Could not decode NDF: %v", err)
	}
	return ndfJSON
}

//request calls getUpdatedNDF for a new NDF repeatedly until it gets an NDF
func requestNdf(cl *Client) error {
	// Continuously polls for a new ndf after sleeping until response if gotten
	globals.Log.INFO.Printf("Polling for a new NDF")
	newNDf, err := cl.getUpdatedNDF()

	if err != nil {
		//lets the client continue when permissioning does not provide NDFs
		if err.Error() == noNDFErr.Error() {
			globals.Log.WARN.Println("Continuing without an updated NDF")
			return nil
		}

		errMsg := fmt.Sprintf("Failed to get updated ndf: %v", err)
		globals.Log.ERROR.Printf(errMsg)
		return errors.New(errMsg)
	}

	if newNDf != nil {
		cl.ndf = newNDf
	}

	return nil
}

// Creates a new Client using the storage mechanism provided.
// If none is provided, a default storage using OS file access
// is created
// returns a new Client object, and an error if it fails
func NewClient(s globals.Storage, locA, locB string, ndfJSON *ndf.NetworkDefinition) (*Client, error) {
	var store globals.Storage
	if s == nil {
		globals.Log.INFO.Printf("No storage provided," +
			" initializing Client with default storage")
		store = &globals.DefaultStorage{}
	} else {
		store = s
	}

	err := store.SetLocation(locA, locB)

	if err != nil {
		err = errors.New("Invalid Local Storage Location: " + err.Error())
		globals.Log.ERROR.Printf(err.Error())
		return nil, err
	}

	cl := new(Client)
	cl.storage = store
	cl.commManager = io.NewCommManager()
	cl.ndf = ndfJSON
	//build the topology
	nodeIDs := make([]*id.Node, len(cl.ndf.Nodes))
	for i, node := range cl.ndf.Nodes {
		nodeIDs[i] = id.NewNodeFromBytes(node.ID)
	}

	//Create the cmix group and init the registry
	cmixGrp := cyclic.NewGroup(
		large.NewIntFromString(cl.ndf.CMIX.Prime, 16),
		large.NewIntFromString(cl.ndf.CMIX.Generator, 16))
	user.InitUserRegistry(cmixGrp)

	cl.opStatus = func(int) {
		return
	}

	cl.rekeyChan = make(chan struct{}, 1)

	return cl, nil
}

func (cl *Client) GetRegistrationVersion() string { // on client
	return cl.registrationVersion
}

//GetNDF returns the clients ndf
func (cl *Client) GetNDF() *ndf.NetworkDefinition {
	return cl.ndf
}

func (cl *Client) SetOperationProgressCallback(rpc OperationProgressCallback) {
	cl.opStatus = func(i int) { go rpc(i) }
}

const SaltSize = 256

// RegisterWithPermissioning registers user with permissioning and returns the
// User ID.  Returns an error if registration fails.
func (cl *Client) RegisterWithPermissioning(preCan bool, registrationCode, nick, email,
	password string, privateKeyRSA *rsa.PrivateKey) (*id.User, error) {

	var err error
	var u *user.User
	var UID *id.User

	cl.opStatus(globals.REG_KEYGEN)

	largeIntBits := 16

	cmixGrp := cyclic.NewGroup(
		large.NewIntFromString(cl.ndf.CMIX.Prime, largeIntBits),
		large.NewIntFromString(cl.ndf.CMIX.Generator, largeIntBits))

	e2eGrp := cyclic.NewGroup(
		large.NewIntFromString(cl.ndf.E2E.Prime, largeIntBits),
		large.NewIntFromString(cl.ndf.E2E.Generator, largeIntBits))

	// Make CMIX keys array
	nk := make(map[id.Node]user.NodeKeys)

	// GENERATE CLIENT RSA KEYS
	if privateKeyRSA == nil {
		privateKeyRSA, err = rsa.GenerateKey(rand.Reader, rsa.DefaultRSABitLen)
		if err != nil {
			return nil, err
		}
	}

	publicKeyRSA := privateKeyRSA.GetPublic()

	cmixPrivKeyDHByte, err := csprng.GenerateInGroup(cmixGrp.GetPBytes(), 256, csprng.NewSystemRNG())

	if err != nil {
		return nil, errors.New(fmt.Sprintf("Could not generate cmix DH private key: %s", err.Error()))
	}

	cmixPrivateKeyDH := cmixGrp.NewIntFromBytes(cmixPrivKeyDHByte)
	cmixPublicKeyDH := cmixGrp.ExpG(cmixPrivateKeyDH, cmixGrp.NewMaxInt())

	e2ePrivKeyDHByte, err := csprng.GenerateInGroup(cmixGrp.GetPBytes(), 256, csprng.NewSystemRNG())

	if err != nil {
		return nil, errors.New(fmt.Sprintf("Could not generate e2e DH private key: %s", err.Error()))
	}

	e2ePrivateKeyDH := e2eGrp.NewIntFromBytes(e2ePrivKeyDHByte)
	e2ePublicKeyDH := e2eGrp.ExpG(e2ePrivateKeyDH, e2eGrp.NewMaxInt())

	// Initialized response from Registration Server
	regValidationSignature := make([]byte, 0)

	var salt []byte

	// Handle precanned registration
	if preCan {
		cl.opStatus(globals.REG_PRECAN)
		globals.Log.INFO.Printf("Registering precanned user...")
		u, UID, nk, err = cl.precannedRegister(registrationCode, nick, nk)
		if err != nil {
			globals.Log.ERROR.Printf("Unable to complete precanned registration: %+v", err)
			return id.ZeroID, err
		}
	} else {
		cl.opStatus(globals.REG_UID_GEN)
		globals.Log.INFO.Printf("Registering dynamic user...")

		// Generate salt for UserID
		salt = make([]byte, SaltSize)
		_, err = csprng.NewSystemRNG().Read(salt)
		if err != nil {
			globals.Log.ERROR.Printf("Register: Unable to generate salt! %s", err)
			return id.ZeroID, err
		}

		// Generate UserID by hashing salt and public key
		UID = registration.GenUserID(publicKeyRSA, salt)

		// If Registration Server is specified, contact it
		// Only if registrationCode is set
		globals.Log.INFO.Println("Register: Contacting registration server")
		if cl.ndf.Registration.Address != "" && registrationCode != "" {
			cl.opStatus(globals.REG_PERM)
			regValidationSignature, err = cl.sendRegistrationMessage(registrationCode, publicKeyRSA)
			if err != nil {
				globals.Log.ERROR.Printf("Register: Unable to send registration message: %+v", err)
				return id.ZeroID, err
			}
		}
		globals.Log.INFO.Println("Register: successfully passed Registration message")

		var actualNick string
		if nick != "" {
			actualNick = nick
		} else {
			actualNick = base64.StdEncoding.EncodeToString(UID[:])
		}
		u = user.Users.NewUser(UID, actualNick)
		user.Users.UpsertUser(u)
	}

	cl.opStatus(globals.REG_SECURE_STORE)

	u.Email = email

	// Create the user session
	newSession := user.NewSession(cl.storage, u, nk, publicKeyRSA,
		privateKeyRSA, cmixPublicKeyDH, cmixPrivateKeyDH, e2ePublicKeyDH,
		e2ePrivateKeyDH, salt, cmixGrp, e2eGrp, password, regValidationSignature)
	cl.opStatus(globals.REG_SAVE)

	//set the registration state
	err = newSession.SetRegState(user.PermissioningComplete)
	if err != nil {
		return id.ZeroID, errors.Wrap(err, "Permissioning Registration "+
			"Failed")
	}

	// Store the user session
	errStore := newSession.StoreSession()

	if errStore != nil {
		err = errors.New(fmt.Sprintf(
			"Permissioning Register: could not register due to failed session save"+
				": %s", errStore.Error()))
		return id.ZeroID, err
	}
	cl.session = newSession
	return UID, nil
}

// RegisterWithUDB uses the account's email to register with the UDB for
// User discovery.  Must be called after Register and InitNetwork.
// It will fail if the user has already registered with UDB
func (cl *Client) RegisterWithUDB(timeout time.Duration) error {

	regState := cl.GetSession().GetRegState()

	if regState != user.PermissioningComplete {
		return errors.New("Cannot register with UDB when registration " +
			"state is not PermissioningComplete")
	}

	email := cl.session.GetCurrentUser().Email

	var err error

	if email != "" {
		globals.Log.INFO.Printf("Registering user as %s with UDB", email)

		valueType := "EMAIL"

		publicKeyBytes := cl.session.GetE2EDHPublicKey().Bytes()
		err = bots.Register(valueType, email, publicKeyBytes, cl.opStatus, timeout)
		if err == nil {
			globals.Log.INFO.Printf("Registered with UDB!")
		} else {
			globals.Log.WARN.Printf("Could not register with UDB: %s", err)
		}

	} else {
		globals.Log.INFO.Printf("Not registering with UDB because no " +
			"email found")
	}

	if err != nil {
		return errors.Wrap(err, "Could not register with UDB")
	}

	//set the registration state
	err = cl.session.SetRegState(user.UDBComplete)

	if err != nil {
		return errors.Wrap(err, "UDB Registration Failed")
	}

	cl.opStatus(globals.REG_SECURE_STORE)

	errStore := cl.session.StoreSession()

	// FIXME If we have an error here, the session that gets created
	// doesn't get immolated. Immolation should happen in a deferred
	//  call instead.
	if errStore != nil {
		err = errors.New(fmt.Sprintf(
			"UDB Register: could not register due to failed session save"+
				": %s", errStore.Error()))
		return err
	}

	return nil
}

func (cl *Client) RegisterWithNodes() error {
	cl.opStatus(globals.REG_NODE)
	session := cl.GetSession()
	//Load Cmix keys & group
	cmixDHPrivKey := session.GetCMIXDHPrivateKey()
	cmixDHPubKey := session.GetCMIXDHPublicKey()
	cmixGrp := session.GetCmixGroup()

	//Load the rsa keys
	rsaPubKey := session.GetRSAPublicKey()
	rsaPrivKey := session.GetRSAPrivateKey()

	//Load the user ID
	UID := session.GetCurrentUser().User

	//Load the registration signature
	regSignature := session.GetRegistrationValidationSignature()

	var wg sync.WaitGroup
	errChan := make(chan error, len(cl.ndf.Gateways))

	//Get the registered node keys
	registeredNodes := session.GetNodes()

	salt := session.GetSalt()

	// This variable keeps track of whether there were new registrations
	// required, thus requiring the state file to be saved again
	newRegistrations := false

	for i := range cl.ndf.Gateways {
		localI := i
		nodeID := *id.NewNodeFromBytes(cl.ndf.Nodes[i].ID)
		//Register with node if the node has not been registered with already
		if _, ok := registeredNodes[nodeID]; !ok {
			wg.Add(1)
			newRegistrations = true
			go func() {
				cl.registerWithNode(localI, salt, regSignature, UID, rsaPubKey, rsaPrivKey,
					cmixDHPubKey, cmixDHPrivKey, cmixGrp, errChan)
				wg.Done()
			}()
		}
	}

	wg.Wait()
	//See if the registration returned errors at all
	var errs error
	for len(errChan) > 0 {
		err := <-errChan
		if errs != nil {
			errs = errors.Wrap(errs, err.Error())
		} else {
			errs = err
		}

	}
	//If an error every occurred, return with error
	if errs != nil {
		cl.opStatus(globals.REG_FAIL)
		return errs
	}

	// Store the user session if there were changes during node registration
	if newRegistrations {
		cl.opStatus(globals.REG_SECURE_STORE)
		errStore := session.StoreSession()
		if errStore != nil {
			err := errors.New(fmt.Sprintf(
				"Register: could not register due to failed session save"+
					": %s", errStore.Error()))
			return err
		}
	}

	return nil
}

//registerWithNode registers a user. It serves as a helper for Register
func (cl *Client) registerWithNode(index int, salt, registrationValidationSignature []byte, UID *id.User,
	publicKeyRSA *rsa.PublicKey, privateKeyRSA *rsa.PrivateKey,
	cmixPublicKeyDH, cmixPrivateKeyDH *cyclic.Int,
	cmixGrp *cyclic.Group, errorChan chan error) {

	gatewayID := id.NewNodeFromBytes(cl.ndf.Nodes[index].ID).NewGateway()

	// Initialise blake2b hash for transmission keys and sha256 for reception
	// keys
	transmissionHash, _ := hash.NewCMixHash()
	receptionHash := sha256.New()

	// Request nonce message from gateway
	globals.Log.INFO.Printf("Register: Requesting nonce from gateway %v/%v",
		index+1, len(cl.ndf.Gateways))
	nonce, dhPub, err := cl.requestNonce(salt, registrationValidationSignature, cmixPublicKeyDH,
		publicKeyRSA, privateKeyRSA, gatewayID)

	if err != nil {
		errMsg := fmt.Sprintf("Register: Failed requesting nonce from gateway: %+v", err)
		errorChan <- errors.New(errMsg)
	}

	// Load server DH pubkey
	serverPubDH := cmixGrp.NewIntFromBytes(dhPub)

	// Confirm received nonce
	globals.Log.INFO.Println("Register: Confirming received nonce")
	err = cl.confirmNonce(UID.Bytes(), nonce, privateKeyRSA, gatewayID)
	if err != nil {
		errMsg := fmt.Sprintf("Register: Unable to confirm nonce: %v", err)
		errorChan <- errors.New(errMsg)
	}
	nodeID := cl.topology.GetNodeAtIndex(index)
	key := user.NodeKeys{
		TransmissionKey: registration.GenerateBaseKey(cmixGrp,
			serverPubDH, cmixPrivateKeyDH, transmissionHash),
		ReceptionKey: registration.GenerateBaseKey(cmixGrp, serverPubDH,
			cmixPrivateKeyDH, receptionHash),
	}
	cl.session.PushNodeKey(nodeID, key)
}

var sessionFileError = errors.New("Session file cannot be loaded and " +
	"is possibly corrupt. Please contact support@xxmessenger.io")

// LoadSession loads the session object for the UID
func (cl *Client) Login(password string) (string, error) {

	var session user.Session
	var err error
	done := make(chan struct{})

	// run session loading in a separate goroutine so if it panics it can
	// be caught and an error can be returned
	go func() {
		defer func() {
			if r := recover(); r != nil {
				globals.Log.ERROR.Println("Session file loading crashed")
				err = sessionFileError
				done <- struct{}{}
			}
		}()

		session, err = user.LoadSession(cl.storage, password)
		done <- struct{}{}
	}()

	//wait for session file loading to complete
	<-done

	if err != nil {
		return "", errors.Wrap(err, "Login: Could not login")
	}

	if session == nil {
		return "", errors.New("Unable to load session, no error reported")
	}
	if session.GetRegState() < user.PermissioningComplete {
		return "", errors.New("Cannot log a user in which has not " +
			"completed registration ")
	}

	cl.session = session
	return cl.session.GetCurrentUser().Nick, nil
}

// Logs in user and sets session on client object
// returns the nickname or error if login fails
<<<<<<< HEAD
func (cl *Client) StartMessageReceiver(callback func(error)) error {
	transmitGateway := id.NewNodeFromBytes(cl.ndf.Nodes[0].ID).NewGateway()
	transmissionHost, ok := cl.commManager.Comms.GetHost(transmitGateway.String())
	if !ok {
		return errors.New("Failed to retrieve host for transmission")
=======
func (cl *Client) StartMessageReceiver(errorCallback func(error)) error {
	status := cl.commManager.GetConnectionStatus()
	if status == io.Connecting || status == io.Offline {
		return errors.New("ERROR: could not StartMessageReceiver - connection is either offline or connecting")
>>>>>>> a962db87
	}
	// Initialize UDB and nickname "bot" stuff here
	bots.InitBots(cl.session, cl.commManager, cl.topology, id.NewUserFromBytes(cl.ndf.UDB.ID), transmissionHost)
	// Initialize Rekey listeners
	rekey.InitRekey(cl.session, cl.commManager, cl.topology, cl.rekeyChan)

	pollWaitTimeMillis := 1000 * time.Millisecond
	// TODO Don't start the message receiver if it's already started.
	// Should be a pretty rare occurrence except perhaps for mobile.
<<<<<<< HEAD
	receptionGateway := id.NewNodeFromBytes(cl.ndf.Nodes[len(cl.ndf.Nodes)-1].ID).NewGateway()
	receptionHost, ok := cl.commManager.Comms.GetHost(receptionGateway.String())
	if !ok {
		return errors.New("Failed to retrieve host for transmission")
	}
	go cl.commManager.MessageReceiver(cl.session, pollWaitTimeMillis, cl.rekeyChan, receptionHost, callback)
=======
	go func() {
		defer func() {
			if r := recover(); r != nil {
				globals.Log.ERROR.Println("Message Receiver Panicked: ", r)
				time.Sleep(1 * time.Second)
				go func() {
					errorCallback(errors.New(fmt.Sprintln("Message Receiver Panicked", r)))
				}()
			}
		}()
		cl.commManager.MessageReceiver(cl.session, pollWaitTimeMillis, cl.rekeyChan)
	}()
>>>>>>> a962db87

	return nil
}

// Send prepares and sends a message to the cMix network
// FIXME: We need to think through the message interface part.
func (cl *Client) Send(message parse.MessageInterface) error {
	transmitGateway := id.NewNodeFromBytes(cl.ndf.Nodes[0].ID).NewGateway()
	host, ok := cl.commManager.Comms.GetHost(transmitGateway.String())
	if !ok {
		return errors.New("Failed to retrieve host for transmission")
	}
	// FIXME: There should (at least) be a version of this that takes a byte array
	recipientID := message.GetRecipient()
	cryptoType := message.GetCryptoType()
	return cl.commManager.SendMessage(cl.session, cl.topology, recipientID, cryptoType, message.Pack(), host)
}

// DisableBlockingTransmission turns off blocking transmission, for
// use with the channel bot and dummy bot
func (cl *Client) DisableBlockingTransmission() {
	cl.commManager.DisableBlockingTransmission()
}

// SetRateLimiting sets the minimum amount of time between message
// transmissions just for testing, probably to be removed in production
func (cl *Client) SetRateLimiting(limit uint32) {
	cl.commManager.SetRateLimit(time.Duration(limit) * time.Millisecond)
}

func (cl *Client) Listen(user *id.User, messageType int32, newListener switchboard.Listener) string {
	listenerId := cl.session.GetSwitchboard().
		Register(user, messageType, newListener)
	globals.Log.INFO.Printf("Listening now: user %v, message type %v, id %v",
		user, messageType, listenerId)
	return listenerId
}

func (cl *Client) StopListening(listenerHandle string) {
	cl.session.GetSwitchboard().Unregister(listenerHandle)
}

func (cl *Client) GetSwitchboard() *switchboard.Switchboard {
	return cl.session.GetSwitchboard()
}

func (cl *Client) GetCurrentUser() *id.User {
	return cl.session.GetCurrentUser().User
}

func (cl *Client) GetKeyParams() *keyStore.KeyParams {
	return cl.session.GetKeyStore().GetKeyParams()
}

// Logout closes the connection to the server at this time and does
// nothing with the user id. In the future this will release resources
// and safely release any sensitive memory.
// fixme: blocks forever is message reciever
func (cl *Client) Logout() error {
	if cl.session == nil {
		err := errors.New("Logout: Cannot Logout when you are not logged in")
		globals.Log.ERROR.Printf(err.Error())
		return err
	}

	// Stop reception runner goroutine
	close(cl.session.GetQuitChan())

	cl.commManager.Comms.DisconnectAll()

	errStore := cl.session.StoreSession()

	if errStore != nil {
		err := errors.New(fmt.Sprintf("Logout: Store Failed: %s" +
			errStore.Error()))
		globals.Log.ERROR.Printf(err.Error())
		return err
	}

	errImmolate := cl.session.Immolate()
	cl.session = nil

	if errImmolate != nil {
		err := errors.New(fmt.Sprintf("Logout: Immolation Failed: %s" +
			errImmolate.Error()))
		globals.Log.ERROR.Printf(err.Error())
		return err
	}

	return nil
}

// Returns the local version of the client repo
func GetLocalVersion() string {
	return globals.SEMVER
}

type SearchCallback interface {
	Callback(userID, pubKey []byte, err error)
}

// UDB Search API
// Pass a callback function to extract results
func (cl *Client) SearchForUser(emailAddress string,
	cb SearchCallback, timeout time.Duration) {
	//see if the user has been searched before, if it has, return it
	uid, pk := cl.session.GetContactByValue(emailAddress)

	if uid != nil {
		cb.Callback(uid.Bytes(), pk, nil)
	}

	valueType := "EMAIL"
	go func() {
		uid, pubKey, err := bots.Search(valueType, emailAddress, cl.opStatus, timeout)
		if err == nil && uid != nil && pubKey != nil {
			cl.opStatus(globals.UDB_SEARCH_BUILD_CREDS)
			err = cl.registerUserE2E(uid, pubKey)
			if err != nil {
				cb.Callback(uid[:], pubKey, err)
				return
			}
			//store the user so future lookups can find it
			cl.session.StoreContactByValue(emailAddress, uid, pubKey)

			err = cl.session.StoreSession()
			if err != nil {
				cb.Callback(uid[:], pubKey, err)
				return
			}

			// If there is something in the channel then send it; otherwise,
			// skip over it
			select {
			case cl.rekeyChan <- struct{}{}:
			default:
			}

			cb.Callback(uid[:], pubKey, err)

		} else {
			if err == nil {
				globals.Log.INFO.Printf("UDB Search for email %s failed: user not found", emailAddress)
				err = errors.New("user not found in UDB")
				cb.Callback(nil, nil, err)
			} else {
				globals.Log.INFO.Printf("UDB Search for email %s failed: %+v", emailAddress, err)
				cb.Callback(nil, nil, err)
			}

		}
	}()
}

type NickLookupCallback interface {
	Callback(nick string, err error)
}

func (cl *Client) DeleteUser(u *id.User) (string, error) {

	//delete from session
	v, err1 := cl.session.DeleteContact(u)

	//delete from keystore
	err2 := cl.session.GetKeyStore().DeleteContactKeys(u)

	if err1 == nil && err2 == nil {
		return v, nil
	}

	if err1 != nil && err2 == nil {
		return "", errors.Wrap(err1, "Failed to remove from value store")
	}

	if err1 == nil && err2 != nil {
		return v, errors.Wrap(err2, "Failed to remove from key store")
	}

	if err1 != nil && err2 != nil {
		return "", errors.Wrap(fmt.Errorf("%s\n%s", err1, err2),
			"Failed to remove from key store and value store")
	}

	return v, nil

}

// Nickname lookup API
// Non-blocking, once the API call completes, the callback function
// passed as argument is called
func (cl *Client) LookupNick(user *id.User,
	cb NickLookupCallback) {
	go func() {
		nick, err := bots.LookupNick(user)
		if err != nil {
			globals.Log.INFO.Printf("Lookup for nickname for user %+v failed", user)
		}
		cb.Callback(nick, err)
	}()
}

//Message struct adherent to interface in bindings for data return from ParseMessage
type ParsedMessage struct {
	Typed   int32
	Payload []byte
}

func (p ParsedMessage) GetSender() []byte {
	return []byte{}
}

func (p ParsedMessage) GetPayload() []byte {
	return p.Payload
}

func (p ParsedMessage) GetRecipient() []byte {
	return []byte{}
}

func (p ParsedMessage) GetMessageType() int32 {
	return p.Typed
}

func (p ParsedMessage) GetTimestampNano() int64 {
	return 0
}

func (p ParsedMessage) GetTimestamp() int64 {
	return 0
}

// Parses a passed message.  Allows a message to be aprsed using the interal parser
// across the API
func ParseMessage(message []byte) (ParsedMessage, error) {
	tb, err := parse.Parse(message)

	pm := ParsedMessage{}

	if err != nil {
		return pm, err
	}

	pm.Payload = tb.Body
	pm.Typed = int32(tb.MessageType)

	return pm, nil
}

func (cl *Client) GetSessionData() ([]byte, error) {
	return cl.session.GetSessionData()
}

// Set the output of the
func SetLogOutput(w goio.Writer) {
	globals.Log.SetLogOutput(w)
}

// GetSession returns the session object for external access.  Access at your
// own risk
func (cl *Client) GetSession() user.Session {
	return cl.session
}

// CommManager returns the comm manager object for external access.  Access
// at your own risk
func (cl *Client) GetCommManager() *io.CommManager {
	return cl.commManager
}<|MERGE_RESOLUTION|>--- conflicted
+++ resolved
@@ -623,18 +623,11 @@
 
 // Logs in user and sets session on client object
 // returns the nickname or error if login fails
-<<<<<<< HEAD
 func (cl *Client) StartMessageReceiver(callback func(error)) error {
 	transmitGateway := id.NewNodeFromBytes(cl.ndf.Nodes[0].ID).NewGateway()
 	transmissionHost, ok := cl.commManager.Comms.GetHost(transmitGateway.String())
 	if !ok {
 		return errors.New("Failed to retrieve host for transmission")
-=======
-func (cl *Client) StartMessageReceiver(errorCallback func(error)) error {
-	status := cl.commManager.GetConnectionStatus()
-	if status == io.Connecting || status == io.Offline {
-		return errors.New("ERROR: could not StartMessageReceiver - connection is either offline or connecting")
->>>>>>> a962db87
 	}
 	// Initialize UDB and nickname "bot" stuff here
 	bots.InitBots(cl.session, cl.commManager, cl.topology, id.NewUserFromBytes(cl.ndf.UDB.ID), transmissionHost)
@@ -644,27 +637,21 @@
 	pollWaitTimeMillis := 1000 * time.Millisecond
 	// TODO Don't start the message receiver if it's already started.
 	// Should be a pretty rare occurrence except perhaps for mobile.
-<<<<<<< HEAD
 	receptionGateway := id.NewNodeFromBytes(cl.ndf.Nodes[len(cl.ndf.Nodes)-1].ID).NewGateway()
 	receptionHost, ok := cl.commManager.Comms.GetHost(receptionGateway.String())
-	if !ok {
-		return errors.New("Failed to retrieve host for transmission")
-	}
-	go cl.commManager.MessageReceiver(cl.session, pollWaitTimeMillis, cl.rekeyChan, receptionHost, callback)
-=======
+
 	go func() {
 		defer func() {
 			if r := recover(); r != nil {
 				globals.Log.ERROR.Println("Message Receiver Panicked: ", r)
 				time.Sleep(1 * time.Second)
 				go func() {
-					errorCallback(errors.New(fmt.Sprintln("Message Receiver Panicked", r)))
+					callback(errors.New(fmt.Sprintln("Message Receiver Panicked", r)))
 				}()
 			}
 		}()
-		cl.commManager.MessageReceiver(cl.session, pollWaitTimeMillis, cl.rekeyChan)
+		cl.commManager.MessageReceiver(cl.session, pollWaitTimeMillis, cl.rekeyChan, receptionHost, callback)
 	}()
->>>>>>> a962db87
 
 	return nil
 }
