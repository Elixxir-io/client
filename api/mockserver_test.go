////////////////////////////////////////////////////////////////////////////////
// Copyright © 2019 Privategrity Corporation                                   /
//                                                                             /
// All rights reserved.                                                        /
////////////////////////////////////////////////////////////////////////////////

// This sets up a dummy/mock server instance for testing purposes
package api

import (
	"fmt"
	jww "github.com/spf13/jwalterweatherman"
	"gitlab.com/elixxir/client/crypto"
	"gitlab.com/elixxir/client/user"
	"gitlab.com/elixxir/comms/gateway"
	pb "gitlab.com/elixxir/comms/mixmessages"
	"gitlab.com/elixxir/comms/registration"
	"gitlab.com/elixxir/crypto/cyclic"
	"gitlab.com/elixxir/primitives/id"
	"os"
	"testing"
)

const NumGWs = 3
const RegPort = 5000
const RegGWsStartPort = 10000
const SessionGWPort = 15000

var RegAddress = fmtAddress(RegPort)
var RegGWAddresses [NumGWs]string
var SessionGWAddress = fmtAddress(SessionGWPort)

const ValidRegCode = "UAV6IWD6"
const InvalidRegCode = "INVALID_REG_CODE"

var RegGWHandlers = [NumGWs]*TestInterface{
	{LastReceivedMessage: pb.CmixMessage{}},
	{LastReceivedMessage: pb.CmixMessage{}},
	{LastReceivedMessage: pb.CmixMessage{}},
}

var RegHandler = MockRegistration{}

var SessionGWHandler = TestInterface{LastReceivedMessage: pb.CmixMessage{}}
var Session user.SessionObj

// Setups general testing params and calls test wrapper
func TestMain(m *testing.M) {
<<<<<<< HEAD

	// Set logging params
=======
	rand.Seed(time.Now().Unix())
	gwAddress = fmt.Sprintf("localhost:%d", rand.Intn(1000)+5001)
	GatewayData = TestInterface{
		LastReceivedMessage: pb.CmixMessage{},
	}
>>>>>>> 6b45e8d8
	jww.SetLogThreshold(jww.LevelTrace)
	jww.SetStdoutThreshold(jww.LevelTrace)

	os.Exit(testMainWrapper(m))
}

<<<<<<< HEAD
// Make sure InitClient registers storage.
func TestInitClient(t *testing.T) {
	globals.LocalStorage = nil

	err := InitClient(nil, "")
	if err != nil {
		t.Errorf("InitClient failed on valid input: %v", err)
	}

	if globals.LocalStorage == nil {
		t.Errorf("InitClient did not register storage.")
	}

	globals.LocalStorage = nil
}

// Verify that a valid precanned user can register
func TestRegister_ValidPrecannedRegCodeReturnsZeroID(t *testing.T) {

	// Initialize client with dummy storage
	storage := DummyStorage{Location: "Blah", LastSave: []byte{'a', 'b', 'c'}}
	err := InitClient(&storage, "hello")
	if err != nil {
		t.Errorf("Failed to initialize dummy client: %s", err.Error())
	}

	// Register precanned user with all gateways
	regRes, err := Register(true, ValidRegCode, "", RegGWAddresses[:], false, getGroup())

	// Verify registration succeeds with valid precanned registration code
=======
func TestRegister(t *testing.T) {
	gwShutDown := gateway.StartGateway(gwAddress,
		gateway.NewImplementation(), "", "")
	time.Sleep(100 * time.Millisecond)
	defer gwShutDown()

	registrationCode := "UAV6IWD6"
	d := DummyStorage{Location: "Blah", LastSave: []byte{'a', 'b', 'c'}}
	client, err := NewClient(&d, "hello")
	primeString := "FFFFFFFFFFFFFFFFC90FDAA22168C234C4C6628B80DC1CD1" +
		"29024E088A67CC74020BBEA63B139B22514A08798E3404DD" +
		"EF9519B3CD3A431B302B0A6DF25F14374FE1356D6D51C245" +
		"E485B576625E7EC6F44C42E9A637ED6B0BFF5CB6F406B7ED" +
		"EE386BFB5A899FA5AE9F24117C4B1FE649286651ECE45B3D" +
		"C2007CB8A163BF0598DA48361C55D39A69163FA8FD24CF5F" +
		"83655D23DCA3AD961C62F356208552BB9ED529077096966D" +
		"670C354E4ABC9804F1746C08CA18217C32905E462E36CE3B" +
		"E39E772C180E86039B2783A2EC07A28FB5C55DF06F4C52C9" +
		"DE2BCBF6955817183995497CEA956AE515D2261898FA0510" +
		"15728E5A8AACAA68FFFFFFFFFFFFFFFF"
	p := large.NewInt(1)
	p.SetString(primeString, 16)
	g := large.NewInt(2)
	q := large.NewInt(3)
	grp := cyclic.NewGroup(p, g, q)
	regRes, err := client.Register(registrationCode, gwAddress, 1, false, grp)
>>>>>>> 6b45e8d8
	if err != nil {
		t.Errorf("Registration failed: %s", err.Error())
	}

	if *regRes == *id.ZeroID {
		t.Errorf("Invalid registration number received: %v", *regRes)
	}
<<<<<<< HEAD

	globals.LocalStorage = nil
=======
>>>>>>> 6b45e8d8
}

// Verify that a valid precanned user can register
func TestRegister_ValidRegParams___(t *testing.T) {

	// Initialize client with dummy storage
	storage := DummyStorage{Location: "Blah", LastSave: []byte{'a', 'b', 'c'}}
	err := InitClient(&storage, "hello")
	if err != nil {
		t.Errorf("Failed to initialize dummy client: %s", err.Error())
	}

	// Register precanned user with all gateways
	regRes, err := Register(false, ValidRegCode, RegAddress, RegGWAddresses[:], false, getGroup())

	// Verify registration succeeds with valid precanned registration code
	if err != nil {
		t.Errorf("Registration failed: %s", err.Error())
	}

	if *regRes == *id.ZeroID {
		t.Errorf("Invalid registration number received: %v", *regRes)
	}

	globals.LocalStorage = nil
}

// Verify that registering with an invalid number of gateways will fail
func TestRegister_InvalidNumGatewaysReturnsError(t *testing.T) {

	// Initialize client with dummy storage
	d := DummyStorage{Location: "Blah", LastSave: []byte{'a', 'b', 'c'}}
<<<<<<< HEAD
	err := InitClient(&d, "hello")

	if err != nil {

	}

	// Register with no gateways
	_, err = Register(true, ValidRegCode, "", []string{}, false, getGroup())
=======
	client, err := NewClient(&d, "hello")
	p := large.NewInt(int64(1))
	g := large.NewInt(int64(2))
	q := large.NewInt(int64(3))
	grp := cyclic.NewGroup(p, g, q)
	_, err = client.Register(registrationCode, gwAddress, 0, false, grp)
>>>>>>> 6b45e8d8
	if err == nil {
		t.Errorf("Registration worked with invalid number of gateways! %s", err.Error())
	}
<<<<<<< HEAD

	globals.LocalStorage = nil
=======
>>>>>>> 6b45e8d8
}

// Verify that registering with an invalid registration code will fail
func TestRegister_InvalidPrecannedRegCodeReturnsError(t *testing.T) {

	// Initialize client with dummy storage
	storage := DummyStorage{Location: "Blah", LastSave: []byte{'a', 'b', 'c'}}
	err := InitClient(&storage, "hello")
	if err != nil {
		t.Errorf("Failed to initialize dummy client: %s", err.Error())
	}

	// Register with invalid reg code
	_, err = Register(true, InvalidRegCode, RegAddress, RegGWAddresses[:], false, getGroup())

<<<<<<< HEAD
=======
	registrationCode := "OIF3OJ6I"
	d := DummyStorage{Location: "Blah", LastSave: []byte{'a', 'b', 'c'}}
	client, err := NewClient(&d, "hello")
	p := large.NewInt(int64(1))
	g := large.NewInt(int64(2))
	q := large.NewInt(int64(3))
	grp := cyclic.NewGroup(p, g, q)
	_, err = client.Register(registrationCode, gwAddress, 1, false, grp)
>>>>>>> 6b45e8d8
	if err == nil {
		t.Error("Registration worked with invalid registration code!")
	}
<<<<<<< HEAD

	globals.LocalStorage = nil
=======
>>>>>>> 6b45e8d8
}

func TestRegister_DeletedUserReturnsErr(t *testing.T) {

<<<<<<< HEAD
	// Initialize client with dummy storage
	storage := DummyStorage{Location: "Blah", LastSave: []byte{'a', 'b', 'c'}}
	err := InitClient(&storage, "hello")
	if err != nil {
		t.Errorf("Failed to initialize dummy client: %s", err.Error())
	}

	// ...
	tempUser, _ := user.Users.GetUser(id.NewUserFromUint(5, t))
	user.Users.DeleteUser(id.NewUserFromUint(5, t))

	// Register
	_, err = Register(true, ValidRegCode, RegAddress, RegGWAddresses[:], false, getGroup())

=======
	registrationCode := "UAV6IWD6"
	d := DummyStorage{Location: "Blah", LastSave: []byte{'a', 'b', 'c'}}
	client, err := NewClient(&d, "hello")
	p := large.NewInt(int64(1))
	g := large.NewInt(int64(2))
	q := large.NewInt(int64(3))
	grp := cyclic.NewGroup(p, g, q)
	tempUser, _ := user.Users.GetUser(id.NewUserFromUint(5, t))
	user.Users.DeleteUser(id.NewUserFromUint(5, t))
	_, err = client.Register(registrationCode, gwAddress, 1, false, grp)
>>>>>>> 6b45e8d8
	if err == nil {
		t.Errorf("Registration worked with a deleted user: %s", err.Error())
	}

	// ...
	user.Users.UpsertUser(tempUser)
<<<<<<< HEAD

	globals.LocalStorage = nil
=======
}

func SetNulKeys(s user.Session) {
	// Set the transmit keys to be 1, so send/receive can work
	// FIXME: Why doesn't crypto panic when these keys are empty?
	keys := s.GetKeys()
	grp := s.GetGroup()
	for i := range keys {
		keys[i].TransmissionKeys.Base = grp.NewInt(1)
		keys[i].TransmissionKeys.Recursive = grp.NewInt(1)
	}
>>>>>>> 6b45e8d8
}

func TestSend(t *testing.T) {

<<<<<<< HEAD
	// Initialize client with dummy storage
	storage := DummyStorage{Location: "Blah", LastSave: []byte{'a', 'b', 'c'}}
	err := InitClient(&storage, "hello")
	if err != nil {
		t.Errorf("Failed to initialize dummy client: %s", err.Error())
	}

	// Register with a valid registration code
	userID, err := Register(true, ValidRegCode, RegAddress, RegGWAddresses[:], false, getGroup())
=======
	d := DummyStorage{Location: "Blah", LastSave: []byte{'a', 'b', 'c'}}
	client, err := NewClient(&d, "hello")
	grp := crypto.InitCrypto()
	registrationCode := "UAV6IWD6"
	userID, err := client.Register(registrationCode, gwAddress, 1, false, grp)
	nick, err2 := client.Login(userID, gwAddress, "")
	SetNulKeys(client.sess)
>>>>>>> 6b45e8d8

	if err != nil {
		t.Errorf("Register failed: %s", err.Error())
	}

	// Login to gateway
	_, err = Login(userID, SessionGWAddress, "")

	if err != nil {
		t.Errorf("Login failed: %s", err.Error())
	}
<<<<<<< HEAD

	// Test send with invalid sender ID
	err = Send(
		APIMessage{
			SenderID:    id.NewUserFromUint(12, t),
			Payload:     []byte("test"),
			RecipientID: userID,
		},
	)

=======
	if len(nick) == 0 {
		t.Errorf("Invalid login received: %v", client.sess.GetCurrentUser().User)
	}

	// Test send with invalid sender ID
	err = client.Send(APIMessage{SenderID: id.NewUserFromUint(12, t),
		Payload:     []byte("test"),
		RecipientID: userID})
>>>>>>> 6b45e8d8
	if err != nil {
		// TODO: would be nice to catch the sender but we
		// don't have the interface/mocking for that.
		t.Errorf("error on first message send: %v", err)
	}

	// Test send with valid inputs
<<<<<<< HEAD
	err = Send( APIMessage{SenderID: userID, Payload: []byte("test"), RecipientID: userID} )

=======
	err = client.Send(APIMessage{SenderID: userID, Payload: []byte("test"),
		RecipientID: client.GetCurrentUser()})
>>>>>>> 6b45e8d8
	if err != nil {
		t.Errorf("Error sending message: %v", err)
	}

	err = Logout()

	if err != nil {
		t.Errorf("Logout failed: %v", err)
	}

	globals.LocalStorage = nil
}

func TestLogout(t *testing.T) {

<<<<<<< HEAD
	// Initialize client with dummy storage
	storage := DummyStorage{Location: "Blah", LastSave: []byte{'a', 'b', 'c'}}
	err := InitClient(&storage, "hello")
	if err != nil {
		t.Errorf("Failed to initialize dummy client: %s", err.Error())
	}

	// Logout before logging in should return an error
	err = Logout()

	if err == nil {
		t.Errorf("Logout did not throw an error when called on a client that" +
			" is not currently logged in.")
	}

	// Register with a valid registration code
	userID, err := Register(true, ValidRegCode, RegAddress, RegGWAddresses[:], false, getGroup())

	if err != nil {
		t.Errorf("Register failed: %s", err.Error())
	}

	// Login to gateway
	_, err = Login(userID, SessionGWAddress, "")

	if err != nil {
		t.Errorf("Login failed: %s", err.Error())
	}

	err = Logout()

	if err != nil {
		t.Errorf("Logout failed: %v", err)
	}

	// Logout after logout has been called should return an error
	err = Logout()

=======
	d := DummyStorage{Location: "Blah", LastSave: []byte{'a', 'b', 'c'}}
	client, err := NewClient(&d, "hello")
	grp := crypto.InitCrypto()
	registrationCode := "UAV6IWD6"
	userID, err := client.Register(registrationCode, gwAddress, 1, false, grp)
	_, err2 := client.Login(userID, gwAddress, "")
	if err != nil {
		t.Errorf("Register failed: %s", err.Error())
	}
	if err2 != nil {
		t.Errorf("Login failed: %s", err.Error())
	}

	err = client.Logout()
	if err != nil {
		t.Errorf("Logout failed: %v", err)
	}
	err = client.Logout()
>>>>>>> 6b45e8d8
	if err == nil {
		t.Errorf("Logout did not throw an error when called on a client that" +
			" is not currently logged in.")
	}

	globals.LocalStorage = nil
}

// Handles initialization of mock registration server,
// gateways used for registration and gateway used for session
func testMainWrapper(m *testing.M) int {

	// Start mock gateways used by registration and defer their shutdown (may not be needed)
	for i, handler := range RegGWHandlers {
		RegGWAddresses[i] = fmtAddress(RegGWsStartPort+i)
		gw := gateway.StartGateway(
			RegGWAddresses[i], handler, "", "",
		)
		defer gw()
	}

	// Start mock registration server and defer its shutdown
	defer registration.StartRegistrationServer(RegAddress, &RegHandler, "", "")()

	// Start session gateway and defer its shutdown
	defer gateway.StartGateway(
		SessionGWAddress, &SessionGWHandler, "", "",
	)()

	// Set gateway address for io messaging
	io.SendAddress = SessionGWAddress
	io.ReceiveAddress = SessionGWAddress

	return m.Run()
}

func getGroup() *cyclic.Group {
	return crypto.InitCrypto()
}

func fmtAddress(port int) string { return fmt.Sprintf("localhost:%d", port)}<|MERGE_RESOLUTION|>--- conflicted
+++ resolved
@@ -46,81 +46,29 @@
 
 // Setups general testing params and calls test wrapper
 func TestMain(m *testing.M) {
-<<<<<<< HEAD
 
 	// Set logging params
-=======
-	rand.Seed(time.Now().Unix())
-	gwAddress = fmt.Sprintf("localhost:%d", rand.Intn(1000)+5001)
-	GatewayData = TestInterface{
-		LastReceivedMessage: pb.CmixMessage{},
-	}
->>>>>>> 6b45e8d8
 	jww.SetLogThreshold(jww.LevelTrace)
 	jww.SetStdoutThreshold(jww.LevelTrace)
 
 	os.Exit(testMainWrapper(m))
 }
 
-<<<<<<< HEAD
-// Make sure InitClient registers storage.
-func TestInitClient(t *testing.T) {
-	globals.LocalStorage = nil
-
-	err := InitClient(nil, "")
-	if err != nil {
-		t.Errorf("InitClient failed on valid input: %v", err)
-	}
-
-	if globals.LocalStorage == nil {
-		t.Errorf("InitClient did not register storage.")
-	}
-
-	globals.LocalStorage = nil
-}
-
 // Verify that a valid precanned user can register
 func TestRegister_ValidPrecannedRegCodeReturnsZeroID(t *testing.T) {
 
 	// Initialize client with dummy storage
 	storage := DummyStorage{Location: "Blah", LastSave: []byte{'a', 'b', 'c'}}
-	err := InitClient(&storage, "hello")
+	client, err := NewClient(&storage, "hello")
 	if err != nil {
 		t.Errorf("Failed to initialize dummy client: %s", err.Error())
 	}
 
 	// Register precanned user with all gateways
-	regRes, err := Register(true, ValidRegCode, "", RegGWAddresses[:], false, getGroup())
+	regRes, err := client.Register(true, ValidRegCode,
+		"", RegGWAddresses[:], false, getGroup())
 
 	// Verify registration succeeds with valid precanned registration code
-=======
-func TestRegister(t *testing.T) {
-	gwShutDown := gateway.StartGateway(gwAddress,
-		gateway.NewImplementation(), "", "")
-	time.Sleep(100 * time.Millisecond)
-	defer gwShutDown()
-
-	registrationCode := "UAV6IWD6"
-	d := DummyStorage{Location: "Blah", LastSave: []byte{'a', 'b', 'c'}}
-	client, err := NewClient(&d, "hello")
-	primeString := "FFFFFFFFFFFFFFFFC90FDAA22168C234C4C6628B80DC1CD1" +
-		"29024E088A67CC74020BBEA63B139B22514A08798E3404DD" +
-		"EF9519B3CD3A431B302B0A6DF25F14374FE1356D6D51C245" +
-		"E485B576625E7EC6F44C42E9A637ED6B0BFF5CB6F406B7ED" +
-		"EE386BFB5A899FA5AE9F24117C4B1FE649286651ECE45B3D" +
-		"C2007CB8A163BF0598DA48361C55D39A69163FA8FD24CF5F" +
-		"83655D23DCA3AD961C62F356208552BB9ED529077096966D" +
-		"670C354E4ABC9804F1746C08CA18217C32905E462E36CE3B" +
-		"E39E772C180E86039B2783A2EC07A28FB5C55DF06F4C52C9" +
-		"DE2BCBF6955817183995497CEA956AE515D2261898FA0510" +
-		"15728E5A8AACAA68FFFFFFFFFFFFFFFF"
-	p := large.NewInt(1)
-	p.SetString(primeString, 16)
-	g := large.NewInt(2)
-	q := large.NewInt(3)
-	grp := cyclic.NewGroup(p, g, q)
-	regRes, err := client.Register(registrationCode, gwAddress, 1, false, grp)
->>>>>>> 6b45e8d8
 	if err != nil {
 		t.Errorf("Registration failed: %s", err.Error())
 	}
@@ -128,11 +76,6 @@
 	if *regRes == *id.ZeroID {
 		t.Errorf("Invalid registration number received: %v", *regRes)
 	}
-<<<<<<< HEAD
-
-	globals.LocalStorage = nil
-=======
->>>>>>> 6b45e8d8
 }
 
 // Verify that a valid precanned user can register
@@ -140,15 +83,15 @@
 
 	// Initialize client with dummy storage
 	storage := DummyStorage{Location: "Blah", LastSave: []byte{'a', 'b', 'c'}}
-	err := InitClient(&storage, "hello")
+	client, err := NewClient(&storage, "hello")
 	if err != nil {
 		t.Errorf("Failed to initialize dummy client: %s", err.Error())
 	}
 
 	// Register precanned user with all gateways
-	regRes, err := Register(false, ValidRegCode, RegAddress, RegGWAddresses[:], false, getGroup())
-
-	// Verify registration succeeds with valid precanned registration code
+	regRes, err := client.Register(false, ValidRegCode,
+		RegAddress, RegGWAddresses[:], false, getGroup())
+
 	if err != nil {
 		t.Errorf("Registration failed: %s", err.Error())
 	}
@@ -156,40 +99,24 @@
 	if *regRes == *id.ZeroID {
 		t.Errorf("Invalid registration number received: %v", *regRes)
 	}
-
-	globals.LocalStorage = nil
 }
 
 // Verify that registering with an invalid number of gateways will fail
 func TestRegister_InvalidNumGatewaysReturnsError(t *testing.T) {
 
 	// Initialize client with dummy storage
-	d := DummyStorage{Location: "Blah", LastSave: []byte{'a', 'b', 'c'}}
-<<<<<<< HEAD
-	err := InitClient(&d, "hello")
-
-	if err != nil {
-
+	storage := DummyStorage{Location: "Blah", LastSave: []byte{'a', 'b', 'c'}}
+	client, err := NewClient(&storage, "hello")
+	if err != nil {
+		t.Errorf("Failed to initialize dummy client: %s", err.Error())
 	}
 
 	// Register with no gateways
-	_, err = Register(true, ValidRegCode, "", []string{}, false, getGroup())
-=======
-	client, err := NewClient(&d, "hello")
-	p := large.NewInt(int64(1))
-	g := large.NewInt(int64(2))
-	q := large.NewInt(int64(3))
-	grp := cyclic.NewGroup(p, g, q)
-	_, err = client.Register(registrationCode, gwAddress, 0, false, grp)
->>>>>>> 6b45e8d8
-	if err == nil {
-		t.Errorf("Registration worked with invalid number of gateways! %s", err.Error())
-	}
-<<<<<<< HEAD
-
-	globals.LocalStorage = nil
-=======
->>>>>>> 6b45e8d8
+	_, err = client.Register(true, ValidRegCode,
+		"", []string{}, false, getGroup())
+	if err == nil {
+		t.Errorf("Registration worked with invalid number of gateways!")
+	}
 }
 
 // Verify that registering with an invalid registration code will fail
@@ -197,41 +124,25 @@
 
 	// Initialize client with dummy storage
 	storage := DummyStorage{Location: "Blah", LastSave: []byte{'a', 'b', 'c'}}
-	err := InitClient(&storage, "hello")
+	client, err := NewClient(&storage, "hello")
 	if err != nil {
 		t.Errorf("Failed to initialize dummy client: %s", err.Error())
 	}
 
 	// Register with invalid reg code
-	_, err = Register(true, InvalidRegCode, RegAddress, RegGWAddresses[:], false, getGroup())
-
-<<<<<<< HEAD
-=======
-	registrationCode := "OIF3OJ6I"
-	d := DummyStorage{Location: "Blah", LastSave: []byte{'a', 'b', 'c'}}
-	client, err := NewClient(&d, "hello")
-	p := large.NewInt(int64(1))
-	g := large.NewInt(int64(2))
-	q := large.NewInt(int64(3))
-	grp := cyclic.NewGroup(p, g, q)
-	_, err = client.Register(registrationCode, gwAddress, 1, false, grp)
->>>>>>> 6b45e8d8
+	_, err = client.Register(true, InvalidRegCode,
+		RegAddress, RegGWAddresses[:], false, getGroup())
+
 	if err == nil {
 		t.Error("Registration worked with invalid registration code!")
 	}
-<<<<<<< HEAD
-
-	globals.LocalStorage = nil
-=======
->>>>>>> 6b45e8d8
 }
 
 func TestRegister_DeletedUserReturnsErr(t *testing.T) {
 
-<<<<<<< HEAD
-	// Initialize client with dummy storage
-	storage := DummyStorage{Location: "Blah", LastSave: []byte{'a', 'b', 'c'}}
-	err := InitClient(&storage, "hello")
+	// Initialize client with dummy storage
+	storage := DummyStorage{Location: "Blah", LastSave: []byte{'a', 'b', 'c'}}
+	client, err := NewClient(&storage, "hello")
 	if err != nil {
 		t.Errorf("Failed to initialize dummy client: %s", err.Error())
 	}
@@ -241,80 +152,43 @@
 	user.Users.DeleteUser(id.NewUserFromUint(5, t))
 
 	// Register
-	_, err = Register(true, ValidRegCode, RegAddress, RegGWAddresses[:], false, getGroup())
-
-=======
-	registrationCode := "UAV6IWD6"
-	d := DummyStorage{Location: "Blah", LastSave: []byte{'a', 'b', 'c'}}
-	client, err := NewClient(&d, "hello")
-	p := large.NewInt(int64(1))
-	g := large.NewInt(int64(2))
-	q := large.NewInt(int64(3))
-	grp := cyclic.NewGroup(p, g, q)
-	tempUser, _ := user.Users.GetUser(id.NewUserFromUint(5, t))
-	user.Users.DeleteUser(id.NewUserFromUint(5, t))
-	_, err = client.Register(registrationCode, gwAddress, 1, false, grp)
->>>>>>> 6b45e8d8
+	_, err = client.Register(true, ValidRegCode,
+		RegAddress, RegGWAddresses[:], false, getGroup())
+
 	if err == nil {
 		t.Errorf("Registration worked with a deleted user: %s", err.Error())
 	}
 
 	// ...
 	user.Users.UpsertUser(tempUser)
-<<<<<<< HEAD
-
-	globals.LocalStorage = nil
-=======
-}
-
-func SetNulKeys(s user.Session) {
-	// Set the transmit keys to be 1, so send/receive can work
-	// FIXME: Why doesn't crypto panic when these keys are empty?
-	keys := s.GetKeys()
-	grp := s.GetGroup()
-	for i := range keys {
-		keys[i].TransmissionKeys.Base = grp.NewInt(1)
-		keys[i].TransmissionKeys.Recursive = grp.NewInt(1)
-	}
->>>>>>> 6b45e8d8
 }
 
 func TestSend(t *testing.T) {
 
-<<<<<<< HEAD
-	// Initialize client with dummy storage
-	storage := DummyStorage{Location: "Blah", LastSave: []byte{'a', 'b', 'c'}}
-	err := InitClient(&storage, "hello")
+	// Initialize client with dummy storage
+	storage := DummyStorage{Location: "Blah", LastSave: []byte{'a', 'b', 'c'}}
+	client, err := NewClient(&storage, "hello")
 	if err != nil {
 		t.Errorf("Failed to initialize dummy client: %s", err.Error())
 	}
 
 	// Register with a valid registration code
-	userID, err := Register(true, ValidRegCode, RegAddress, RegGWAddresses[:], false, getGroup())
-=======
-	d := DummyStorage{Location: "Blah", LastSave: []byte{'a', 'b', 'c'}}
-	client, err := NewClient(&d, "hello")
-	grp := crypto.InitCrypto()
-	registrationCode := "UAV6IWD6"
-	userID, err := client.Register(registrationCode, gwAddress, 1, false, grp)
-	nick, err2 := client.Login(userID, gwAddress, "")
-	SetNulKeys(client.sess)
->>>>>>> 6b45e8d8
+	userID, err := client.Register(true, ValidRegCode,
+		RegAddress, RegGWAddresses[:], false, getGroup())
 
 	if err != nil {
 		t.Errorf("Register failed: %s", err.Error())
 	}
 
 	// Login to gateway
-	_, err = Login(userID, SessionGWAddress, "")
+	_, err = client.Login(userID, SessionGWAddress, "")
 
 	if err != nil {
 		t.Errorf("Login failed: %s", err.Error())
 	}
-<<<<<<< HEAD
 
 	// Test send with invalid sender ID
-	err = Send(
+	err = client.Send(
 		APIMessage{
 			SenderID:    id.NewUserFromUint(12, t),
 			Payload:     []byte("test"),
@@ -322,16 +196,6 @@
 		},
 	)
 
-=======
-	if len(nick) == 0 {
-		t.Errorf("Invalid login received: %v", client.sess.GetCurrentUser().User)
-	}
-
-	// Test send with invalid sender ID
-	err = client.Send(APIMessage{SenderID: id.NewUserFromUint(12, t),
-		Payload:     []byte("test"),
-		RecipientID: userID})
->>>>>>> 6b45e8d8
 	if err != nil {
 		// TODO: would be nice to catch the sender but we
 		// don't have the interface/mocking for that.
@@ -339,38 +203,31 @@
 	}
 
 	// Test send with valid inputs
-<<<<<<< HEAD
-	err = Send( APIMessage{SenderID: userID, Payload: []byte("test"), RecipientID: userID} )
-
-=======
 	err = client.Send(APIMessage{SenderID: userID, Payload: []byte("test"),
 		RecipientID: client.GetCurrentUser()})
->>>>>>> 6b45e8d8
+
 	if err != nil {
 		t.Errorf("Error sending message: %v", err)
 	}
 
-	err = Logout()
+	err = client.Logout()
 
 	if err != nil {
 		t.Errorf("Logout failed: %v", err)
 	}
-
-	globals.LocalStorage = nil
 }
 
 func TestLogout(t *testing.T) {
 
-<<<<<<< HEAD
-	// Initialize client with dummy storage
-	storage := DummyStorage{Location: "Blah", LastSave: []byte{'a', 'b', 'c'}}
-	err := InitClient(&storage, "hello")
+	// Initialize client with dummy storage
+	storage := DummyStorage{Location: "Blah", LastSave: []byte{'a', 'b', 'c'}}
+	client, err := NewClient(&storage, "hello")
 	if err != nil {
 		t.Errorf("Failed to initialize dummy client: %s", err.Error())
 	}
 
 	// Logout before logging in should return an error
-	err = Logout()
+	err = client.Logout()
 
 	if err == nil {
 		t.Errorf("Logout did not throw an error when called on a client that" +
@@ -378,54 +235,33 @@
 	}
 
 	// Register with a valid registration code
-	userID, err := Register(true, ValidRegCode, RegAddress, RegGWAddresses[:], false, getGroup())
+	userID, err := client.Register(true, ValidRegCode,
+		RegAddress, RegGWAddresses[:], false, getGroup())
 
 	if err != nil {
 		t.Errorf("Register failed: %s", err.Error())
 	}
 
 	// Login to gateway
-	_, err = Login(userID, SessionGWAddress, "")
+	_, err = client.Login(userID, SessionGWAddress, "")
 
 	if err != nil {
 		t.Errorf("Login failed: %s", err.Error())
 	}
 
-	err = Logout()
+	err = client.Logout()
 
 	if err != nil {
 		t.Errorf("Logout failed: %v", err)
 	}
 
 	// Logout after logout has been called should return an error
-	err = Logout()
-
-=======
-	d := DummyStorage{Location: "Blah", LastSave: []byte{'a', 'b', 'c'}}
-	client, err := NewClient(&d, "hello")
-	grp := crypto.InitCrypto()
-	registrationCode := "UAV6IWD6"
-	userID, err := client.Register(registrationCode, gwAddress, 1, false, grp)
-	_, err2 := client.Login(userID, gwAddress, "")
-	if err != nil {
-		t.Errorf("Register failed: %s", err.Error())
-	}
-	if err2 != nil {
-		t.Errorf("Login failed: %s", err.Error())
-	}
-
-	err = client.Logout()
-	if err != nil {
-		t.Errorf("Logout failed: %v", err)
-	}
-	err = client.Logout()
->>>>>>> 6b45e8d8
+	err = client.Logout()
+
 	if err == nil {
 		t.Errorf("Logout did not throw an error when called on a client that" +
 			" is not currently logged in.")
 	}
-
-	globals.LocalStorage = nil
 }
 
 // Handles initialization of mock registration server,
@@ -449,10 +285,6 @@
 		SessionGWAddress, &SessionGWHandler, "", "",
 	)()
 
-	// Set gateway address for io messaging
-	io.SendAddress = SessionGWAddress
-	io.ReceiveAddress = SessionGWAddress
-
 	return m.Run()
 }
 
