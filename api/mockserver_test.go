////////////////////////////////////////////////////////////////////////////////
// Copyright © 2019 Privategrity Corporation                                   /
//                                                                             /
// All rights reserved.                                                        /
////////////////////////////////////////////////////////////////////////////////

// This sets up a dummy/mock server instance for testing purposes
package api

import (
	"fmt"
	jww "github.com/spf13/jwalterweatherman"
	"gitlab.com/elixxir/client/crypto"
	"gitlab.com/elixxir/client/globals"
	"gitlab.com/elixxir/client/io"
	"gitlab.com/elixxir/client/user"
	"gitlab.com/elixxir/comms/gateway"
	pb "gitlab.com/elixxir/comms/mixmessages"
	"gitlab.com/elixxir/crypto/cyclic"
	"gitlab.com/elixxir/crypto/large"
	"gitlab.com/elixxir/primitives/id"
	"math/rand"
	"os"
	"testing"
	"time"
)

var gwAddress = "localhost:8080"

var Session user.SessionObj
var GatewayData TestInterface

func TestMain(m *testing.M) {
	rand.Seed(time.Now().Unix())
	gwAddress = fmt.Sprintf("localhost:%d", rand.Intn(1000)+5001)
	io.SendAddress = gwAddress
	io.ReceiveAddress = gwAddress
	GatewayData = TestInterface{
		LastReceivedMessage: pb.CmixMessage{},
	}
	jww.SetLogThreshold(jww.LevelTrace)
	jww.SetStdoutThreshold(jww.LevelTrace)

	os.Exit(m.Run())
}

// Make sure InitClient registers storage.
func TestInitClient(t *testing.T) {
	globals.LocalStorage = nil
	err := InitClient(nil, "")
	if err != nil {
		t.Errorf("InitClient failed on valid input: %v", err)
	}
	if globals.LocalStorage == nil {
		t.Errorf("InitClient did not register storage.")
	}
	globals.LocalStorage = nil
}

func TestRegister(t *testing.T) {
	gwShutDown := gateway.StartGateway(gwAddress,
		gateway.NewImplementation(), "", "")
	time.Sleep(100 * time.Millisecond)
	defer gwShutDown()

	registrationCode := "UAV6IWD6"
	d := DummyStorage{Location: "Blah", LastSave: []byte{'a', 'b', 'c'}}
	err := InitClient(&d, "hello")
<<<<<<< HEAD
	p := large.NewInt(int64(107))
	g := large.NewInt(int64(2))
	q := large.NewInt(int64(3))
	grp := cyclic.NewGroup(p, g, q)
	regRes, err := Register(true, registrationCode, "", []string{gwAddress}, false, &grp)
=======
	primeString := "FFFFFFFFFFFFFFFFC90FDAA22168C234C4C6628B80DC1CD1" +
		"29024E088A67CC74020BBEA63B139B22514A08798E3404DD" +
		"EF9519B3CD3A431B302B0A6DF25F14374FE1356D6D51C245" +
		"E485B576625E7EC6F44C42E9A637ED6B0BFF5CB6F406B7ED" +
		"EE386BFB5A899FA5AE9F24117C4B1FE649286651ECE45B3D" +
		"C2007CB8A163BF0598DA48361C55D39A69163FA8FD24CF5F" +
		"83655D23DCA3AD961C62F356208552BB9ED529077096966D" +
		"670C354E4ABC9804F1746C08CA18217C32905E462E36CE3B" +
		"E39E772C180E86039B2783A2EC07A28FB5C55DF06F4C52C9" +
		"DE2BCBF6955817183995497CEA956AE515D2261898FA0510" +
		"15728E5A8AACAA68FFFFFFFFFFFFFFFF"
	p := large.NewInt(1)
	p.SetString(primeString, 16)
	g := large.NewInt(2)
	q := large.NewInt(3)
	grp := cyclic.NewGroup(p, g, q)
	regRes, err := Register(registrationCode, gwAddress, 1, false, grp)
>>>>>>> 77f8112b
	if err != nil {
		t.Errorf("Registration failed: %s", err.Error())
	}
	if *regRes == *id.ZeroID {
		t.Errorf("Invalid registration number received: %v", *regRes)
	}
	globals.LocalStorage = nil
}

func TestRegisterBadNumNodes(t *testing.T) {
	gwShutDown := gateway.StartGateway(gwAddress,
		gateway.NewImplementation(), "", "")
	time.Sleep(100 * time.Millisecond)
	defer gwShutDown()

	registrationCode := "UAV6IWD6"
	d := DummyStorage{Location: "Blah", LastSave: []byte{'a', 'b', 'c'}}
	err := InitClient(&d, "hello")
	p := large.NewInt(int64(107))
	g := large.NewInt(int64(2))
	q := large.NewInt(int64(3))
	grp := cyclic.NewGroup(p, g, q)
<<<<<<< HEAD
	_, err = Register(true, registrationCode, "", []string{}, false, &grp)
=======
	_, err = Register(registrationCode, gwAddress, 0, false, grp)
>>>>>>> 77f8112b
	if err == nil {
		t.Errorf("Registration worked with bad numnodes! %s", err.Error())
	}
	globals.LocalStorage = nil
}

func TestRegisterBadHUID(t *testing.T) {
	gwShutDown := gateway.StartGateway(gwAddress,
		gateway.NewImplementation(), "", "")
	time.Sleep(100 * time.Millisecond)
	defer gwShutDown()

	registrationCode := "OIF3OJ6I"
	d := DummyStorage{Location: "Blah", LastSave: []byte{'a', 'b', 'c'}}
	err := InitClient(&d, "hello")
	p := large.NewInt(int64(107))
	g := large.NewInt(int64(2))
	q := large.NewInt(int64(3))
	grp := cyclic.NewGroup(p, g, q)
<<<<<<< HEAD
	_, err = Register(true, registrationCode, gwAddress, []string{"1", "2", "3"}, false, &grp)
=======
	_, err = Register(registrationCode, gwAddress, 1, false, grp)
>>>>>>> 77f8112b
	if err == nil {
		t.Error("Registration worked with bad registration code!")
	}
	globals.LocalStorage = nil
}

func TestRegisterDeletedUser(t *testing.T) {
	gwShutDown := gateway.StartGateway(gwAddress,
		gateway.NewImplementation(), "", "")
	time.Sleep(100 * time.Millisecond)
	defer gwShutDown()

	registrationCode := "UAV6IWD6"
	d := DummyStorage{Location: "Blah", LastSave: []byte{'a', 'b', 'c'}}
	err := InitClient(&d, "hello")
	p := large.NewInt(int64(107))
	g := large.NewInt(int64(2))
	q := large.NewInt(int64(3))
	grp := cyclic.NewGroup(p, g, q)
	tempUser, _ := user.Users.GetUser(id.NewUserFromUint(5, t))
	user.Users.DeleteUser(id.NewUserFromUint(5, t))
<<<<<<< HEAD
	_, err = Register(true, registrationCode, gwAddress, []string{"1", "2", "3"}, false, &grp)
=======
	_, err = Register(registrationCode, gwAddress, 1, false, grp)
>>>>>>> 77f8112b
	if err == nil {
		t.Errorf("Registration worked with a deleted user: %s", err.Error())
	}
	user.Users.UpsertUser(tempUser)
	globals.LocalStorage = nil
}

func SetNulKeys() {
	// Set the transmit keys to be 1, so send/receive can work
	// FIXME: Why doesn't crypto panic when these keys are empty?
	keys := user.TheSession.GetKeys()
	grp := user.TheSession.GetGroup()
	for i := range keys {
		keys[i].TransmissionKey = grp.NewInt(1)
		keys[i].TransmissionKey = grp.NewInt(1)
	}
}

func TestSend(t *testing.T) {
	gwShutDown := gateway.StartGateway(gwAddress, &GatewayData, "", "")
	time.Sleep(100 * time.Millisecond)
	defer gwShutDown()

	globals.LocalStorage = nil
	d := DummyStorage{Location: "Blah", LastSave: []byte{'a', 'b', 'c'}}
	err := InitClient(&d, "hello")
	grp := crypto.InitCrypto()
	registrationCode := "UAV6IWD6"
	userID, err := Register(true, registrationCode, "", []string{gwAddress}, false, grp)
	_, err2 := Login(userID, gwAddress, "")
	SetNulKeys()

	if err != nil {
		t.Errorf("Register failed: %s", err.Error())
	}
	if err2 != nil {
		t.Errorf("Login failed: %s", err.Error())
	}

	// Test send with invalid sender ID
	err = Send(APIMessage{SenderID: id.NewUserFromUint(12, t),
		Payload:     []byte("test"),
		RecipientID: userID})
	if err != nil {
		// TODO: would be nice to catch the sender but we
		// don't have the interface/mocking for that.
		t.Errorf("error on first message send: %v", err)
	}

	// Test send with valid inputs
	err = Send(APIMessage{SenderID: userID, Payload: []byte("test"),
		RecipientID: userID})
	if err != nil {
		t.Errorf("Error sending message: %v", err)
	}
}

func TestLogout(t *testing.T) {
	gwShutDown := gateway.StartGateway(gwAddress,
		gateway.NewImplementation(), "", "")
	time.Sleep(100 * time.Millisecond)
	defer gwShutDown()

	err := Logout()
	if err != nil {
		t.Errorf("Logout failed: %v", err)
	}
	err = Logout()
	if err == nil {
		t.Errorf("Logout did not throw an error when called on a client that" +
			" is not currently logged in.")
	}
}<|MERGE_RESOLUTION|>--- conflicted
+++ resolved
@@ -66,31 +66,11 @@
 	registrationCode := "UAV6IWD6"
 	d := DummyStorage{Location: "Blah", LastSave: []byte{'a', 'b', 'c'}}
 	err := InitClient(&d, "hello")
-<<<<<<< HEAD
-	p := large.NewInt(int64(107))
-	g := large.NewInt(int64(2))
-	q := large.NewInt(int64(3))
-	grp := cyclic.NewGroup(p, g, q)
-	regRes, err := Register(true, registrationCode, "", []string{gwAddress}, false, &grp)
-=======
-	primeString := "FFFFFFFFFFFFFFFFC90FDAA22168C234C4C6628B80DC1CD1" +
-		"29024E088A67CC74020BBEA63B139B22514A08798E3404DD" +
-		"EF9519B3CD3A431B302B0A6DF25F14374FE1356D6D51C245" +
-		"E485B576625E7EC6F44C42E9A637ED6B0BFF5CB6F406B7ED" +
-		"EE386BFB5A899FA5AE9F24117C4B1FE649286651ECE45B3D" +
-		"C2007CB8A163BF0598DA48361C55D39A69163FA8FD24CF5F" +
-		"83655D23DCA3AD961C62F356208552BB9ED529077096966D" +
-		"670C354E4ABC9804F1746C08CA18217C32905E462E36CE3B" +
-		"E39E772C180E86039B2783A2EC07A28FB5C55DF06F4C52C9" +
-		"DE2BCBF6955817183995497CEA956AE515D2261898FA0510" +
-		"15728E5A8AACAA68FFFFFFFFFFFFFFFF"
-	p := large.NewInt(1)
-	p.SetString(primeString, 16)
-	g := large.NewInt(2)
-	q := large.NewInt(3)
-	grp := cyclic.NewGroup(p, g, q)
-	regRes, err := Register(registrationCode, gwAddress, 1, false, grp)
->>>>>>> 77f8112b
+	p := large.NewInt(int64(107))
+	g := large.NewInt(int64(2))
+	q := large.NewInt(int64(3))
+	grp := cyclic.NewGroup(p, g, q)
+	regRes, err := Register(true, registrationCode, "", []string{gwAddress}, false, grp)
 	if err != nil {
 		t.Errorf("Registration failed: %s", err.Error())
 	}
@@ -113,11 +93,7 @@
 	g := large.NewInt(int64(2))
 	q := large.NewInt(int64(3))
 	grp := cyclic.NewGroup(p, g, q)
-<<<<<<< HEAD
-	_, err = Register(true, registrationCode, "", []string{}, false, &grp)
-=======
-	_, err = Register(registrationCode, gwAddress, 0, false, grp)
->>>>>>> 77f8112b
+	_, err = Register(true, registrationCode, "", []string{}, false, grp)
 	if err == nil {
 		t.Errorf("Registration worked with bad numnodes! %s", err.Error())
 	}
@@ -137,11 +113,7 @@
 	g := large.NewInt(int64(2))
 	q := large.NewInt(int64(3))
 	grp := cyclic.NewGroup(p, g, q)
-<<<<<<< HEAD
-	_, err = Register(true, registrationCode, gwAddress, []string{"1", "2", "3"}, false, &grp)
-=======
-	_, err = Register(registrationCode, gwAddress, 1, false, grp)
->>>>>>> 77f8112b
+	_, err = Register(true, registrationCode, gwAddress, []string{"1", "2", "3"}, false, grp)
 	if err == nil {
 		t.Error("Registration worked with bad registration code!")
 	}
@@ -163,11 +135,7 @@
 	grp := cyclic.NewGroup(p, g, q)
 	tempUser, _ := user.Users.GetUser(id.NewUserFromUint(5, t))
 	user.Users.DeleteUser(id.NewUserFromUint(5, t))
-<<<<<<< HEAD
-	_, err = Register(true, registrationCode, gwAddress, []string{"1", "2", "3"}, false, &grp)
-=======
-	_, err = Register(registrationCode, gwAddress, 1, false, grp)
->>>>>>> 77f8112b
+	_, err = Register(true, registrationCode, gwAddress, []string{"1", "2", "3"}, false, grp)
 	if err == nil {
 		t.Errorf("Registration worked with a deleted user: %s", err.Error())
 	}
