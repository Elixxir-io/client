--- conflicted
+++ resolved
@@ -222,15 +222,11 @@
 		t.Errorf("Login failed: %s", err.Error())
 	}
 
-<<<<<<< HEAD
 	cb := func(err error) {
 		t.Log(err)
 	}
 
 	err = client.StartMessageReceiver(cb)
-=======
-	err = client.StartMessageReceiver(func(err error) { return })
->>>>>>> a962db87
 
 	if err != nil {
 		t.Errorf("Could not start message reception: %+v", err)
@@ -311,15 +307,7 @@
 		t.Errorf("Login failed: %s", err.Error())
 	}
 
-<<<<<<< HEAD
-	cb := func(err error) {
-		t.Log(err)
-	}
-
-	err = client.StartMessageReceiver(cb)
-=======
 	err = client.StartMessageReceiver(func(err error) { return })
->>>>>>> a962db87
 
 	if err != nil {
 		t.Errorf("Failed to start message reciever: %s", err.Error())
