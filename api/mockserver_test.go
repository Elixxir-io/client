////////////////////////////////////////////////////////////////////////////////
// Copyright © 2018 Privategrity Corporation                                   /
//                                                                             /
// All rights reserved.                                                        /
////////////////////////////////////////////////////////////////////////////////

// This sets up a dummy/mock server instance for testing purposes
package api

import (
	"fmt"
	jww "github.com/spf13/jwalterweatherman"
	"gitlab.com/privategrity/client/globals"
	"gitlab.com/privategrity/client/io"
	"gitlab.com/privategrity/comms/gateway"
	pb "gitlab.com/privategrity/comms/mixmessages"
	"gitlab.com/privategrity/crypto/cyclic"
	"gitlab.com/privategrity/crypto/format"
	"math/rand"
	"os"
	"testing"
	"time"
)

var gwAddress = "localhost:8080"

var Session globals.SessionObj
var GatewayData TestInterface

func TestMain(m *testing.M) {
	rand.Seed(time.Now().Unix())
	gwAddress = fmt.Sprintf("localhost:%d", (rand.Intn(1000) + 5001))
	io.SendAddress = gwAddress
	io.ReceiveAddress = gwAddress
	GatewayData = TestInterface{
		LastReceivedMessage: pb.CmixMessage{},
	}
	jww.SetLogThreshold(jww.LevelTrace)
	jww.SetStdoutThreshold(jww.LevelTrace)

	os.Exit(m.Run())
}

// Make sure InitClient registers storage.
func TestInitClient(t *testing.T) {
	globals.LocalStorage = nil
	err := InitClient(nil, "", nil)
	if err != nil {
		t.Errorf("InitClient failed on valid input: %v", err)
	}
	if globals.LocalStorage == nil {
		t.Errorf("InitClient did not register storage.")
	}
	globals.LocalStorage = nil
}

func TestRegister(t *testing.T) {
<<<<<<< HEAD
=======
	gwShutDown := gateway.StartGateway(gwAddress, gateway.NewImplementation())
	time.Sleep(100 * time.Millisecond)
	defer gwShutDown()

	registrationCode := "JHJ6L9BACDVC"
>>>>>>> 58b81cd2
	d := DummyStorage{Location: "Blah", LastSave: []byte{'a', 'b', 'c'}}
	err := InitClient(&d, "hello", nil)
	regRes, err := Register("jhj6l9bacdvc", gwAddress, 1)
	if err != nil {
		t.Errorf("Registration failed: %s", err.Error())
	}
	if regRes == 0 {
		t.Errorf("Invalid registration number received: %v", regRes)
	}
	globals.LocalStorage = nil
}

func TestRegisterBadNumNodes(t *testing.T) {
<<<<<<< HEAD
=======
	gwShutDown := gateway.StartGateway(gwAddress, gateway.NewImplementation())
	time.Sleep(100 * time.Millisecond)
	defer gwShutDown()

	registrationCode := "JHJ6L9BACDVC"
>>>>>>> 58b81cd2
	d := DummyStorage{Location: "Blah", LastSave: []byte{'a', 'b', 'c'}}
	err := InitClient(&d, "hello", nil)
	_, err = Register("jhj6l9bacdvc", gwAddress, 0)
	if err == nil {
		t.Errorf("Registration worked with bad numnodes! %s", err.Error())
	}
	globals.LocalStorage = nil
}

func TestRegisterBadHUID(t *testing.T) {
<<<<<<< HEAD
=======
	gwShutDown := gateway.StartGateway(gwAddress, gateway.NewImplementation())
	time.Sleep(100 * time.Millisecond)
	defer gwShutDown()

	registrationCode := "JHJ6L9BACDV"
>>>>>>> 58b81cd2
	d := DummyStorage{Location: "Blah", LastSave: []byte{'a', 'b', 'c'}}
	err := InitClient(&d, "hello", nil)
	_, err = Register("jhj6l9bacdv", gwAddress, 1)
	if err == nil {
		t.Errorf("Registration worked with bad registration code! %s",
			err.Error())
	}
	globals.LocalStorage = nil
}

func TestRegisterDeletedUser(t *testing.T) {
<<<<<<< HEAD
=======
	gwShutDown := gateway.StartGateway(gwAddress, gateway.NewImplementation())
	time.Sleep(100 * time.Millisecond)
	defer gwShutDown()

	registrationCode := "JHJ6L9BACDVC"
>>>>>>> 58b81cd2
	d := DummyStorage{Location: "Blah", LastSave: []byte{'a', 'b', 'c'}}
	err := InitClient(&d, "hello", nil)
	tempUser, _ := globals.Users.GetUser(10)
	globals.Users.DeleteUser(10)
	_, err = Register("jhj6l9bacdvc", gwAddress, 1)
	if err == nil {
		t.Errorf("Registration worked with a deleted user: %s",
			err.Error())
	}
	globals.Users.UpsertUser(tempUser)
	globals.LocalStorage = nil
}

func SetNulKeys() {
	// Set the transmit keys to be 1, so send/receive can work
	// FIXME: Why doesn't crypto panic when these keys are empty?
	keys := globals.Session.GetKeys()
	for i := range keys {
		keys[i].TransmissionKeys.Base = cyclic.NewInt(1)
		keys[i].TransmissionKeys.Recursive = cyclic.NewInt(1)
	}
	DisableRatchet()
}

func TestSend(t *testing.T) {
	gwShutDown := gateway.StartGateway(gwAddress, &GatewayData)
	time.Sleep(100 * time.Millisecond)
	defer gwShutDown()

	globals.LocalStorage = nil
	d := DummyStorage{Location: "Blah", LastSave: []byte{'a', 'b', 'c'}}
	err := InitClient(&d, "hello", nil)
	userID, err := Register("be50nhqpqjtjj", gwAddress, 1)
	loginRes, err2 := Login(userID, gwAddress)
	SetNulKeys()

	if err2 != nil {
		t.Errorf("Login failed: %s", err.Error())
	}
	if len(loginRes) == 0 {
		t.Errorf("Invalid login received: %v", loginRes)
	}

	// Test send with invalid sender ID
	err = Send(APIMessage{SenderID: 12, Payload: "test",
		RecipientID: userID})
<<<<<<< HEAD
	// 500ms for the other thread to catch it
	time.Sleep(100 * time.Millisecond)
	if err == nil && globals.UserID(GatewayData.LastReceivedMessage.SenderID) != userID {
		t.Errorf("Invalid message was accepted by Send. " +
			"Sender ID must match current user")
=======
	if err != nil {
		// TODO: would be nice to catch the sender but we
		// don't have the interface/mocking for that.
		t.Errorf("error on first message send: %v", err)
>>>>>>> 58b81cd2
	}

	// Test send with valid inputs
	err = Send(APIMessage{SenderID: userID, Payload: "test",
		RecipientID: userID})
	if err != nil {
		t.Errorf("Error sending message: %v", err)
	}
}

func TestReceive(t *testing.T) {
	gwShutDown := gateway.StartGateway(gwAddress, gateway.NewImplementation())
	time.Sleep(100 * time.Millisecond)
	defer gwShutDown()

	globals.LocalStorage = nil

	// Initialize client and log in
	registrationCode := "be50nhqpqjtjj"
	d := DummyStorage{Location: "Blah", LastSave: []byte{'a', 'b', 'c'}}
	err := InitClient(&d, "hello", nil)
	userID, err := Register(registrationCode, gwAddress, 1)
	loginRes, err2 := Login(userID, gwAddress)
	SetNulKeys()

	if err2 != nil {
		t.Errorf("Login failed: %s", err.Error())
	}
	if len(loginRes) == 0 {
		t.Errorf("Invalid login received: %v", loginRes)
	}
	if globals.Session == nil {
		t.Errorf("Could not load session!")
	}

	msg, _ := format.NewMessage(10, 10, "test")
	Send(&msg[0])
	time.Sleep(500 * time.Millisecond)

	receivedMsg, err := TryReceive()
	if err != nil || receivedMsg == nil {
		t.Errorf("Could not receive a message.")
	}
	if cyclic.NewIntFromBytes(receivedMsg.GetRecipient()).Uint64() != 0 {
		t.Errorf("Recipient of received message is incorrect. "+
			"Expected: 0 Actual %v", cyclic.NewIntFromBytes(receivedMsg.
			GetRecipient()).Uint64())
	}
}

func TestLogout(t *testing.T) {
	gwShutDown := gateway.StartGateway(gwAddress, gateway.NewImplementation())
	time.Sleep(100 * time.Millisecond)
	defer gwShutDown()

	err := Logout()
	if err != nil {
		t.Errorf("Logout failed: %v", err)
	}
	err = Logout()
	if err == nil {
		t.Errorf("Logout did not throw an error when called on a client that" +
			" is not currently logged in.")
	}
}<|MERGE_RESOLUTION|>--- conflicted
+++ resolved
@@ -55,17 +55,14 @@
 }
 
 func TestRegister(t *testing.T) {
-<<<<<<< HEAD
-=======
 	gwShutDown := gateway.StartGateway(gwAddress, gateway.NewImplementation())
 	time.Sleep(100 * time.Millisecond)
 	defer gwShutDown()
 
 	registrationCode := "JHJ6L9BACDVC"
->>>>>>> 58b81cd2
-	d := DummyStorage{Location: "Blah", LastSave: []byte{'a', 'b', 'c'}}
-	err := InitClient(&d, "hello", nil)
-	regRes, err := Register("jhj6l9bacdvc", gwAddress, 1)
+	d := DummyStorage{Location: "Blah", LastSave: []byte{'a', 'b', 'c'}}
+	err := InitClient(&d, "hello", nil)
+	regRes, err := Register(registrationCode, gwAddress, 1)
 	if err != nil {
 		t.Errorf("Registration failed: %s", err.Error())
 	}
@@ -76,17 +73,14 @@
 }
 
 func TestRegisterBadNumNodes(t *testing.T) {
-<<<<<<< HEAD
-=======
 	gwShutDown := gateway.StartGateway(gwAddress, gateway.NewImplementation())
 	time.Sleep(100 * time.Millisecond)
 	defer gwShutDown()
 
 	registrationCode := "JHJ6L9BACDVC"
->>>>>>> 58b81cd2
-	d := DummyStorage{Location: "Blah", LastSave: []byte{'a', 'b', 'c'}}
-	err := InitClient(&d, "hello", nil)
-	_, err = Register("jhj6l9bacdvc", gwAddress, 0)
+	d := DummyStorage{Location: "Blah", LastSave: []byte{'a', 'b', 'c'}}
+	err := InitClient(&d, "hello", nil)
+	_, err = Register(registrationCode, gwAddress, 0)
 	if err == nil {
 		t.Errorf("Registration worked with bad numnodes! %s", err.Error())
 	}
@@ -94,17 +88,14 @@
 }
 
 func TestRegisterBadHUID(t *testing.T) {
-<<<<<<< HEAD
-=======
 	gwShutDown := gateway.StartGateway(gwAddress, gateway.NewImplementation())
 	time.Sleep(100 * time.Millisecond)
 	defer gwShutDown()
 
 	registrationCode := "JHJ6L9BACDV"
->>>>>>> 58b81cd2
-	d := DummyStorage{Location: "Blah", LastSave: []byte{'a', 'b', 'c'}}
-	err := InitClient(&d, "hello", nil)
-	_, err = Register("jhj6l9bacdv", gwAddress, 1)
+	d := DummyStorage{Location: "Blah", LastSave: []byte{'a', 'b', 'c'}}
+	err := InitClient(&d, "hello", nil)
+	_, err = Register(registrationCode, gwAddress, 1)
 	if err == nil {
 		t.Errorf("Registration worked with bad registration code! %s",
 			err.Error())
@@ -113,19 +104,16 @@
 }
 
 func TestRegisterDeletedUser(t *testing.T) {
-<<<<<<< HEAD
-=======
 	gwShutDown := gateway.StartGateway(gwAddress, gateway.NewImplementation())
 	time.Sleep(100 * time.Millisecond)
 	defer gwShutDown()
 
 	registrationCode := "JHJ6L9BACDVC"
->>>>>>> 58b81cd2
 	d := DummyStorage{Location: "Blah", LastSave: []byte{'a', 'b', 'c'}}
 	err := InitClient(&d, "hello", nil)
 	tempUser, _ := globals.Users.GetUser(10)
 	globals.Users.DeleteUser(10)
-	_, err = Register("jhj6l9bacdvc", gwAddress, 1)
+	_, err = Register(registrationCode, gwAddress, 1)
 	if err == nil {
 		t.Errorf("Registration worked with a deleted user: %s",
 			err.Error())
@@ -167,18 +155,10 @@
 	// Test send with invalid sender ID
 	err = Send(APIMessage{SenderID: 12, Payload: "test",
 		RecipientID: userID})
-<<<<<<< HEAD
-	// 500ms for the other thread to catch it
-	time.Sleep(100 * time.Millisecond)
-	if err == nil && globals.UserID(GatewayData.LastReceivedMessage.SenderID) != userID {
-		t.Errorf("Invalid message was accepted by Send. " +
-			"Sender ID must match current user")
-=======
 	if err != nil {
 		// TODO: would be nice to catch the sender but we
 		// don't have the interface/mocking for that.
 		t.Errorf("error on first message send: %v", err)
->>>>>>> 58b81cd2
 	}
 
 	// Test send with valid inputs
