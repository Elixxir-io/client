////////////////////////////////////////////////////////////////////////////////
// Copyright © 2019 Privategrity Corporation                                   /
//                                                                             /
// All rights reserved.                                                        /
////////////////////////////////////////////////////////////////////////////////

// This sets up a dummy/mock server instance for testing purposes
package api

import (
	"fmt"
	jww "github.com/spf13/jwalterweatherman"
	"gitlab.com/elixxir/client/user"
	"gitlab.com/elixxir/comms/gateway"
	pb "gitlab.com/elixxir/comms/mixmessages"
	"gitlab.com/elixxir/comms/registration"
	"gitlab.com/elixxir/primitives/id"
	"gitlab.com/elixxir/primitives/ndf"
	"math/rand"
	"os"
	"testing"
	"time"
)

const NumNodes = 3
const NumGWs = NumNodes
const RegPort = 5000
const GWsStartPort = 10000

var RegHandler = MockRegistration{}
var RegComms *registration.RegistrationComms

const ValidRegCode = "UAV6IWD6"
const InvalidRegCode = "INVALID_REG_CODE_"

var RegGWHandlers [3]*TestInterface = [NumGWs]*TestInterface{
	{LastReceivedMessage: pb.Slot{}},
	{LastReceivedMessage: pb.Slot{}},
	{LastReceivedMessage: pb.Slot{}},
}
var GWComms [NumGWs]*gateway.GatewayComms

var def *ndf.NetworkDefinition

// Setups general testing params and calls test wrapper
func TestMain(m *testing.M) {

	// Set logging params
	jww.SetLogThreshold(jww.LevelTrace)
	jww.SetStdoutThreshold(jww.LevelTrace)

	os.Exit(testMainWrapper(m))
}

// Verify that a valid precanned user can register
func TestRegister_ValidPrecannedRegCodeReturnsZeroID(t *testing.T) {

	// Initialize client with dummy storage
	storage := DummyStorage{Location: "Blah", LastSave: []byte{'a', 'b', 'c'}}
	client, err := NewClient(&storage, "hello", def)
	if err != nil {
		t.Errorf("Failed to initialize dummy client: %s", err.Error())
	}

	// Connect to gateways and reg server
	err = client.Connect()

	if err != nil {
		t.Errorf("Client failed of connect: %+v", err)
	}

	// Register precanned user with all gateways
	regRes, err := client.Register(true, ValidRegCode,
<<<<<<< HEAD
		"", "", "password")
=======
		"", "", nil)
>>>>>>> 04f2bafe

	// Verify registration succeeds with valid precanned registration code
	if err != nil {
		t.Errorf("Registration failed: %s", err.Error())
	}

	if *regRes == *id.ZeroID {
		t.Errorf("Invalid registration number received: %v", *regRes)
	}
}

// Verify that a valid precanned user can register
func TestRegister_ValidRegParams___(t *testing.T) {

	// Initialize client with dummy storage
	storage := DummyStorage{Location: "Blah", LastSave: []byte{'a', 'b', 'c'}}
	client, err := NewClient(&storage, "hello", def)
	if err != nil {
		t.Errorf("Failed to initialize dummy client: %s", err.Error())
	}

	// Connect to gateways and reg server
	err = client.Connect()

	if err != nil {
		t.Errorf("Client failed of connect: %+v", err)
	}

	// Register precanned user with all gateways
<<<<<<< HEAD
	regRes, err := client.Register(false, ValidRegCode, "", "", "password")
=======
	regRes, err := client.Register(false, ValidRegCode, "", "", nil)
>>>>>>> 04f2bafe
	if err != nil {
		t.Errorf("Registration failed: %s", err.Error())
	}

	if *regRes == *id.ZeroID {
		t.Errorf("Invalid registration number received: %+v", *regRes)
	}
}

// Verify that registering with an invalid registration code will fail
func TestRegister_InvalidPrecannedRegCodeReturnsError(t *testing.T) {

	// Initialize client with dummy storage
	storage := DummyStorage{Location: "Blah", LastSave: []byte{'a', 'b', 'c'}}
	client, err := NewClient(&storage, "hello", def)
	if err != nil {
		t.Errorf("Failed to initialize dummy client: %s", err.Error())
	}

	// Connect to gateways and reg server
	err = client.Connect()

	if err != nil {
		t.Errorf("Client failed of connect: %+v", err)
	}

	// Register with invalid reg code
<<<<<<< HEAD
	uid, err := client.Register(true, InvalidRegCode, "", "", "password")
=======
	uid, err := client.Register(true, InvalidRegCode, "", "", nil)
>>>>>>> 04f2bafe
	if err == nil {
		t.Errorf("Registration worked with invalid registration code! UID: %v", uid)
	}
}

func TestRegister_DeletedUserReturnsErr(t *testing.T) {

	// Initialize client with dummy storage
	storage := DummyStorage{Location: "Blah", LastSave: []byte{'a', 'b', 'c'}}
	client, err := NewClient(&storage, "hello", def)
	if err != nil {
		t.Errorf("Failed to initialize dummy client: %s", err.Error())
	}

	// Connect to gateways and reg server
	err = client.Connect()

	if err != nil {
		t.Errorf("Client failed of connect: %+v", err)
	}

	// ...
	tempUser, _ := user.Users.GetUser(id.NewUserFromUint(5, t))
	user.Users.DeleteUser(id.NewUserFromUint(5, t))

	// Register
<<<<<<< HEAD
	_, err = client.Register(true, ValidRegCode, "", "", "password")
=======
	_, err = client.Register(true, ValidRegCode, "", "", nil)
>>>>>>> 04f2bafe
	if err == nil {
		t.Errorf("Registration worked with a deleted user: %s", err.Error())
	}

	// ...
	user.Users.UpsertUser(tempUser)
}

func TestSend(t *testing.T) {
	// Initialize client with dummy storage
	storage := DummyStorage{Location: "Blah", LastSave: []byte{'a', 'b', 'c'}}
	client, err := NewClient(&storage, "hello", def)
	if err != nil {
		t.Errorf("Failed to initialize dummy client: %s", err.Error())
	}

	// Connect to gateways and reg server
	err = client.Connect()

	if err != nil {
		t.Errorf("Client failed of connect: %+v", err)
	}

	// Register with a valid registration code
<<<<<<< HEAD
	userID, err := client.Register(true, ValidRegCode, "", "", "password")
=======
	userID, err := client.Register(true, ValidRegCode, "", "", nil)
>>>>>>> 04f2bafe

	if err != nil {
		t.Errorf("Register failed: %s", err.Error())
	}

	// Login to gateway
	_, err = client.Login("password")

	if err != nil {
		t.Errorf("Login failed: %s", err.Error())
	}

	err = client.StartMessageReceiver()

	if err != nil {
		t.Errorf("Could not start message reception: %+v", err)
	}

	// Test send with invalid sender ID
	err = client.Send(
		APIMessage{
			SenderID:    id.NewUserFromUint(12, t),
			Payload:     []byte("test"),
			RecipientID: userID,
		},
	)

	if err != nil {
		// TODO: would be nice to catch the sender but we
		// don't have the interface/mocking for that.
		t.Errorf("error on first message send: %+v", err)
	}

	// Test send with valid inputs
	err = client.Send(APIMessage{SenderID: userID, Payload: []byte("test"),
		RecipientID: client.GetCurrentUser()})

	if err != nil {
		t.Errorf("Error sending message: %v", err)
	}

	err = client.Logout()

	if err != nil {
		t.Errorf("Logout failed: %v", err)
	}
}

func TestLogout(t *testing.T) {

	// Initialize client with dummy storage
	storage := DummyStorage{Location: "Blah", LastSave: []byte{'a', 'b', 'c'}}
	client, err := NewClient(&storage, "hello", def)
	if err != nil {
		t.Errorf("Failed to initialize dummy client: %s", err.Error())
	}

	// Connect to gateways and reg server
	err = client.Connect()

	if err != nil {
		t.Errorf("Client failed of connect: %+v", err)
	}

	// Logout before logging in should return an error
	err = client.Logout()

	if err == nil {
		t.Errorf("Logout did not throw an error when called on a client that" +
			" is not currently logged in.")
	}

	// Register with a valid registration code
<<<<<<< HEAD
	_, err = client.Register(true, ValidRegCode, "", "", "password")
=======
	userID, err := client.Register(true, ValidRegCode, "", "", nil)
>>>>>>> 04f2bafe

	if err != nil {
		t.Errorf("Register failed: %s", err.Error())
	}

	// Login to gateway
	_, err = client.Login("password")

	if err != nil {
		t.Errorf("Login failed: %s", err.Error())
	}

	err = client.StartMessageReceiver()

	if err != nil {
		t.Errorf("Failed to start message reciever: %s", err.Error())
	}

	err = client.Logout()

	if err != nil {
		t.Errorf("Logout failed: %v", err)
	}

	// Logout after logout has been called should return an error
	err = client.Logout()

	if err == nil {
		t.Errorf("Logout did not throw an error when called on a client that" +
			" is not currently logged in.")
	}
}

// Handles initialization of mock registration server,
// gateways used for registration and gateway used for session
func testMainWrapper(m *testing.M) int {

	rng := rand.New(rand.NewSource(time.Now().UnixNano()))

	rndPort := int(rng.Uint64() % 10000)

	def = getNDF()

	// Start mock gateways used by registration and defer their shutdown (may not be needed)
	for i, handler := range RegGWHandlers {

		gw := ndf.Gateway{
			Address: fmtAddress(GWsStartPort + i + rndPort),
		}

		def.Gateways = append(def.Gateways, gw)

		GWComms[i] = gateway.StartGateway(gw.Address,
			handler, nil, nil)
	}

	// Start mock registration server and defer its shutdown
	def.Registration = ndf.Registration{
		Address: fmtAddress(RegPort + rndPort),
	}
	RegComms = registration.StartRegistrationServer(def.Registration.Address,
		&RegHandler, nil, nil)

	for i := 0; i < NumNodes; i++ {
		nIdBytes := make([]byte, id.NodeIdLen)
		nIdBytes[0] = byte(i)
		n := ndf.Node{
			ID: nIdBytes,
		}
		def.Nodes = append(def.Nodes, n)
	}

	defer testWrapperShutdown()
	return m.Run()
}

func testWrapperShutdown() {
	for _, gw := range GWComms {
		gw.Shutdown()
	}
	RegComms.Shutdown()
}

func fmtAddress(port int) string { return fmt.Sprintf("localhost:%d", port) }

func getNDF() *ndf.NetworkDefinition {
	return &ndf.NetworkDefinition{
		E2E: ndf.Group{
			Prime: "E2EE983D031DC1DB6F1A7A67DF0E9A8E5561DB8E8D49413394C049B" +
				"7A8ACCEDC298708F121951D9CF920EC5D146727AA4AE535B0922C688B55B3DD2AE" +
				"DF6C01C94764DAB937935AA83BE36E67760713AB44A6337C20E7861575E745D31F" +
				"8B9E9AD8412118C62A3E2E29DF46B0864D0C951C394A5CBBDC6ADC718DD2A3E041" +
				"023DBB5AB23EBB4742DE9C1687B5B34FA48C3521632C4A530E8FFB1BC51DADDF45" +
				"3B0B2717C2BC6669ED76B4BDD5C9FF558E88F26E5785302BEDBCA23EAC5ACE9209" +
				"6EE8A60642FB61E8F3D24990B8CB12EE448EEF78E184C7242DD161C7738F32BF29" +
				"A841698978825B4111B4BC3E1E198455095958333D776D8B2BEEED3A1A1A221A6E" +
				"37E664A64B83981C46FFDDC1A45E3D5211AAF8BFBC072768C4F50D7D7803D2D4F2" +
				"78DE8014A47323631D7E064DE81C0C6BFA43EF0E6998860F1390B5D3FEACAF1696" +
				"015CB79C3F9C2D93D961120CD0E5F12CBB687EAB045241F96789C38E89D796138E" +
				"6319BE62E35D87B1048CA28BE389B575E994DCA755471584A09EC723742DC35873" +
				"847AEF49F66E43873",
			SmallPrime: "2",
			Generator:  "2",
		},
		CMIX: ndf.Group{
			Prime: "9DB6FB5951B66BB6FE1E140F1D2CE5502374161FD6538DF1648218642F0B5C48" +
				"C8F7A41AADFA187324B87674FA1822B00F1ECF8136943D7C55757264E5A1A44F" +
				"FE012E9936E00C1D3E9310B01C7D179805D3058B2A9F4BB6F9716BFE6117C6B5" +
				"B3CC4D9BE341104AD4A80AD6C94E005F4B993E14F091EB51743BF33050C38DE2" +
				"35567E1B34C3D6A5C0CEAA1A0F368213C3D19843D0B4B09DCB9FC72D39C8DE41" +
				"F1BF14D4BB4563CA28371621CAD3324B6A2D392145BEBFAC748805236F5CA2FE" +
				"92B871CD8F9C36D3292B5509CA8CAA77A2ADFC7BFD77DDA6F71125A7456FEA15" +
				"3E433256A2261C6A06ED3693797E7995FAD5AABBCFBE3EDA2741E375404AE25B",
			SmallPrime: "F2C3119374CE76C9356990B465374A17F23F9ED35089BD969F61C6DDE9998C1F",
			Generator: "5C7FF6B06F8F143FE8288433493E4769C4D988ACE5BE25A0E24809670716C613" +
				"D7B0CEE6932F8FAA7C44D2CB24523DA53FBE4F6EC3595892D1AA58C4328A06C4" +
				"6A15662E7EAA703A1DECF8BBB2D05DBE2EB956C142A338661D10461C0D135472" +
				"085057F3494309FFA73C611F78B32ADBB5740C361C9F35BE90997DB2014E2EF5" +
				"AA61782F52ABEB8BD6432C4DD097BC5423B285DAFB60DC364E8161F4A2A35ACA" +
				"3A10B1C4D203CC76A470A33AFDCBDD92959859ABD8B56E1725252D78EAC66E71" +
				"BA9AE3F1DD2487199874393CD4D832186800654760E1E34C09E4D155179F9EC0" +
				"DC4473F996BDCE6EED1CABED8B6F116F7AD9CF505DF0F998E34AB27514B0FFE7",
		},
	}
}<|MERGE_RESOLUTION|>--- conflicted
+++ resolved
@@ -71,11 +71,7 @@
 
 	// Register precanned user with all gateways
 	regRes, err := client.Register(true, ValidRegCode,
-<<<<<<< HEAD
-		"", "", "password")
-=======
-		"", "", nil)
->>>>>>> 04f2bafe
+		"", "", "password", nil)
 
 	// Verify registration succeeds with valid precanned registration code
 	if err != nil {
@@ -105,11 +101,8 @@
 	}
 
 	// Register precanned user with all gateways
-<<<<<<< HEAD
-	regRes, err := client.Register(false, ValidRegCode, "", "", "password")
-=======
-	regRes, err := client.Register(false, ValidRegCode, "", "", nil)
->>>>>>> 04f2bafe
+	regRes, err := client.Register(false, ValidRegCode, "", "",
+		"password", nil)
 	if err != nil {
 		t.Errorf("Registration failed: %s", err.Error())
 	}
@@ -137,11 +130,8 @@
 	}
 
 	// Register with invalid reg code
-<<<<<<< HEAD
-	uid, err := client.Register(true, InvalidRegCode, "", "", "password")
-=======
-	uid, err := client.Register(true, InvalidRegCode, "", "", nil)
->>>>>>> 04f2bafe
+	uid, err := client.Register(true, InvalidRegCode, "", "",
+		"password", nil)
 	if err == nil {
 		t.Errorf("Registration worked with invalid registration code! UID: %v", uid)
 	}
@@ -168,11 +158,7 @@
 	user.Users.DeleteUser(id.NewUserFromUint(5, t))
 
 	// Register
-<<<<<<< HEAD
-	_, err = client.Register(true, ValidRegCode, "", "", "password")
-=======
-	_, err = client.Register(true, ValidRegCode, "", "", nil)
->>>>>>> 04f2bafe
+	_, err = client.Register(true, ValidRegCode, "", "", "password", nil)
 	if err == nil {
 		t.Errorf("Registration worked with a deleted user: %s", err.Error())
 	}
@@ -197,11 +183,8 @@
 	}
 
 	// Register with a valid registration code
-<<<<<<< HEAD
-	userID, err := client.Register(true, ValidRegCode, "", "", "password")
-=======
-	userID, err := client.Register(true, ValidRegCode, "", "", nil)
->>>>>>> 04f2bafe
+	userID, err := client.Register(true, ValidRegCode, "", "", "password",
+		nil)
 
 	if err != nil {
 		t.Errorf("Register failed: %s", err.Error())
@@ -275,11 +258,8 @@
 	}
 
 	// Register with a valid registration code
-<<<<<<< HEAD
-	_, err = client.Register(true, ValidRegCode, "", "", "password")
-=======
-	userID, err := client.Register(true, ValidRegCode, "", "", nil)
->>>>>>> 04f2bafe
+	userID, err := client.Register(true, ValidRegCode, "", "", "password",
+		nil)
 
 	if err != nil {
 		t.Errorf("Register failed: %s", err.Error())
