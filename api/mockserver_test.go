////////////////////////////////////////////////////////////////////////////////
// Copyright © 2019 Privategrity Corporation                                   /
//                                                                             /
// All rights reserved.                                                        /
////////////////////////////////////////////////////////////////////////////////

// This sets up a dummy/mock server instance for testing purposes
package api

import (
	"fmt"
	jww "github.com/spf13/jwalterweatherman"
	"gitlab.com/elixxir/client/crypto"
	"gitlab.com/elixxir/client/user"
	"gitlab.com/elixxir/comms/gateway"
	pb "gitlab.com/elixxir/comms/mixmessages"
	"gitlab.com/elixxir/comms/registration"
	"gitlab.com/elixxir/crypto/cyclic"
	"gitlab.com/elixxir/primitives/id"
	"os"
	"testing"
)

const NumGWs = 3
const RegPort = 5000
const RegGWsStartPort = 10000
const SessionGWPort = 15000

var RegAddress = fmtAddress(RegPort)
var RegGWAddresses [NumGWs]string
var SessionGWAddress = fmtAddress(SessionGWPort)

const ValidRegCode = "UAV6IWD6"
const InvalidRegCode = "INVALID_REG_CODE"

var RegGWHandlers = [NumGWs]*TestInterface{
	{LastReceivedMessage: pb.CmixMessage{}},
	{LastReceivedMessage: pb.CmixMessage{}},
	{LastReceivedMessage: pb.CmixMessage{}},
}

var RegHandler = MockRegistration{}

var SessionGWHandler = TestInterface{LastReceivedMessage: pb.CmixMessage{}}
var Session user.SessionObj

// Setups general testing params and calls test wrapper
func TestMain(m *testing.M) {

	// Set logging params
	jww.SetLogThreshold(jww.LevelTrace)
	jww.SetStdoutThreshold(jww.LevelTrace)

	os.Exit(testMainWrapper(m))
}

// Verify that a valid precanned user can register
func TestRegister_ValidPrecannedRegCodeReturnsZeroID(t *testing.T) {

	// Initialize client with dummy storage
	storage := DummyStorage{Location: "Blah", LastSave: []byte{'a', 'b', 'c'}}
	client, err := NewClient(&storage, "hello")
	if err != nil {
		t.Errorf("Failed to initialize dummy client: %s", err.Error())
	}

	// Register precanned user with all gateways
	regRes, err := client.Register(true, ValidRegCode,
		"", RegGWAddresses[:], false, getGroup())

	// Verify registration succeeds with valid precanned registration code
	if err != nil {
		t.Errorf("Registration failed: %s", err.Error())
	}

	if *regRes == *id.ZeroID {
		t.Errorf("Invalid registration number received: %v", *regRes)
	}
}

<<<<<<< HEAD
func TestRegister(t *testing.T) {
	gwShutDown := gateway.StartGateway(gwAddress,
		gateway.NewImplementation(), "", "")
	time.Sleep(100 * time.Millisecond)
	defer gwShutDown()

	registrationCode := "UAV6IWD6"
	d := DummyStorage{Location: "Blah", LastSave: []byte{'a', 'b', 'c'}}
	err := InitClient(&d, "hello")
	p := large.NewInt(int64(107))
	g := large.NewInt(int64(2))
	q := large.NewInt(int64(3))
	grp := cyclic.NewGroup(p, g, q)
	regRes, err := Register(true, registrationCode,
		"", "", []string{gwAddress}, false, grp)
=======
// Verify that a valid precanned user can register
func TestRegister_ValidRegParams___(t *testing.T) {

	// Initialize client with dummy storage
	storage := DummyStorage{Location: "Blah", LastSave: []byte{'a', 'b', 'c'}}
	client, err := NewClient(&storage, "hello")
	if err != nil {
		t.Errorf("Failed to initialize dummy client: %s", err.Error())
	}

	// Register precanned user with all gateways
	regRes, err := client.Register(false, ValidRegCode,
		RegAddress, RegGWAddresses[:], false, getGroup())

>>>>>>> 08242ac5
	if err != nil {
		t.Errorf("Registration failed: %s", err.Error())
	}

	if *regRes == *id.ZeroID {
		t.Errorf("Invalid registration number received: %v", *regRes)
	}
}

<<<<<<< HEAD
func TestRegisterBadNumNodes(t *testing.T) {
	gwShutDown := gateway.StartGateway(gwAddress,
		gateway.NewImplementation(), "", "")
	time.Sleep(100 * time.Millisecond)
	defer gwShutDown()

	registrationCode := "UAV6IWD6"
	d := DummyStorage{Location: "Blah", LastSave: []byte{'a', 'b', 'c'}}
	err := InitClient(&d, "hello")
	p := large.NewInt(int64(107))
	g := large.NewInt(int64(2))
	q := large.NewInt(int64(3))
	grp := cyclic.NewGroup(p, g, q)
	_, err = Register(true, registrationCode,
		"", "", []string{}, false, grp)
=======
// Verify that registering with an invalid number of gateways will fail
func TestRegister_InvalidNumGatewaysReturnsError(t *testing.T) {

	// Initialize client with dummy storage
	storage := DummyStorage{Location: "Blah", LastSave: []byte{'a', 'b', 'c'}}
	client, err := NewClient(&storage, "hello")
	if err != nil {
		t.Errorf("Failed to initialize dummy client: %s", err.Error())
	}

	// Register with no gateways
	_, err = client.Register(true, ValidRegCode,
		"", []string{}, false, getGroup())
>>>>>>> 08242ac5
	if err == nil {
		t.Errorf("Registration worked with invalid number of gateways!")
	}
}

<<<<<<< HEAD
func TestRegisterBadHUID(t *testing.T) {
	gwShutDown := gateway.StartGateway(gwAddress,
		gateway.NewImplementation(), "", "")
	time.Sleep(100 * time.Millisecond)
	defer gwShutDown()

	registrationCode := "OIF3OJ6I"
	d := DummyStorage{Location: "Blah", LastSave: []byte{'a', 'b', 'c'}}
	err := InitClient(&d, "hello")
	p := large.NewInt(int64(107))
	g := large.NewInt(int64(2))
	q := large.NewInt(int64(3))
	grp := cyclic.NewGroup(p, g, q)
	_, err = Register(true, registrationCode,
		"", "", []string{gwAddress}, false, grp)
=======
// Verify that registering with an invalid registration code will fail
func TestRegister_InvalidPrecannedRegCodeReturnsError(t *testing.T) {

	// Initialize client with dummy storage
	storage := DummyStorage{Location: "Blah", LastSave: []byte{'a', 'b', 'c'}}
	client, err := NewClient(&storage, "hello")
	if err != nil {
		t.Errorf("Failed to initialize dummy client: %s", err.Error())
	}

	// Register with invalid reg code
	_, err = client.Register(true, InvalidRegCode,
		RegAddress, RegGWAddresses[:], false, getGroup())

>>>>>>> 08242ac5
	if err == nil {
		t.Error("Registration worked with invalid registration code!")
	}
}

func TestRegister_DeletedUserReturnsErr(t *testing.T) {

	// Initialize client with dummy storage
	storage := DummyStorage{Location: "Blah", LastSave: []byte{'a', 'b', 'c'}}
	client, err := NewClient(&storage, "hello")
	if err != nil {
		t.Errorf("Failed to initialize dummy client: %s", err.Error())
	}

	// ...
	tempUser, _ := user.Users.GetUser(id.NewUserFromUint(5, t))
	user.Users.DeleteUser(id.NewUserFromUint(5, t))
<<<<<<< HEAD
	_, err = Register(true, registrationCode,
		"", "", []string{gwAddress}, false, grp)
=======

	// Register
	_, err = client.Register(true, ValidRegCode,
		RegAddress, RegGWAddresses[:], false, getGroup())

>>>>>>> 08242ac5
	if err == nil {
		t.Errorf("Registration worked with a deleted user: %s", err.Error())
	}

	// ...
	user.Users.UpsertUser(tempUser)
}

func TestSend(t *testing.T) {

<<<<<<< HEAD
	globals.LocalStorage = nil
	d := DummyStorage{Location: "Blah", LastSave: []byte{'a', 'b', 'c'}}
	err := InitClient(&d, "hello")
	grp := crypto.InitCrypto()
	registrationCode := "UAV6IWD6"
	userID, err := Register(true, registrationCode,
		"","", []string{gwAddress}, false, grp)
	_, err2 := Login(userID, "", gwAddress, "")
	SetNulKeys()
=======
	// Initialize client with dummy storage
	storage := DummyStorage{Location: "Blah", LastSave: []byte{'a', 'b', 'c'}}
	client, err := NewClient(&storage, "hello")
	if err != nil {
		t.Errorf("Failed to initialize dummy client: %s", err.Error())
	}

	// Register with a valid registration code
	userID, err := client.Register(true, ValidRegCode,
		RegAddress, RegGWAddresses[:], false, getGroup())
>>>>>>> 08242ac5

	if err != nil {
		t.Errorf("Register failed: %s", err.Error())
	}

	// Login to gateway
	_, err = client.Login(userID, SessionGWAddress, "")

	if err != nil {
		t.Errorf("Login failed: %s", err.Error())
	}

	// Test send with invalid sender ID
	err = client.Send(
		APIMessage{
			SenderID:    id.NewUserFromUint(12, t),
			Payload:     []byte("test"),
			RecipientID: userID,
		},
	)

	if err != nil {
		// TODO: would be nice to catch the sender but we
		// don't have the interface/mocking for that.
		t.Errorf("error on first message send: %v", err)
	}

	// Test send with valid inputs
	err = client.Send(APIMessage{SenderID: userID, Payload: []byte("test"),
		RecipientID: client.GetCurrentUser()})

	if err != nil {
		t.Errorf("Error sending message: %v", err)
	}

	err = client.Logout()

	if err != nil {
		t.Errorf("Logout failed: %v", err)
	}
}

func TestLogout(t *testing.T) {

	// Initialize client with dummy storage
	storage := DummyStorage{Location: "Blah", LastSave: []byte{'a', 'b', 'c'}}
	client, err := NewClient(&storage, "hello")
	if err != nil {
		t.Errorf("Failed to initialize dummy client: %s", err.Error())
	}

	// Logout before logging in should return an error
	err = client.Logout()

	if err == nil {
		t.Errorf("Logout did not throw an error when called on a client that" +
			" is not currently logged in.")
	}

	// Register with a valid registration code
	userID, err := client.Register(true, ValidRegCode,
		RegAddress, RegGWAddresses[:], false, getGroup())

	if err != nil {
		t.Errorf("Register failed: %s", err.Error())
	}

	// Login to gateway
	_, err = client.Login(userID, SessionGWAddress, "")

	if err != nil {
		t.Errorf("Login failed: %s", err.Error())
	}

	err = client.Logout()

	if err != nil {
		t.Errorf("Logout failed: %v", err)
	}

	// Logout after logout has been called should return an error
	err = client.Logout()

	if err == nil {
		t.Errorf("Logout did not throw an error when called on a client that" +
			" is not currently logged in.")
	}
}

// Handles initialization of mock registration server,
// gateways used for registration and gateway used for session
func testMainWrapper(m *testing.M) int {

	// Start mock gateways used by registration and defer their shutdown (may not be needed)
	for i, handler := range RegGWHandlers {
		RegGWAddresses[i] = fmtAddress(RegGWsStartPort+i)
		gw := gateway.StartGateway(
			RegGWAddresses[i], handler, "", "",
		)
		defer gw()
	}

	// Start mock registration server and defer its shutdown
	defer registration.StartRegistrationServer(RegAddress, &RegHandler, "", "")()

	// Start session gateway and defer its shutdown
	defer gateway.StartGateway(
		SessionGWAddress, &SessionGWHandler, "", "",
	)()

	return m.Run()
}

func getGroup() *cyclic.Group {
	return crypto.InitCrypto()
}

func fmtAddress(port int) string { return fmt.Sprintf("localhost:%d", port)}<|MERGE_RESOLUTION|>--- conflicted
+++ resolved
@@ -66,7 +66,7 @@
 
 	// Register precanned user with all gateways
 	regRes, err := client.Register(true, ValidRegCode,
-		"", RegGWAddresses[:], false, getGroup())
+		"", "", RegGWAddresses[:], false, getGroup())
 
 	// Verify registration succeeds with valid precanned registration code
 	if err != nil {
@@ -78,23 +78,6 @@
 	}
 }
 
-<<<<<<< HEAD
-func TestRegister(t *testing.T) {
-	gwShutDown := gateway.StartGateway(gwAddress,
-		gateway.NewImplementation(), "", "")
-	time.Sleep(100 * time.Millisecond)
-	defer gwShutDown()
-
-	registrationCode := "UAV6IWD6"
-	d := DummyStorage{Location: "Blah", LastSave: []byte{'a', 'b', 'c'}}
-	err := InitClient(&d, "hello")
-	p := large.NewInt(int64(107))
-	g := large.NewInt(int64(2))
-	q := large.NewInt(int64(3))
-	grp := cyclic.NewGroup(p, g, q)
-	regRes, err := Register(true, registrationCode,
-		"", "", []string{gwAddress}, false, grp)
-=======
 // Verify that a valid precanned user can register
 func TestRegister_ValidRegParams___(t *testing.T) {
 
@@ -106,10 +89,8 @@
 	}
 
 	// Register precanned user with all gateways
-	regRes, err := client.Register(false, ValidRegCode,
-		RegAddress, RegGWAddresses[:], false, getGroup())
-
->>>>>>> 08242ac5
+	regRes, err := client.Register(false, ValidRegCode, "",
+		RegAddress, RegGWAddresses[:], false, getGroup())
 	if err != nil {
 		t.Errorf("Registration failed: %s", err.Error())
 	}
@@ -119,23 +100,6 @@
 	}
 }
 
-<<<<<<< HEAD
-func TestRegisterBadNumNodes(t *testing.T) {
-	gwShutDown := gateway.StartGateway(gwAddress,
-		gateway.NewImplementation(), "", "")
-	time.Sleep(100 * time.Millisecond)
-	defer gwShutDown()
-
-	registrationCode := "UAV6IWD6"
-	d := DummyStorage{Location: "Blah", LastSave: []byte{'a', 'b', 'c'}}
-	err := InitClient(&d, "hello")
-	p := large.NewInt(int64(107))
-	g := large.NewInt(int64(2))
-	q := large.NewInt(int64(3))
-	grp := cyclic.NewGroup(p, g, q)
-	_, err = Register(true, registrationCode,
-		"", "", []string{}, false, grp)
-=======
 // Verify that registering with an invalid number of gateways will fail
 func TestRegister_InvalidNumGatewaysReturnsError(t *testing.T) {
 
@@ -147,31 +111,13 @@
 	}
 
 	// Register with no gateways
-	_, err = client.Register(true, ValidRegCode,
+	_, err = client.Register(true, ValidRegCode, "",
 		"", []string{}, false, getGroup())
->>>>>>> 08242ac5
 	if err == nil {
 		t.Errorf("Registration worked with invalid number of gateways!")
 	}
 }
 
-<<<<<<< HEAD
-func TestRegisterBadHUID(t *testing.T) {
-	gwShutDown := gateway.StartGateway(gwAddress,
-		gateway.NewImplementation(), "", "")
-	time.Sleep(100 * time.Millisecond)
-	defer gwShutDown()
-
-	registrationCode := "OIF3OJ6I"
-	d := DummyStorage{Location: "Blah", LastSave: []byte{'a', 'b', 'c'}}
-	err := InitClient(&d, "hello")
-	p := large.NewInt(int64(107))
-	g := large.NewInt(int64(2))
-	q := large.NewInt(int64(3))
-	grp := cyclic.NewGroup(p, g, q)
-	_, err = Register(true, registrationCode,
-		"", "", []string{gwAddress}, false, grp)
-=======
 // Verify that registering with an invalid registration code will fail
 func TestRegister_InvalidPrecannedRegCodeReturnsError(t *testing.T) {
 
@@ -183,10 +129,8 @@
 	}
 
 	// Register with invalid reg code
-	_, err = client.Register(true, InvalidRegCode,
-		RegAddress, RegGWAddresses[:], false, getGroup())
-
->>>>>>> 08242ac5
+	_, err = client.Register(true, InvalidRegCode, "",
+		RegAddress, RegGWAddresses[:], false, getGroup())
 	if err == nil {
 		t.Error("Registration worked with invalid registration code!")
 	}
@@ -204,16 +148,10 @@
 	// ...
 	tempUser, _ := user.Users.GetUser(id.NewUserFromUint(5, t))
 	user.Users.DeleteUser(id.NewUserFromUint(5, t))
-<<<<<<< HEAD
-	_, err = Register(true, registrationCode,
-		"", "", []string{gwAddress}, false, grp)
-=======
 
 	// Register
-	_, err = client.Register(true, ValidRegCode,
-		RegAddress, RegGWAddresses[:], false, getGroup())
-
->>>>>>> 08242ac5
+	_, err = client.Register(true, ValidRegCode, "",
+		RegAddress, RegGWAddresses[:], false, getGroup())
 	if err == nil {
 		t.Errorf("Registration worked with a deleted user: %s", err.Error())
 	}
@@ -223,18 +161,6 @@
 }
 
 func TestSend(t *testing.T) {
-
-<<<<<<< HEAD
-	globals.LocalStorage = nil
-	d := DummyStorage{Location: "Blah", LastSave: []byte{'a', 'b', 'c'}}
-	err := InitClient(&d, "hello")
-	grp := crypto.InitCrypto()
-	registrationCode := "UAV6IWD6"
-	userID, err := Register(true, registrationCode,
-		"","", []string{gwAddress}, false, grp)
-	_, err2 := Login(userID, "", gwAddress, "")
-	SetNulKeys()
-=======
 	// Initialize client with dummy storage
 	storage := DummyStorage{Location: "Blah", LastSave: []byte{'a', 'b', 'c'}}
 	client, err := NewClient(&storage, "hello")
@@ -243,16 +169,15 @@
 	}
 
 	// Register with a valid registration code
-	userID, err := client.Register(true, ValidRegCode,
-		RegAddress, RegGWAddresses[:], false, getGroup())
->>>>>>> 08242ac5
+	userID, err := client.Register(true, ValidRegCode, "",
+		RegAddress, RegGWAddresses[:], false, getGroup())
 
 	if err != nil {
 		t.Errorf("Register failed: %s", err.Error())
 	}
 
 	// Login to gateway
-	_, err = client.Login(userID, SessionGWAddress, "")
+	_, err = client.Login(userID, "", SessionGWAddress, "")
 
 	if err != nil {
 		t.Errorf("Login failed: %s", err.Error())
@@ -306,7 +231,7 @@
 	}
 
 	// Register with a valid registration code
-	userID, err := client.Register(true, ValidRegCode,
+	userID, err := client.Register(true, ValidRegCode, "",
 		RegAddress, RegGWAddresses[:], false, getGroup())
 
 	if err != nil {
@@ -314,7 +239,7 @@
 	}
 
 	// Login to gateway
-	_, err = client.Login(userID, SessionGWAddress, "")
+	_, err = client.Login(userID, "", SessionGWAddress, "")
 
 	if err != nil {
 		t.Errorf("Login failed: %s", err.Error())
