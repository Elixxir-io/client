////////////////////////////////////////////////////////////////////////////////
// Copyright © 2020 Privategrity Corporation                                   /
//                                                                             /
// All rights reserved.                                                        /
////////////////////////////////////////////////////////////////////////////////

package api

import (
	"fmt"
	"github.com/pkg/errors"
	"gitlab.com/elixxir/client/globals"
	"gitlab.com/elixxir/client/io"
	"gitlab.com/elixxir/comms/connect"
	"gitlab.com/elixxir/primitives/id"
	"gitlab.com/elixxir/primitives/ndf"
)

var ErrNoPermissioning = errors.New("No Permissioning In NDF")

// Checks version and connects to gateways using TLS filepaths to create
// credential information for connection establishment
func (cl *Client) InitNetwork(localNDF bool) error {
	//InitNetwork to permissioning
	err := AddPermissioningHost(cl.receptionManager, cl.ndf)

	if err != nil {
		if err != ErrNoPermissioning {
			// Permissioning has an error so stop running
			return err
		}
		globals.Log.WARN.Print("Skipping connection to permissioning, most likely no permissioning information in NDF")
	}

	runPermissioning := err != ErrNoPermissioning
	globals.Log.INFO.Println("localNDF: ", localNDF)
	if runPermissioning {
<<<<<<< HEAD
		err = cl.setupPermissioning(localNDF)
=======
		globals.Log.DEBUG.Printf("Setting up permissioning...")
		err = cl.setupPermissioning()
>>>>>>> 9b84b68c

		if err != nil {
			return err
		}
	}

	//build the topology
	nodeIDs := make([]*id.Node, len(cl.ndf.Nodes))
	for i, node := range cl.ndf.Nodes {
		nodeIDs[i] = id.NewNodeFromBytes(node.ID)
	}

	cl.topology = connect.NewCircuit(nodeIDs)

	return AddGatewayHosts(cl.receptionManager, cl.ndf)
}

// DisableTls disables tls for communications
func (cl *Client) DisableTls() {
	globals.Log.INFO.Println("Running client without tls")
	cl.receptionManager.Comms.DisableAuth()
	cl.receptionManager.Tls = false
}

<<<<<<< HEAD
func (cl *Client) setupPermissioning(localNDF bool) error {
	// Permissioning was found in ndf run corresponding code

=======
// Begin client version checks via registration server
func (cl *Client) setupPermissioning() error {
>>>>>>> 9b84b68c
	//Get remote version and update
	ver, err := cl.receptionManager.GetRemoteVersion()
	if err != nil {
		return err
	}
	cl.registrationVersion = ver

	if !localNDF {
		//Request a new ndf from permissioning
		def, err = io.PollNdf(cl.ndf, cl.receptionManager.Comms)
		if err != nil {
			return err
		}
		if def != nil {
			cl.ndf = def
		}
	}

<<<<<<< HEAD
=======
	globals.Log.DEBUG.Printf("Local version: %v; Remote version: %v",
		globals.SEMVER, cl.GetRegistrationVersion())
>>>>>>> 9b84b68c

	// Only check the version if we got a remote version
	// The remote version won't have been populated if we didn't connect to permissioning
	if cl.GetRegistrationVersion() != "" {
		ok, err := globals.CheckVersion(cl.GetRegistrationVersion())
		if err != nil {
			return err
		}
		if !ok {
			return errors.Errorf("Couldn't connect to gateways: Versions"+
				" incompatible; Local version: %v; remote version: %v", globals.SEMVER,
				cl.GetRegistrationVersion())
		}
	} else {
		globals.Log.WARN.Printf("Not checking version from " +
			"registration server, because it's not populated. Do you have " +
			"access to the registration server?")
	}

	return nil

}

// Connects to gateways using tls filepaths to create credential information
// for connection establishment
func AddGatewayHosts(rm *io.ReceptionManager, definition *ndf.NetworkDefinition) error {
	if len(definition.Gateways) < 1 {
		return errors.New("could not connect due to invalid number of nodes")
	}

	// connect to all gateways
	var errs error = nil
	for i, gateway := range definition.Gateways {
		gwID := id.NewNodeFromBytes(definition.Nodes[i].ID).NewGateway()
		err := addHost(rm, gwID.String(), gateway.Address, gateway.TlsCertificate, false, false)
		if err != nil {
			err = errors.Errorf("Failed to create host for gateway %s at %s: %+v",
				gwID.String(), gateway.Address, err)
			if errs != nil {
				errs = err
			} else {
				errs = errors.Wrap(errs, err.Error())
			}
		}
	}
	return errs
}

func addHost(rm *io.ReceptionManager, id, address, cert string, disableTimeout, enableAuth bool) error {
	var creds []byte
	if cert != "" && rm.Tls {
		creds = []byte(cert)
	}
	_, err := rm.Comms.AddHost(id, address, creds, disableTimeout, enableAuth)
	if err != nil {
		return err
	}
	return nil
}

// There's currently no need to keep connected to permissioning constantly,
// so we have functions to connect to and disconnect from it when a connection
// to permissioning is needed
func AddPermissioningHost(rm *io.ReceptionManager, definition *ndf.NetworkDefinition) error {
	if definition.Registration.Address != "" {
		err := addHost(rm, PermissioningAddrID, definition.Registration.Address,
			definition.Registration.TlsCertificate, false, false)
		if err != nil {
			return errors.New(fmt.Sprintf(
				"Failed connecting to create host for permissioning: %+v", err))
		}
		return nil
	} else {
		globals.Log.DEBUG.Printf("failed to connect to %v silently", definition.Registration.Address)
		// Without an NDF, we can't connect to permissioning, but this isn't an
		// error per se, because we should be phasing out permissioning at some
		// point
		return ErrNoPermissioning
	}
}<|MERGE_RESOLUTION|>--- conflicted
+++ resolved
@@ -35,12 +35,8 @@
 	runPermissioning := err != ErrNoPermissioning
 	globals.Log.INFO.Println("localNDF: ", localNDF)
 	if runPermissioning {
-<<<<<<< HEAD
+		globals.Log.DEBUG.Printf("Setting up permissioning...")
 		err = cl.setupPermissioning(localNDF)
-=======
-		globals.Log.DEBUG.Printf("Setting up permissioning...")
-		err = cl.setupPermissioning()
->>>>>>> 9b84b68c
 
 		if err != nil {
 			return err
@@ -65,14 +61,9 @@
 	cl.receptionManager.Tls = false
 }
 
-<<<<<<< HEAD
+// Begin client version checks via registration server
 func (cl *Client) setupPermissioning(localNDF bool) error {
-	// Permissioning was found in ndf run corresponding code
 
-=======
-// Begin client version checks via registration server
-func (cl *Client) setupPermissioning() error {
->>>>>>> 9b84b68c
 	//Get remote version and update
 	ver, err := cl.receptionManager.GetRemoteVersion()
 	if err != nil {
@@ -91,11 +82,8 @@
 		}
 	}
 
-<<<<<<< HEAD
-=======
 	globals.Log.DEBUG.Printf("Local version: %v; Remote version: %v",
 		globals.SEMVER, cl.GetRegistrationVersion())
->>>>>>> 9b84b68c
 
 	// Only check the version if we got a remote version
 	// The remote version won't have been populated if we didn't connect to permissioning
