--- conflicted
+++ resolved
@@ -68,10 +68,7 @@
 	}
 
 	cl.topology = connect.NewCircuit(nodeIDs)
-<<<<<<< HEAD
-=======
 
->>>>>>> 94f93b72
 	return AddGatewayHosts(cl.commManager, cl.ndf)
 }
 
