////////////////////////////////////////////////////////////////////////////////
// Copyright © 2019 Privategrity Corporation                                   /
//                                                                             /
// All rights reserved.                                                        /
////////////////////////////////////////////////////////////////////////////////

package api

import (
	"crypto/sha256"
	"github.com/golang/protobuf/proto"
	"gitlab.com/elixxir/client/cmixproto"
	"gitlab.com/elixxir/client/parse"
	"gitlab.com/elixxir/primitives/id"
	"reflect"
	"testing"
	"time"
)

//FIXME: write mock registration and gateway structures so test can succeed
/*func TestRegistrationGob(t *testing.T) {
	// Put some user data into a gob
	err := globals.InitStorage(&globals.RamStorage{}, "")
	if err != nil {
		t.Error(err)
	}

	// populate a gob in the store
	grp := crypto.InitCrypto()
	_, err = Register(true, "UAV6IWD6", "", []string{gwAddress}, false, grp)
	if err != nil {
		t.Error(err)
	}

	// get the gob out of there again
	sessionGob := globals.LocalStorage.Load()
	var sessionBytes bytes.Buffer
	sessionBytes.Write(sessionGob)
	dec := gob.NewDecoder(&sessionBytes)
	Session = user.SessionObj{}
	err = dec.Decode(&Session)
	if err != nil {
		t.Error(err)
	}

	VerifyRegisterGobAddress(t)
	VerifyRegisterGobKeys(t)
	VerifyRegisterGobUser(t)
}*/

func VerifyRegisterGobAddress(t *testing.T) {

	if Session.GetGWAddress() != gwAddress {
		t.Errorf("GetGWAddress() returned %v, expected %v",
			Session.GetGWAddress(), gwAddress)
	}
}

func VerifyRegisterGobUser(t *testing.T) {
	if *Session.GetCurrentUser().User != *id.NewUserFromUint(5, t) {
		t.Errorf("User's ID was %q, expected %v",
			Session.GetCurrentUser().User, 5)
	}
}

func VerifyRegisterGobKeys(t *testing.T) {
	grp := Session.GetGroup()
	h := sha256.New()
	h.Write([]byte(string(20005)))
	expectedTransmissionBaseKey := grp.NewIntFromBytes(h.Sum(nil))
	if Session.GetKeys()[0].TransmissionKey.Cmp(
		expectedTransmissionBaseKey) != 0 {
		t.Errorf("Transmission base key was %v, expected %v",
			Session.GetKeys()[0].TransmissionKey.Text(16),
			expectedTransmissionBaseKey.Text(16))
	}
	h = sha256.New()
	h.Write([]byte(string(40005)))
	expectedReceptionBaseKey := grp.NewIntFromBytes(h.Sum(nil))
	if Session.GetKeys()[0].ReceptionKey.Cmp(
		expectedReceptionBaseKey) != 0 {
		t.Errorf("Reception base key was %v, expected %v",
			Session.GetKeys()[0].ReceptionKey.Text(16),
			expectedReceptionBaseKey.Text(16))
	}
}

// Make sure that a formatted text message can deserialize to the text
// message we would expect
func TestFormatTextMessage(t *testing.T) {
	msgText := "Hello"
	msg := FormatTextMessage(msgText)
	parsed := cmixproto.TextMessage{}
	err := proto.Unmarshal(msg, &parsed)
	// Make sure it parsed correctly
	if err != nil {
		t.Errorf("Got error parsing text message: %v", err.Error())
	}
	// Check the field that we explicitly set by calling the method
	if parsed.Message != msgText {
		t.Errorf("Got wrong text from parsing message. Got %v, expected %v",
			parsed.Message, msgText)
	}
	// Make sure that timestamp is reasonable
	timeDifference := time.Now().Unix() - parsed.Time
	if timeDifference > 2 || timeDifference < -2 {
		t.Errorf("Message timestamp was off by more than one second. "+
			"Original time: %x, parsed time: %x", time.Now().Unix(), parsed.Time)
	}
	t.Logf("message: %q", msg)
}

func TestParsedMessage_GetSender(t *testing.T) {
	pm := ParsedMessage{}
	sndr := pm.GetSender()

	if !reflect.DeepEqual(sndr, []byte{}) {
		t.Errorf("Sender not empty from typed message")
	}
}

func TestParsedMessage_GetPayload(t *testing.T) {
	pm := ParsedMessage{}
	payload := []byte{0, 1, 2, 3}
	pm.Payload = payload
	pld := pm.GetPayload()

	if !reflect.DeepEqual(pld, payload) {
		t.Errorf("Output payload does not match input payload: %v %v", payload, pld)
	}
}

func TestParsedMessage_GetRecipient(t *testing.T) {
	pm := ParsedMessage{}
	rcpt := pm.GetRecipient()

	if !reflect.DeepEqual(rcpt, []byte{}) {
		t.Errorf("Recipient not empty from typed message")
	}
}

func TestParsedMessage_GetMessageType(t *testing.T) {
	pm := ParsedMessage{}
	var typeTest int32
	typeTest = 6
	pm.Typed = typeTest
	typ := pm.GetMessageType()

	if typ != typeTest {
		t.Errorf("Returned type does not match")
	}
}

func TestParse(t *testing.T) {
	ms := parse.Message{}
<<<<<<< HEAD
	ms.Body = []byte{0, 1, 2}
	ms.InnerType = int32(cmixproto.Type_NO_TYPE)
=======
	ms.Body = []byte{0,1,2}
	ms.MessageType = int32(cmixproto.Type_NO_TYPE)
>>>>>>> aebf54e6
	ms.Receiver = id.ZeroID
	ms.Sender = id.ZeroID

	messagePacked := ms.Pack()

	msOut, err := ParseMessage(messagePacked)

	if err != nil {
		t.Errorf("Message failed to parse: %s", err.Error())
	}

	if msOut.GetMessageType()!=int32(ms.MessageType){
		t.Errorf("Types do not match after message parse: %v vs %v", msOut.GetMessageType(), ms.MessageType)
	}

	if !reflect.DeepEqual(ms.Body, msOut.GetPayload()) {
		t.Errorf("Bodies do not match after message parse: %v vs %v", msOut.GetPayload(), ms.Body)
	}

}

// FIXME Reinstate tests for the UDB api
//var ListenCh chan *format.Message
//var lastmsg string

//type dummyMessaging struct {
//	listener chan *format.Message
//}

// SendMessage to the server
//func (d *dummyMessaging) SendMessage(recipientID id.User,
//	message string) error {
//	jww.INFO.Printf("Sending: %s", message)
//	lastmsg = message
//	return nil
//}

// Listen for messages from a given sender
//func (d *dummyMessaging) Listen(senderID id.User) chan *format.Message {
//	return d.listener
//}

// StopListening to a given switchboard (closes and deletes)
//func (d *dummyMessaging) StopListening(listenerCh chan *format.Message) {}

// MessageReceiver thread to get new messages
//func (d *dummyMessaging) MessageReceiver(delay time.Duration) {}

//var pubKeyBits []string
//var keyFingerprint string
//var pubKey []byte

// SendMsg puts a fake udb response message on the channel
//func SendMsg(msg string) {
//	m, _ := format.NewMessage(13, 1, msg)
//	ListenCh <- &m[0]
//}

//func TestRegisterPubKeyByteLen(t *testing.T) {
//	ListenCh = make(chan *format.Message, 100)
//	io.Messaging = &dummyMessaging{
//		switchboard: ListenCh,
//	}
//	pubKeyBits = []string{
//		"S8KXBczy0jins9uS4LgBPt0bkFl8t00MnZmExQ6GcOcu8O7DKgAsNz" +
//			"LU7a+gMTbIsS995IL/kuFF8wcBaQJBY23095PMSQ/nMuetzhk9HdXxrGIiKBo3C/n4SClp" +
//			"q4H+PoF9XziEVKua8JxGM2o83KiCK3tNUpaZbAAElkjueY4=",
//		"8Lg/eoeKGgPlleTYfO3JyGfnwBtLi73ti0h2dBQWW94JTqTQDr+z" +
//			"xVpLzdgTt+87TkAl0yXu9mOUXqGJ+51lTcRlIdIpWpfgUbibdRme8IThg0RNCF31ESKCts" +
//			"o8gJ8mSVljIXxrC+Uuoi+Gl1LNN5nPARykatx0Y70xNdJd2BQ=",
//	}
//	pubKey = make([]byte, 256)
//	for i := range pubKeyBits {
//		pubkeyBytes, _ := base64.StdEncoding.DecodeString(pubKeyBits[i])
//		for j := range pubkeyBytes {
//			pubKey[j+i*128] = pubkeyBytes[j]
//		}
//	}
//
//	keyFingerprint = "8oKh7TYG4KxQcBAymoXPBHSD/uga9pX3Mn/jKhvcD8M="
//	//SendMsg("SEARCH blah@privategrity.com NOTFOUND")
//	SendMsg(fmt.Sprintf("GETKEY %s NOTFOUND", keyFingerprint))
//	SendMsg("PUSHKEY ACK NEED 128")
//	SendMsg(fmt.Sprintf("PUSHKEY COMPLETE %s", keyFingerprint))
//	SendMsg("REGISTRATION COMPLETE")
//
//	err := bots.Register("EMAIL", "blah@privategrity.com", pubKey)
//
//	if err != nil {
//		t.Errorf("Unexpected error: %s", err.Error())
//	}
//	if len(lastmsg) != 81 {
//		t.Errorf("Message wrong length: %d v. expected 81", len(lastmsg))
//	}
//}<|MERGE_RESOLUTION|>--- conflicted
+++ resolved
@@ -153,13 +153,8 @@
 
 func TestParse(t *testing.T) {
 	ms := parse.Message{}
-<<<<<<< HEAD
 	ms.Body = []byte{0, 1, 2}
-	ms.InnerType = int32(cmixproto.Type_NO_TYPE)
-=======
-	ms.Body = []byte{0,1,2}
 	ms.MessageType = int32(cmixproto.Type_NO_TYPE)
->>>>>>> aebf54e6
 	ms.Receiver = id.ZeroID
 	ms.Sender = id.ZeroID
 
@@ -171,7 +166,7 @@
 		t.Errorf("Message failed to parse: %s", err.Error())
 	}
 
-	if msOut.GetMessageType()!=int32(ms.MessageType){
+	if msOut.GetMessageType() != int32(ms.MessageType) {
 		t.Errorf("Types do not match after message parse: %v vs %v", msOut.GetMessageType(), ms.MessageType)
 	}
 
