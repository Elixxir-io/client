--- conflicted
+++ resolved
@@ -21,25 +21,17 @@
 //FIXME: write mock registration and gateway structures so test can succeed
 /*func TestRegistrationGob(t *testing.T) {
 	// Put some user data into a gob
-<<<<<<< HEAD
-	globals.InitStorage(&globals.RamStorage{}, "")
-	fmt.Println("test1")
+	err := globals.InitStorage(&globals.RamStorage{}, "")
+	if err != nil {
+		t.Error(err)
+	}
+
 	// populate a gob in the store
-	Register("UAV6IWD6", "", []string{gwAddress}, false)
-	fmt.Println("test2")
-=======
-	err := globals.InitStorage(&globals.RamStorage{}, "")
+	_, err = Register("UAV6IWD6", "", []string{gwAddress}, false)
 	if err != nil {
 		t.Error(err)
 	}
 
-	// populate a gob in the store
-	_, err = Register("UAV6IWD6", gwAddress, 1, false)
-	if err != nil {
-		t.Error(err)
-	}
-
->>>>>>> 3e3da946
 	// get the gob out of there again
 	sessionGob := globals.LocalStorage.Load()
 	var sessionBytes bytes.Buffer
@@ -161,13 +153,8 @@
 
 func TestParse(t *testing.T) {
 	ms := parse.Message{}
-<<<<<<< HEAD
 	ms.Body = []byte{0, 1, 2}
-	ms.Type = cmixproto.Type_NO_TYPE
-=======
-	ms.Body = []byte{0,1,2}
 	ms.InnerType = int32(cmixproto.Type_NO_TYPE)
->>>>>>> 3e3da946
 	ms.Receiver = id.ZeroID
 	ms.Sender = id.ZeroID
 
@@ -179,13 +166,8 @@
 		t.Errorf("Message failed to parse: %s", err.Error())
 	}
 
-<<<<<<< HEAD
-	if msOut.GetType() != int32(ms.Type) {
-		t.Errorf("Types do not match after message parse: %v vs %v", msOut.GetType(), ms.Type)
-=======
 	if msOut.GetType()!=int32(ms.InnerType){
 		t.Errorf("Types do not match after message parse: %v vs %v", msOut.GetType(), ms.InnerType)
->>>>>>> 3e3da946
 	}
 
 	if !reflect.DeepEqual(ms.Body, msOut.GetPayload()) {
