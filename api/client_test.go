--- conflicted
+++ resolved
@@ -39,14 +39,9 @@
 	}
 
 	// populate a gob in the store
-<<<<<<< HEAD
-	grp := crypto.InitCrypto()
-	_, err = Register(true, "UAV6IWD6",
-		"", "", []string{gwAddress}, false, grp)
-=======
 	grp := getGroup()
-	_, err = testClient.Register(true, "UAV6IWD6", "", RegGWAddresses[:], false, grp)
->>>>>>> 08242ac5
+	_, err = testClient.Register(true, "UAV6IWD6",
+		"", "", RegGWAddresses[:], false, grp)
 	if err != nil {
 		t.Error(err)
 	}
@@ -218,7 +213,7 @@
 
 	testClient.sess = session
 
-	testClient.registerUserE2E(partner, myPrivKeyCyclic, partnerPubKeyCyclic)
+	testClient.registerUserE2E(partner, partnerPubKeyCyclic.Bytes())
 
 	// Confirm we can get all types of keys
 	key, action := session.GetKeyStore().TransmissionKeys.Pop(partner)
@@ -299,7 +294,7 @@
 
 	testClient.sess = session
 
-	testClient.registerUserE2E(partner, myPrivKeyCyclic, partnerPubKeyCyclic)
+	testClient.registerUserE2E(partner, partnerPubKeyCyclic.Bytes())
 
 	// Generate all keys and confirm they all match
 	baseKey, _ := diffieHellman.CreateDHSessionKey(partnerPubKeyCyclic, myPrivKeyCyclic, grp)
