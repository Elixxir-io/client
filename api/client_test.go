////////////////////////////////////////////////////////////////////////////////
// Copyright © 2018 Privategrity Corporation                                   /
//                                                                             /
// All rights reserved.                                                        /
////////////////////////////////////////////////////////////////////////////////

package api

import (
	"bytes"
	"crypto/sha256"
	"encoding/gob"
	jww "github.com/spf13/jwalterweatherman"
	"gitlab.com/privategrity/client/globals"
	"gitlab.com/privategrity/client/user"
	"gitlab.com/privategrity/crypto/cyclic"
	"gitlab.com/privategrity/crypto/format"
	"testing"
	"time"
)

func TestRegistrationGob(t *testing.T) {
	// Put some user data into a gob
	globals.InitStorage(&globals.RamStorage{}, "")

	// populate a gob in the store
	Register("be50nhqpqjtjj", gwAddress, 1, false)

	// get the gob out of there again
	sessionGob := globals.LocalStorage.Load()
	var sessionBytes bytes.Buffer
	sessionBytes.Write(sessionGob)
	dec := gob.NewDecoder(&sessionBytes)
	Session = user.SessionObj{}
	dec.Decode(&Session)

	VerifyRegisterGobAddress(t)
	VerifyRegisterGobKeys(t)
	VerifyRegisterGobUserID(t)
}

func VerifyRegisterGobAddress(t *testing.T) {

	if Session.GetGWAddress() != gwAddress {
		t.Errorf("GetNodeAddress() returned %v, expected %v",
			Session.GetGWAddress(), gwAddress)
	}
}

func VerifyRegisterGobUserID(t *testing.T) {
	if Session.GetCurrentUser().UserID != 5 {
		t.Errorf("User's ID was %v, expected %v",
			Session.GetCurrentUser().UserID, 5)
	}
}

func VerifyRegisterGobKeys(t *testing.T) {
	if Session.GetKeys()[0].PublicKey.Cmp(cyclic.NewInt(0)) != 0 {
		t.Errorf("Public key was %v, expected %v",
			Session.GetKeys()[0].PublicKey.Text(16), "0")
	}
	h := sha256.New()
	h.Write([]byte(string(30000 + Session.GetCurrentUser().UserID)))
	expectedTransmissionRecursiveKey := cyclic.NewIntFromBytes(h.Sum(nil))
	if Session.GetKeys()[0].TransmissionKeys.Recursive.Cmp(
		expectedTransmissionRecursiveKey) != 0 {
		t.Errorf("Transmission recursive key was %v, expected %v",
			Session.GetKeys()[0].TransmissionKeys.Recursive.Text(16),
			expectedTransmissionRecursiveKey.Text(16))
	}
	h = sha256.New()
	h.Write([]byte(string(20000 + Session.GetCurrentUser().UserID)))
	expectedTransmissionBaseKey := cyclic.NewIntFromBytes(h.Sum(nil))
	if Session.GetKeys()[0].TransmissionKeys.Base.Cmp(
		expectedTransmissionBaseKey) != 0 {
		t.Errorf("Transmission base key was %v, expected %v",
			Session.GetKeys()[0].TransmissionKeys.Base.Text(16),
			expectedTransmissionBaseKey.Text(16))
	}
	h = sha256.New()
	h.Write([]byte(string(50000 + Session.GetCurrentUser().UserID)))
	expectedReceptionRecursiveKey := cyclic.NewIntFromBytes(h.Sum(nil))
	if Session.GetKeys()[0].ReceptionKeys.Recursive.Cmp(
		expectedReceptionRecursiveKey) != 0 {
		t.Errorf("Reception recursive key was %v, expected %v",
			Session.GetKeys()[0].ReceptionKeys.Recursive.Text(16),
			expectedReceptionRecursiveKey.Text(16))
	}
	h = sha256.New()
	h.Write([]byte(string(40000 + Session.GetCurrentUser().UserID)))
	expectedReceptionBaseKey := cyclic.NewIntFromBytes(h.Sum(nil))
	if Session.GetKeys()[0].ReceptionKeys.Base.Cmp(
		expectedReceptionBaseKey) != 0 {
		t.Errorf("Reception base key was %v, expected %v",
			Session.GetKeys()[0].ReceptionKeys.Base.Text(16),
			expectedReceptionBaseKey.Text(16))
	}

	if Session.GetKeys()[0].ReturnKeys.Recursive == nil {
		t.Logf("warning: return recursive key is nil")
	} else {
		t.Logf("return recursive key is not nil. " +
			"update gob test to ensure that it's serialized to storage, " +
			"if needed")
	}
	if Session.GetKeys()[0].ReturnKeys.Base == nil {
		t.Logf("warning: return base key is nil")
	} else {
		t.Logf("return base key is not nil. " +
			"update gob test to ensure that it's serialized to storage, " +
			"if needed")
	}
	if Session.GetKeys()[0].ReceiptKeys.Recursive == nil {
		t.Logf("warning: receipt recursive key is nil")
	} else {
		t.Logf("receipt recursive key is not nil. " +
			"update gob test to ensure that it's serialized to storage, " +
			"if needed")
	}
	if Session.GetKeys()[0].ReceiptKeys.Base == nil {
		t.Logf("warning: receipt recursive key is nil")
	} else {
		t.Logf("receipt base key is not nil. " +
			"update gob test to ensure that it's serialized to storage, " +
			"if needed")
	}
}

<<<<<<< HEAD
=======
// Function to test if Api/client DisableRatchet() works
// calls generateSharedKey and sees if that function reacts accordingly
// since it has a specific return for when the Ratchet is off
func TestDisableRatchet(t *testing.T) {

	prime := cyclic.NewIntFromString(
		"FFFFFFFFFFFFFFFFC90FDAA22168C234C4C6628B80DC1CD1"+
			"29024E088A67CC74020BBEA63B139B22514A08798E3404DD"+
			"EF9519B3CD3A431B302B0A6DF25F14374FE1356D6D51C245"+
			"E485B576625E7EC6F44C42E9A637ED6B0BFF5CB6F406B7ED"+
			"EE386BFB5A899FA5AE9F24117C4B1FE649286651ECE45B3D"+
			"C2007CB8A163BF0598DA48361C55D39A69163FA8FD24CF5F"+
			"83655D23DCA3AD961C62F356208552BB9ED529077096966D"+
			"670C354E4ABC9804F1746C08CA18217C32905E462E36CE3B"+
			"E39E772C180E86039B2783A2EC07A28FB5C55DF06F4C52C9"+
			"DE2BCBF6955817183995497CEA956AE515D2261898FA0510"+
			"15728E5A8AAAC42DAD33170D04507A33A85521ABDF1CBA64"+
			"ECFB850458DBEF0A8AEA71575D060C7DB3970F85A6E1E4C7"+
			"ABF5AE8CDB0933D71E8C94E04A25619DCEE3D2261AD2EE6B"+
			"F12FFA06D98A0864D87602733EC86A64521F2B18177B200C"+
			"BBE117577A615D6C770988C0BAD946E208E24FA074E5AB31"+
			"43DB5BFCE0FD108E4B82D120A92108011A723C12A787E6D7"+
			"88719A10BDBA5B2699C327186AF4E23C1A946834B6150BDA"+
			"2583E9CA2AD44CE8DBBBC2DB04DE8EF92E8EFC141FBECAA6"+
			"287C59474E6BC05D99B2964FA090C3A2233BA186515BE7ED"+
			"1F612970CEE2D7AFB81BDD762170481CD0069127D5B05AA9"+
			"93B4EA988D8FDDC186FFB7DC90A6C08F4DF435C934063199"+
			"FFFFFFFFFFFFFFFF", 16)

	tests := 1
	pass := 0

	g := cyclic.NewGroup(prime, cyclic.NewInt(55), cyclic.NewInt(33),
		cyclic.NewRandom(cyclic.NewInt(2), cyclic.NewInt(1000)))

	// 65536 bits for the long key
	outSharedKeyStorage := make([]byte, 0, 8192)

	recursiveKeys := cyclic.NewIntFromString("ef9ab83927cd2349f98b1237889909002b897231ae9c927d1792ea0879287ea3",
		16)

	outSharedKey := cyclic.NewMaxInt()

	baseKey := cyclic.NewIntFromString("da9f8137821987b978164932015c105263ae769310269b510937c190768e2930",
		16)

	// If Ratchet is Disabled, then the return of Generate() needs to be equal to outSharedKey
	if forward.GenerateSharedKey(&g, baseKey, recursiveKeys, outSharedKey, outSharedKeyStorage) != outSharedKey {
		t.Errorf("GenerateSharedKey() did not run properly with ratchet set to false")
	} else {
		pass++
	}

	println("API disable ratchet test", pass, "out of", tests, "tests passed.")
}

>>>>>>> ba39c88f
var ListenCh chan *format.Message
var lastmsg string

type dummyMessaging struct {
	listener chan *format.Message
}

// SendMessage to the server
func (d *dummyMessaging) SendMessage(recipientID user.ID,
	message string) error {
	jww.INFO.Printf("Sending: %s", message)
	lastmsg = message
	return nil
}

// Listen for messages from a given sender
func (d *dummyMessaging) Listen(senderID user.ID) chan *format.Message {
	return d.listener
}

// StopListening to a given switchboard (closes and deletes)
func (d *dummyMessaging) StopListening(listenerCh chan *format.Message) {}

// MessageReceiver thread to get new messages
func (d *dummyMessaging) MessageReceiver(delay time.Duration) {}

var pubKeyBits []string
var keyFingerprint string
var pubKey []byte

// SendMsg puts a fake udb response message on the channel
func SendMsg(msg string) {
	m, _ := format.NewMessage(13, 1, msg)
	ListenCh <- &m[0]
}

//func TestRegisterPubKeyByteLen(t *testing.T) {
//	ListenCh = make(chan *format.Message, 100)
//	io.Messaging = &dummyMessaging{
//		switchboard: ListenCh,
//	}
//	pubKeyBits = []string{
//		"S8KXBczy0jins9uS4LgBPt0bkFl8t00MnZmExQ6GcOcu8O7DKgAsNz" +
//			"LU7a+gMTbIsS995IL/kuFF8wcBaQJBY23095PMSQ/nMuetzhk9HdXxrGIiKBo3C/n4SClp" +
//			"q4H+PoF9XziEVKua8JxGM2o83KiCK3tNUpaZbAAElkjueY4=",
//		"8Lg/eoeKGgPlleTYfO3JyGfnwBtLi73ti0h2dBQWW94JTqTQDr+z" +
//			"xVpLzdgTt+87TkAl0yXu9mOUXqGJ+51lTcRlIdIpWpfgUbibdRme8IThg0RNCF31ESKCts" +
//			"o8gJ8mSVljIXxrC+Uuoi+Gl1LNN5nPARykatx0Y70xNdJd2BQ=",
//	}
//	pubKey = make([]byte, 256)
//	for i := range pubKeyBits {
//		pubkeyBytes, _ := base64.StdEncoding.DecodeString(pubKeyBits[i])
//		for j := range pubkeyBytes {
//			pubKey[j+i*128] = pubkeyBytes[j]
//		}
//	}
//
//	keyFingerprint = "8oKh7TYG4KxQcBAymoXPBHSD/uga9pX3Mn/jKhvcD8M="
//	//SendMsg("SEARCH blah@privategrity.com NOTFOUND")
//	SendMsg(fmt.Sprintf("GETKEY %s NOTFOUND", keyFingerprint))
//	SendMsg("PUSHKEY ACK NEED 128")
//	SendMsg(fmt.Sprintf("PUSHKEY COMPLETE %s", keyFingerprint))
//	SendMsg("REGISTRATION COMPLETE")
//
//	err := bots.Register("EMAIL", "blah@privategrity.com", pubKey)
//
//	if err != nil {
//		t.Errorf("Unexpected error: %s", err.Error())
//	}
//	if len(lastmsg) != 81 {
//		t.Errorf("Message wrong length: %d v. expected 81", len(lastmsg))
//	}
//}<|MERGE_RESOLUTION|>--- conflicted
+++ resolved
@@ -126,8 +126,6 @@
 	}
 }
 
-<<<<<<< HEAD
-=======
 // Function to test if Api/client DisableRatchet() works
 // calls generateSharedKey and sees if that function reacts accordingly
 // since it has a specific return for when the Ratchet is off
@@ -184,7 +182,6 @@
 	println("API disable ratchet test", pass, "out of", tests, "tests passed.")
 }
 
->>>>>>> ba39c88f
 var ListenCh chan *format.Message
 var lastmsg string
 
