////////////////////////////////////////////////////////////////////////////////
// Copyright © 2018 Privategrity Corporation                                   /
//                                                                             /
// All rights reserved.                                                        /
////////////////////////////////////////////////////////////////////////////////

package globals

import (
	"bytes"
	"encoding/gob"
	"errors"
	"fmt"
	"gitlab.com/privategrity/crypto/cyclic"
	"gitlab.com/privategrity/crypto/message"
	"io"
	"math"
	"math/rand"
	"time"
)

// Globally instantiated UserSession
var Session UserSession

// Interface for User Session operations
type UserSession interface {
	GetCurrentUser() (currentUser *User)
	GetNodeAddress() string
	GetKeys() []NodeKeys
	GetPrivateKey() *cyclic.Int
<<<<<<< HEAD
	PushFifo(*message.Message) bool
	PopFifo() *message.Message
	StoreSession() bool
	Immolate() bool
=======
	PushFifo(*Message) error
	PopFifo() (*Message, error)
	StoreSession() error
	Immolate() error
>>>>>>> 5389018c
}

type NodeKeys struct {
	PublicKey        *cyclic.Int
	TransmissionKeys RatchetKey
	ReceptionKeys    RatchetKey
	ReceiptKeys      RatchetKey
	ReturnKeys       RatchetKey
}

type RatchetKey struct {
	Base      *cyclic.Int
	Recursive *cyclic.Int
}

var FifoEmptyErr error = errors.New("PopFifo: Fifo Empty")

// Creates a new UserSession interface for registration
func NewUserSession(u *User, nodeAddr string, nk []NodeKeys) UserSession {

	// With an underlying Session data structure
	return UserSession(&sessionObj{
		CurrentUser: u,
		NodeAddress: nodeAddr,
		fifo:        nil,
		Keys:        nk,
		pollTerm:    nil,
		PrivateKey:  cyclic.NewMaxInt()})
}

func LoadSession(UID uint64, pollTerm ThreadTerminator) error {
	if LocalStorage == nil {
		err := errors.New("StoreSession: Local Storage not avalible")
		return err
	}

	rand.Seed(time.Now().UnixNano())

	sessionGob := LocalStorage.Load()

	var sessionBytes bytes.Buffer

	sessionBytes.Write(sessionGob)

	dec := gob.NewDecoder(&sessionBytes)

	session := sessionObj{}

	err := dec.Decode(&session)

	if (err != nil && err != io.EOF) || (session.CurrentUser == nil) {
		err = errors.New(fmt.Sprintf("LoadSession: unable to load session: %s", err.Error()))
		return err
	} else if err != nil {
		err = errors.New(fmt.Sprintf("LoadSession: unknown error: %s",
			err.Error()))
		return err
	}

	if session.CurrentUser.UserID != UID {
		err = errors.New(fmt.Sprintf(
			"LoadSession: loaded incorrect + +"+
				"user; Expected: %v; Received: %v", UID,
			session.CurrentUser.UserID))
		return err
	}

	session.fifo = make(chan *message.Message, 100)

	session.pollTerm = pollTerm

	Session = &session

	return nil
}

// Struct holding relevant session data
type sessionObj struct {
	// Currently authenticated user
	CurrentUser *User

	//fifo buffer
	fifo chan *message.Message

	// Node address that the user will send messages to
	NodeAddress string

	// Used to kill the polling reception thread
	pollTerm ThreadTerminator

	Keys       []NodeKeys
	PrivateKey *cyclic.Int
}

func (s *sessionObj) GetKeys() []NodeKeys {
	return s.Keys
}

func (s *sessionObj) GetPrivateKey() *cyclic.Int {
	return s.PrivateKey
}

// Return a copy of the current user
func (s *sessionObj) GetCurrentUser() (currentUser *User) {
	if s.CurrentUser != nil {
		// Explicit deep copy
		currentUser = &User{
			UserID: s.CurrentUser.UserID,
			Nick:   s.CurrentUser.Nick,
		}
	}
	return
}

func (s *sessionObj) GetNodeAddress() string {
	return s.NodeAddress
}

<<<<<<< HEAD
func (s *sessionObj) PushFifo(msg *message.Message) bool {
=======
func (s *sessionObj) PushFifo(msg *Message) error {
>>>>>>> 5389018c

	if s.fifo == nil {
		err := errors.New("PushFifo: Cannot push an uninitialized fifo")
		return err
	}

	if s.CurrentUser == nil {
		err := errors.New("PushFifo: Cannot push a fifo for an uninitialized")
		return err
	}

	select {
	case s.fifo <- msg:
		return nil
	default:
		err := errors.New("PushFifo: fifo full")
		return err
	}
}

<<<<<<< HEAD
func (s *sessionObj) PopFifo() *message.Message {
=======
func (s *sessionObj) PopFifo() (*Message, error) {
>>>>>>> 5389018c

	if s.fifo == nil {
		err := errors.New("PopFifo: Cannot pop an uninitialized fifo")
		return nil, err
	}

	if s.CurrentUser == nil {
		err := errors.New("PopFifo: Cannot pop an fifo on an uninitialized" +
			" user")
		return nil, err
	}

	var msg *message.Message

	select {
	case msg = <-s.fifo:
		return msg, nil
	default:
		err := FifoEmptyErr
		return nil, err
	}

}

func (s *sessionObj) StoreSession() error {

	if LocalStorage == nil {
		err := errors.New("StoreSession: Local Storage not available")
		return err
	}

	var session bytes.Buffer

	enc := gob.NewEncoder(&session)

	err := enc.Encode(s)

	if err != nil {
		err = errors.New(fmt.Sprintf("StoreSession: Could not encode user"+
			" session: %s", err.Error()))
		return err
	}

	err = LocalStorage.Save(session.Bytes())

	if err != nil {

		err = errors.New(fmt.Sprintf("StoreSession: Could not save the encoded user"+
			" session: %s", err.Error()))
		return err
	}

	return nil

}

// Scrubs all cryptographic data from ram and logs out
// the ram overwriting can be improved
func (s *sessionObj) Immolate() error {
	if s == nil {
		err := errors.New("immolate: Cannot immolate when" +
			" you are not alive")
		return err
	}

	//Kill Polling Reception
	if s.pollTerm != nil {

		s.pollTerm.BlockingTerminate(60000)
		//Clear message fifo

		q := false
		for !q {
			select {
			case m := <-s.fifo:
				// clear all fields of the message
				// TODO make sure that this really overwrites the correct memory
				// TODO maybe move this functionality to crypto/message
				clearCyclicInt(m.GetPayloadInitVect())
				clearCyclicInt(m.GetSenderID())
				clearCyclicInt(m.GetData())
				clearCyclicInt(m.GetPayloadMIC())

				clearCyclicInt(m.GetRecipientInitVect())
				clearCyclicInt(m.GetRecipientEmpty())
				clearCyclicInt(m.GetRecipientID())
				clearCyclicInt(m.GetRecipientMIC())
			default:
				q = true
			}
		}

		//close the message fifo
		close(s.fifo)
	}

	// clear data stored in session
	s.CurrentUser.UserID = math.MaxUint64
	s.CurrentUser.UserID = 0
	s.CurrentUser.Nick = burntString(len(s.CurrentUser.Nick))
	s.CurrentUser.Nick = burntString(len(s.CurrentUser.Nick))
	s.CurrentUser.Nick = ""

	s.NodeAddress = burntString(len(s.NodeAddress))
	s.NodeAddress = burntString(len(s.NodeAddress))
	s.NodeAddress = ""

	clearCyclicInt(s.PrivateKey)

	for i := 0; i < len(s.Keys); i++ {
		clearCyclicInt(s.Keys[i].PublicKey)
		clearRatchetKeys(&s.Keys[i].TransmissionKeys)
		clearRatchetKeys(&s.Keys[i].ReceptionKeys)
	}

	Session = nil

	return nil
}

func clearCyclicInt(c *cyclic.Int) {
	c.Set(cyclic.NewMaxInt())
	c.SetInt64(0)
}

func clearRatchetKeys(r *RatchetKey) {
	clearCyclicInt(r.Base)
	clearCyclicInt(r.Recursive)
}

func burntString(length int) string {

	var letterRunes = []rune("abcdefghijklmnopqrstuvwxyzABCDEFGHIJKLMNOPQRSTUVWXYZ")

	b := make([]rune, length)
	for i := range b {
		b[i] = letterRunes[rand.Intn(len(letterRunes))]
	}

	return string(b)
}<|MERGE_RESOLUTION|>--- conflicted
+++ resolved
@@ -28,17 +28,10 @@
 	GetNodeAddress() string
 	GetKeys() []NodeKeys
 	GetPrivateKey() *cyclic.Int
-<<<<<<< HEAD
-	PushFifo(*message.Message) bool
-	PopFifo() *message.Message
-	StoreSession() bool
-	Immolate() bool
-=======
-	PushFifo(*Message) error
-	PopFifo() (*Message, error)
+	PushFifo(*message.Message) error
+	PopFifo() (*message.Message, error)
 	StoreSession() error
 	Immolate() error
->>>>>>> 5389018c
 }
 
 type NodeKeys struct {
@@ -157,11 +150,7 @@
 	return s.NodeAddress
 }
 
-<<<<<<< HEAD
-func (s *sessionObj) PushFifo(msg *message.Message) bool {
-=======
-func (s *sessionObj) PushFifo(msg *Message) error {
->>>>>>> 5389018c
+func (s *sessionObj) PushFifo(msg *message.Message) error {
 
 	if s.fifo == nil {
 		err := errors.New("PushFifo: Cannot push an uninitialized fifo")
@@ -182,11 +171,7 @@
 	}
 }
 
-<<<<<<< HEAD
-func (s *sessionObj) PopFifo() *message.Message {
-=======
-func (s *sessionObj) PopFifo() (*Message, error) {
->>>>>>> 5389018c
+func (s *sessionObj) PopFifo() (*message.Message, error) {
 
 	if s.fifo == nil {
 		err := errors.New("PopFifo: Cannot pop an uninitialized fifo")
