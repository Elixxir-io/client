--- conflicted
+++ resolved
@@ -89,13 +89,8 @@
 		return false
 	}
 
-<<<<<<< HEAD
 	if session.CurrentUser.UserID != UID {
 		jww.ERROR.Printf("LoadSession: loaded incorrect user; Expected: %v; Received: %v", UID, session.CurrentUser.UserID)
-=======
-	if session.CurrentUser.UID != UID {
-		jww.ERROR.Printf("LoadSession: loaded incorrect user; Expected: %v; Received: %v", UID, session.CurrentUser.UID)
->>>>>>> 97f7bc11
 		return false
 	}
 
@@ -139,13 +134,8 @@
 	if s.CurrentUser != nil {
 		// Explicit deep copy
 		currentUser = &User{
-<<<<<<< HEAD
 			UserID: s.CurrentUser.UserID,
 			Nick:   s.CurrentUser.Nick,
-=======
-			UID:  s.CurrentUser.UID,
-			Nick: s.CurrentUser.Nick,
->>>>>>> 97f7bc11
 		}
 	}
 	return
