////////////////////////////////////////////////////////////////////////////////
// Copyright © 2018 Privategrity Corporation                                   /
//                                                                             /
// All rights reserved.                                                        /
////////////////////////////////////////////////////////////////////////////////

package globals

import (
	"crypto/sha256"
	jww "github.com/spf13/jwalterweatherman"
	"gitlab.com/privategrity/crypto/cyclic"
	"gitlab.com/privategrity/crypto/hash"
)

// Globally instantiated UserRegistry
var Users = newUserRegistry()
var NUM_DEMO_USERS = int(10)

// Interface for User Registry operations
type UserRegistry interface {
	NewUser(id uint64, nickname string) *User
	DeleteUser(id uint64)
	GetUser(id uint64) (user *User, ok bool)
<<<<<<< HEAD
=======
	UpsertUser(user *User)
>>>>>>> 665bfaf3
	CountUsers() int
	LookupUser(hid uint64) (uid uint64, ok bool)
	LookupKeys(uid uint64) (*NodeKeys, bool)
	UpsertUser(user *User)
	GetContactList() ([]uint64, []string)
}

type UserMap struct {
	// Map acting as the User Registry containing User -> ID mapping
	userCollection map[uint64]*User
	// Increments sequentially for User.UserID values
	idCounter uint64
	// Temporary map acting as a lookup table for demo user registration codes
	userLookup map[uint64]uint64
	//Temporary placed to store the keys for each user
	keysLookup map[uint64]*NodeKeys
}

// Creates a new UserRegistry interface
func newUserRegistry() UserRegistry {

	uc := make(map[uint64]*User)
	ul := make(map[uint64]uint64)
	nk := make(map[uint64]*NodeKeys)

	// Deterministically create 1000 users
	for i := 1; i <= NUM_DEMO_USERS; i++ {
		t := new(User)
		k := new(NodeKeys)
		h := sha256.New()
		// Generate user parameters
		t.UserID = uint64(i)
		h.Write([]byte(string(20000 + i)))
		k.TransmissionKeys.Base = cyclic.NewIntFromString(
			"c1248f42f8127999e07c657896a26b56fd9a499c6199e1265053132451128f52", 16)
		h.Write([]byte(string(30000 + i)))
		k.TransmissionKeys.Recursive = cyclic.NewIntFromString(
			"ad333f4ccea0ccf2afcab6c1b9aa2384e561aee970046e39b7f2a78c3942a251", 16)
		h.Write([]byte(string(40000 + i)))
		k.ReceptionKeys.Base = cyclic.NewIntFromString(
			"83120e7bfaba497f8e2c95457a28006f73ff4ec75d3ad91d27bf7ce8f04e772c", 16)
		h.Write([]byte(string(50000 + i)))
		k.ReceptionKeys.Recursive = cyclic.NewIntFromString(
			"979e574166ef0cd06d34e3260fe09512b69af6a414cf481770600d9c7447837b", 16)
		// Add user to collection and lookup table
		uc[t.UserID] = t
		ul[UserHash(t.UserID)] = t.UserID
		nk[t.UserID] = k
	}

	uc[1].Nick = "David"
	uc[2].Nick = "Jim"
	uc[3].Nick = "Ben"
	uc[4].Nick = "Rick"
	uc[5].Nick = "Spencer"
	uc[6].Nick = "Jake"
	uc[7].Nick = "Mario"
	uc[8].Nick = "Will"
	uc[9].Nick = "Allan"
	uc[10].Nick = "Jono"

	// With an underlying UserMap data structure
	return UserRegistry(&UserMap{userCollection: uc,
		idCounter: uint64(NUM_DEMO_USERS),
		userLookup: ul,
		keysLookup: nk})
}

// Struct representing a User in the system
type User struct {
	UserID uint64
	Nick   string
}

func (u *User) DeepCopy() *User {

	if u == nil {
		return nil
	}

	nu := new(User)

	nu.UID = u.UID
	nu.Nick = u.Nick

	return nu
}

func UserHash(uid uint64) uint64 {
	var huid []byte
	h, _ := hash.NewCMixHash()
	h.Write(cyclic.NewIntFromUInt(uid).LeftpadBytes(8))
	huid = h.Sum(huid)
	return cyclic.NewIntFromBytes(huid).Uint64()
}

// NewUser creates a new User object with default fields and given address.
func (m *UserMap) NewUser(id uint64, nickname string) *User {

	if id < uint64(NUM_DEMO_USERS) {
		jww.FATAL.Panicf("Invalid User ID!")
	}
	return &User{UID: id, Nick: nickname}
}

// GetUser returns a user with the given ID from userCollection
// and a boolean for whether the user exists
<<<<<<< HEAD
func (m *UserMap) GetUser(id uint64) (*User, bool) {
	user, ok := m.userCollection[id]
	if !ok {
		return nil, ok
	}
	temp := User{user.UserID, user.Nick}
	return &temp, ok
=======
func (m *UserMap) GetUser(id uint64) (user *User, ok bool) {
	user, ok = m.userCollection[id]
	user = user.DeepCopy()
	return
}

// DeleteUser deletes a user with the given ID from userCollection.
func (m *UserMap) DeleteUser(id uint64) {
	// If key does not exist, do nothing
	delete(m.userCollection, id)
}

// UpsertUser inserts given user into userCollection or update the user if it
// already exists (Upsert operation).
func (m *UserMap) UpsertUser(user *User) {
	m.userCollection[user.UID] = user
>>>>>>> 665bfaf3
}

// CountUsers returns a count of the users in userCollection
func (m *UserMap) CountUsers() int {
	return len(m.userCollection)
}

func (m *UserMap) UpsertUser(user *User) {
	m.userCollection[user.UserID] = user
}

// Looks up the user id corresponding to the demo registration code
func (m *UserMap) LookupUser(hid uint64) (uid uint64, ok bool) {
	uid, ok = m.userLookup[hid]
	return
}

func (m *UserMap) LookupKeys(uid uint64) (*NodeKeys, bool) {
	nk, t := m.keysLookup[uid]
	return nk, t
<<<<<<< HEAD
}

func (m *UserMap) GetContactList() (ids []uint64, nicks []string) {
	ids = make([]uint64, len(m.userCollection))
	nicks = make([]string, len(m.userCollection))

	index := uint64(0)
	for _, user := range m.userCollection {
		ids[index] = user.UserID
		nicks[index] = user.Nick
		index++
	}

	return ids, nicks
=======
>>>>>>> 665bfaf3
}<|MERGE_RESOLUTION|>--- conflicted
+++ resolved
@@ -22,14 +22,10 @@
 	NewUser(id uint64, nickname string) *User
 	DeleteUser(id uint64)
 	GetUser(id uint64) (user *User, ok bool)
-<<<<<<< HEAD
-=======
 	UpsertUser(user *User)
->>>>>>> 665bfaf3
 	CountUsers() int
 	LookupUser(hid uint64) (uid uint64, ok bool)
 	LookupKeys(uid uint64) (*NodeKeys, bool)
-	UpsertUser(user *User)
 	GetContactList() ([]uint64, []string)
 }
 
@@ -89,7 +85,7 @@
 
 	// With an underlying UserMap data structure
 	return UserRegistry(&UserMap{userCollection: uc,
-		idCounter: uint64(NUM_DEMO_USERS),
+		idCounter:  uint64(NUM_DEMO_USERS),
 		userLookup: ul,
 		keysLookup: nk})
 }
@@ -133,15 +129,6 @@
 
 // GetUser returns a user with the given ID from userCollection
 // and a boolean for whether the user exists
-<<<<<<< HEAD
-func (m *UserMap) GetUser(id uint64) (*User, bool) {
-	user, ok := m.userCollection[id]
-	if !ok {
-		return nil, ok
-	}
-	temp := User{user.UserID, user.Nick}
-	return &temp, ok
-=======
 func (m *UserMap) GetUser(id uint64) (user *User, ok bool) {
 	user, ok = m.userCollection[id]
 	user = user.DeepCopy()
@@ -158,16 +145,11 @@
 // already exists (Upsert operation).
 func (m *UserMap) UpsertUser(user *User) {
 	m.userCollection[user.UID] = user
->>>>>>> 665bfaf3
 }
 
 // CountUsers returns a count of the users in userCollection
 func (m *UserMap) CountUsers() int {
 	return len(m.userCollection)
-}
-
-func (m *UserMap) UpsertUser(user *User) {
-	m.userCollection[user.UserID] = user
 }
 
 // Looks up the user id corresponding to the demo registration code
@@ -179,7 +161,6 @@
 func (m *UserMap) LookupKeys(uid uint64) (*NodeKeys, bool) {
 	nk, t := m.keysLookup[uid]
 	return nk, t
-<<<<<<< HEAD
 }
 
 func (m *UserMap) GetContactList() (ids []uint64, nicks []string) {
@@ -194,6 +175,4 @@
 	}
 
 	return ids, nicks
-=======
->>>>>>> 665bfaf3
 }