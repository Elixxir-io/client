--- conflicted
+++ resolved
@@ -10,12 +10,9 @@
 	"crypto/sha256"
 	"github.com/xeipuuv/gojsonschema"
 	"gitlab.com/privategrity/crypto/cyclic"
-<<<<<<< HEAD
 	"github.com/spf13/jwalterweatherman"
 	"strconv"
-=======
 	"gitlab.com/privategrity/crypto/hash"
->>>>>>> 85178386
 )
 
 var ContactListJsonSchema = `{
@@ -39,7 +36,6 @@
 // Interface for User Registry operations
 type UserRegistry interface {
 	GetUser(id uint64) (user *User, ok bool)
-	UpsertUser(user *User) bool
 	CountUsers() int
 	LookupUser(hid uint64) (uid uint64, ok bool)
 	LookupKeys(uid uint64) (*NodeKeys, bool)
@@ -129,7 +125,7 @@
 	if !ok{
 		return nil, ok
 	}
-	temp := User{user.UID,user.Nick}
+	temp := User{user.UserID,user.Nick}
 	return &temp, ok
 }
 
@@ -153,7 +149,6 @@
 	return nk, t
 }
 
-<<<<<<< HEAD
 func (m *UserMap) buildContactListJSON() ([]byte, error) {
 	var result []byte
 	result = append(result, '[')
@@ -200,9 +195,4 @@
 	}
 
 	return result, nil
-=======
-func (m *UserMap) UpsertUser(user *User) bool {
-	m.userCollection[user.UID] = user
-	return true
->>>>>>> 85178386
 }