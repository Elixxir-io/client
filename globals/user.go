////////////////////////////////////////////////////////////////////////////////
// Copyright © 2018 Privategrity Corporation                                   /
//                                                                             /
// All rights reserved.                                                        /
////////////////////////////////////////////////////////////////////////////////

package globals

import (
	"crypto/sha256"
	"encoding/json"
	"github.com/xeipuuv/gojsonschema"
	"gitlab.com/privategrity/crypto/cyclic"
	"github.com/spf13/jwalterweatherman"
)

var ContactListJsonSchema = `{
	"type": "array",
	"items": {
		"type": "object",
		"properties": {
			"UserID": { "type": "number" },
			"Nick": { "type": "string" }
		}
	}
}`

// Globally instantiated UserRegistry
var Users = newUserRegistry()
var NUM_DEMO_USERS = int(10)

// Interface for User Registry operations
type UserRegistry interface {
	GetUser(id uint64) (user *User, ok bool)
	CountUsers() int
	LookupUser(hid uint64) (uid uint64, ok bool)
	LookupKeys(uid uint64) (*NodeKeys, bool)
	UpsertUser(user *User)
	GetContactListJSON() ([]byte, error)
}

type UserMap struct {
	// Map acting as the User Registry containing User -> ID mapping
	userCollection map[uint64]*User
	// Increments sequentially for User.UserID values
	idCounter uint64
	// Temporary map acting as a lookup table for demo user registration codes
	userLookup map[uint64]uint64
	//Temporary placed to store the keys for each user
	keysLookup map[uint64]*NodeKeys
}

// Creates a new UserRegistry interface
func newUserRegistry() UserRegistry {

	uc := make(map[uint64]*User)
	ul := make(map[uint64]uint64)
	nk := make(map[uint64]*NodeKeys)

	// Deterministically create 1000 users
	for i := 1; i <= NUM_DEMO_USERS; i++ {
		t := new(User)
		k := new(NodeKeys)
		h := sha256.New()
		// Generate user parameters
<<<<<<< HEAD
		t.UserID = uint64(i)
=======
		t.UID = uint64(i)
>>>>>>> 97f7bc11
		h.Write([]byte(string(20000 + i)))
		k.TransmissionKeys.Base = cyclic.NewIntFromString(
			"c1248f42f8127999e07c657896a26b56fd9a499c6199e1265053132451128f52", 16)
		h.Write([]byte(string(30000 + i)))
		k.TransmissionKeys.Recursive = cyclic.NewIntFromString(
			"ad333f4ccea0ccf2afcab6c1b9aa2384e561aee970046e39b7f2a78c3942a251", 16)
		h.Write([]byte(string(40000 + i)))
		k.ReceptionKeys.Base = cyclic.NewIntFromString(
			"83120e7bfaba497f8e2c95457a28006f73ff4ec75d3ad91d27bf7ce8f04e772c", 16)
		h.Write([]byte(string(50000 + i)))
		k.ReceptionKeys.Recursive = cyclic.NewIntFromString(
			"979e574166ef0cd06d34e3260fe09512b69af6a414cf481770600d9c7447837b", 16)
		// Add user to collection and lookup table
		uc[t.UserID] = t
		ul[UserHash(t.UserID)] = t.UserID
		nk[t.UserID] = k
	}

	uc[1].Nick = "David"
	uc[2].Nick = "Jim"
	uc[3].Nick = "Ben"
	uc[4].Nick = "Rick"
	uc[5].Nick = "Spencer"
	uc[6].Nick = "Jake"
	uc[7].Nick = "Mario"
	uc[8].Nick = "Will"
	uc[9].Nick = "Sydney"
	uc[10].Nick = "Jono"

	// With an underlying UserMap data structure
	return UserRegistry(&UserMap{userCollection: uc,
<<<<<<< HEAD
		idCounter: uint64(NUM_DEMO_USERS),
=======
		idCounter:  uint64(NUM_DEMO_USERS),
>>>>>>> 97f7bc11
		userLookup: ul,
		keysLookup: nk})
}

// Struct representing a User in the system
type User struct {
<<<<<<< HEAD
	UserID uint64
	Nick   string
=======
	UID  uint64
	Nick string
>>>>>>> 97f7bc11
}

func UserHash(uid uint64) uint64 {
	return uid + 10000
}

// GetUser returns a user with the given ID from userCollection
// and a boolean for whether the user exists
func (m *UserMap) GetUser(id uint64) (user *User, ok bool) {
	user, ok = m.userCollection[id]
	return
}

// CountUsers returns a count of the users in userCollection
func (m *UserMap) CountUsers() int {
	return len(m.userCollection)
}

func (m *UserMap) UpsertUser(user *User) {
	m.userCollection[user.UserID] = user
}

// Looks up the user id corresponding to the demo registration code
func (m *UserMap) LookupUser(hid uint64) (uid uint64, ok bool) {
	uid, ok = m.userLookup[hid]
	return
}

func (m *UserMap) LookupKeys(uid uint64) (*NodeKeys, bool) {
	nk, t := m.keysLookup[uid]
	return nk, t
<<<<<<< HEAD
}

func (m *UserMap) buildContactListJSON() ([]byte, error) {
	var result []byte
	result = append(result, '[')
	for _, user := range m.userCollection {
		nextChunk, err := json.Marshal(user)

		if err != nil {
			jwalterweatherman.ERROR.Println(err.Error())
			return nil, err
		}

		result = append(result, nextChunk...)
		result = append(result, ',')
	}
	// replace the last byte with a bracket, ending the list
	result[len(result)-1] = ']'

	return result, nil
}

func (m *UserMap) GetContactListJSON() ([]byte, error) {
	contactListSchema, err := gojsonschema.NewSchema(gojsonschema.
		NewStringLoader(ContactListJsonSchema))
	if err != nil {
		jwalterweatherman.ERROR.Printf(
			"Couldn't instantiate JSON schema: %v", err.Error())
		return nil, err
	}

	result, err := m.buildContactListJSON()
	if err != nil {
		return nil, err
	}

	jsonLoader := gojsonschema.NewStringLoader(string(result))
	valid, err := contactListSchema.Validate(jsonLoader)

	if err != nil {
		jwalterweatherman.ERROR.Printf(
			"Failed to validate JSON: %v", err.Error())
		return nil, err
	}
	if !valid.Valid() {
		jwalterweatherman.ERROR.Println("The produced JSON wasn't valid")
		for _, validationError := range (valid.Errors()) {
			jwalterweatherman.ERROR.Println(validationError.String())
		}
	}

	return result, nil
=======
>>>>>>> 97f7bc11
}<|MERGE_RESOLUTION|>--- conflicted
+++ resolved
@@ -63,11 +63,7 @@
 		k := new(NodeKeys)
 		h := sha256.New()
 		// Generate user parameters
-<<<<<<< HEAD
 		t.UserID = uint64(i)
-=======
-		t.UID = uint64(i)
->>>>>>> 97f7bc11
 		h.Write([]byte(string(20000 + i)))
 		k.TransmissionKeys.Base = cyclic.NewIntFromString(
 			"c1248f42f8127999e07c657896a26b56fd9a499c6199e1265053132451128f52", 16)
@@ -99,24 +95,15 @@
 
 	// With an underlying UserMap data structure
 	return UserRegistry(&UserMap{userCollection: uc,
-<<<<<<< HEAD
-		idCounter: uint64(NUM_DEMO_USERS),
-=======
 		idCounter:  uint64(NUM_DEMO_USERS),
->>>>>>> 97f7bc11
 		userLookup: ul,
 		keysLookup: nk})
 }
 
 // Struct representing a User in the system
 type User struct {
-<<<<<<< HEAD
 	UserID uint64
 	Nick   string
-=======
-	UID  uint64
-	Nick string
->>>>>>> 97f7bc11
 }
 
 func UserHash(uid uint64) uint64 {
@@ -148,7 +135,6 @@
 func (m *UserMap) LookupKeys(uid uint64) (*NodeKeys, bool) {
 	nk, t := m.keysLookup[uid]
 	return nk, t
-<<<<<<< HEAD
 }
 
 func (m *UserMap) buildContactListJSON() ([]byte, error) {
@@ -201,6 +187,4 @@
 	}
 
 	return result, nil
-=======
->>>>>>> 97f7bc11
 }