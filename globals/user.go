--- conflicted
+++ resolved
@@ -22,11 +22,7 @@
 	NewUser(id uint64, nickname string) *User
 	DeleteUser(id uint64)
 	GetUser(id uint64) (user *User, ok bool)
-<<<<<<< HEAD
 	UpsertUser(user *User)
-=======
-	UpsertUser(user *User) bool
->>>>>>> 85178386
 	CountUsers() int
 	LookupUser(hid uint64) (uid uint64, ok bool)
 	LookupKeys(uid uint64) (*NodeKeys, bool)
@@ -58,15 +54,6 @@
 		// Generate user parameters
 		t.UID = uint64(i)
 		h.Write([]byte(string(20000 + i)))
-<<<<<<< HEAD
-		k.TransmissionKeys.Base = cyclic.NewIntFromBytes(h.Sum(nil))
-		h.Write([]byte(string(30000 + i)))
-		k.TransmissionKeys.Recursive = cyclic.NewIntFromBytes(h.Sum(nil))
-		h.Write([]byte(string(40000 + i)))
-		k.ReceptionKeys.Base = cyclic.NewIntFromBytes(h.Sum(nil))
-		h.Write([]byte(string(50000 + i)))
-		k.ReceptionKeys.Recursive = cyclic.NewIntFromBytes(h.Sum(nil))
-=======
 		k.TransmissionKeys.Base = cyclic.NewIntFromString(
 			"c1248f42f8127999e07c657896a26b56fd9a499c6199e1265053132451128f52", 16)
 		h.Write([]byte(string(30000 + i)))
@@ -78,7 +65,6 @@
 		h.Write([]byte(string(50000 + i)))
 		k.ReceptionKeys.Recursive = cyclic.NewIntFromString(
 			"979e574166ef0cd06d34e3260fe09512b69af6a414cf481770600d9c7447837b", 16)
->>>>>>> 85178386
 		// Add user to collection and lookup table
 		uc[t.UID] = t
 		ul[UserHash(t.UID)] = t.UID
@@ -109,7 +95,6 @@
 	Nick string
 }
 
-<<<<<<< HEAD
 func (u *User) DeepCopy() *User {
 
 	if u == nil {
@@ -125,15 +110,11 @@
 }
 
 func UserHash(uid uint64) uint64 {
-	return uid + 10000
-=======
-func UserHash(uid uint64) uint64 {
 	var huid []byte
 	h, _ := hash.NewCMixHash()
 	h.Write(cyclic.NewIntFromUInt(uid).LeftpadBytes(8))
 	huid = h.Sum(huid)
 	return cyclic.NewIntFromBytes(huid).Uint64()
->>>>>>> 85178386
 }
 
 // NewUser creates a new User object with default fields and given address.
@@ -147,20 +128,10 @@
 
 // GetUser returns a user with the given ID from userCollection
 // and a boolean for whether the user exists
-<<<<<<< HEAD
 func (m *UserMap) GetUser(id uint64) (user *User, ok bool) {
 	user, ok = m.userCollection[id]
 	user = user.DeepCopy()
 	return
-=======
-func (m *UserMap) GetUser(id uint64) (*User, bool) {
-	user, ok := m.userCollection[id]
-	if !ok{
-		return nil, ok
-	}
-	temp := User{user.UID,user.Nick}
-	return &temp, ok
->>>>>>> 85178386
 }
 
 // DeleteUser deletes a user with the given ID from userCollection.
@@ -189,12 +160,4 @@
 func (m *UserMap) LookupKeys(uid uint64) (*NodeKeys, bool) {
 	nk, t := m.keysLookup[uid]
 	return nk, t
-<<<<<<< HEAD
-=======
-}
-
-func (m *UserMap) UpsertUser(user *User) bool {
-	m.userCollection[user.UID] = user
-	return true
->>>>>>> 85178386
 }