.PHONY: update master release setup update_master update_release build clean version

setup:
	git config --global --add url."git@gitlab.com:".insteadOf "https://gitlab.com/"

version:
	go run main.go generate
	sed -i.bak 's/package\ cmd/package\ globals/g' version_vars.go
	mv version_vars.go globals/version_vars.go

clean:
	rm -rf vendor/
	go mod vendor

update:
	-GOFLAGS="" go get -u all

build:
	go build ./...
	go mod tidy

update_release:
	GOFLAGS="" go get -u gitlab.com/elixxir/primitives@release
<<<<<<< HEAD
	GOFLAGS="" go get -u gitlab.com/elixxir/crypto@Optimus/e2e
=======
	GOFLAGS="" go get -u gitlab.com/elixxir/crypto@release
	GOFLAGS="" go get -u gitlab.com/xx_network/crypto@release
>>>>>>> cbc603a0
	GOFLAGS="" go get -u gitlab.com/elixxir/comms@release
	GOFLAGS="" go get -u gitlab.com/xx_network/comms@release
	GOFLAGS="" go get -u gitlab.com/xx_network/primitives@release

update_master:
	GOFLAGS="" go get -u gitlab.com/elixxir/primitives@master
	GOFLAGS="" go get -u gitlab.com/elixxir/crypto@master
	GOFLAGS="" go get -u gitlab.com/xx_network/crypto@master
	GOFLAGS="" go get -u gitlab.com/elixxir/comms@master
	GOFLAGS="" go get -u gitlab.com/xx_network/comms@master
	GOFLAGS="" go get -u gitlab.com/xx_network/primitives@master

master: clean update_master build version

release: clean update_release build version<|MERGE_RESOLUTION|>--- conflicted
+++ resolved
@@ -21,12 +21,8 @@
 
 update_release:
 	GOFLAGS="" go get -u gitlab.com/elixxir/primitives@release
-<<<<<<< HEAD
-	GOFLAGS="" go get -u gitlab.com/elixxir/crypto@Optimus/e2e
-=======
 	GOFLAGS="" go get -u gitlab.com/elixxir/crypto@release
 	GOFLAGS="" go get -u gitlab.com/xx_network/crypto@release
->>>>>>> cbc603a0
 	GOFLAGS="" go get -u gitlab.com/elixxir/comms@release
 	GOFLAGS="" go get -u gitlab.com/xx_network/comms@release
 	GOFLAGS="" go get -u gitlab.com/xx_network/primitives@release
