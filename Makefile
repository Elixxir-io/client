.PHONY: update master release setup update_master update_release build clean version

setup:
	git config --global --add url."git@gitlab.com:".insteadOf "https://gitlab.com/"

version:
	go run main.go generate
	sed -i.bak 's/package\ cmd/package\ globals/g' version_vars.go
	mv version_vars.go globals/version_vars.go

clean:
	rm -rf vendor/
	go mod vendor

update:
	-GOFLAGS="" go get -u all

build:
	go build ./...
	go mod tidy

update_release:
<<<<<<< HEAD
	GOFLAGS="" go get gitlab.com/elixxir/primitives@release
	GOFLAGS="" go get gitlab.com/elixxir/crypto@release
	GOFLAGS="" go get gitlab.com/xx_network/crypto@release
	GOFLAGS="" go get gitlab.com/elixxir/comms@release
	GOFLAGS="" go get gitlab.com/xx_network/comms@release
	GOFLAGS="" go get gitlab.com/xx_network/primitives@release
=======
	GOFLAGS="" go get -u gitlab.com/elixxir/primitives@release
	GOFLAGS="" go get -u gitlab.com/elixxir/crypto@release
	GOFLAGS="" go get -u gitlab.com/xx_network/crypto@release
	GOFLAGS="" go get -u gitlab.com/elixxir/comms@release
	GOFLAGS="" go get -u gitlab.com/xx_network/comms@release
	GOFLAGS="" go get -u gitlab.com/xx_network/primitives@release
>>>>>>> 6e947df2

update_master:
	GOFLAGS="" go get gitlab.com/elixxir/primitives@master
	GOFLAGS="" go get gitlab.com/elixxir/crypto@master
	GOFLAGS="" go get gitlab.com/xx_network/crypto@master
	GOFLAGS="" go get gitlab.com/elixxir/comms@master
	GOFLAGS="" go get gitlab.com/xx_network/comms@master
	GOFLAGS="" go get gitlab.com/xx_network/primitives@master

master: clean update_master build version

release: clean update_release build version<|MERGE_RESOLUTION|>--- conflicted
+++ resolved
@@ -20,21 +20,12 @@
 	go mod tidy
 
 update_release:
-<<<<<<< HEAD
-	GOFLAGS="" go get gitlab.com/elixxir/primitives@release
-	GOFLAGS="" go get gitlab.com/elixxir/crypto@release
-	GOFLAGS="" go get gitlab.com/xx_network/crypto@release
-	GOFLAGS="" go get gitlab.com/elixxir/comms@release
-	GOFLAGS="" go get gitlab.com/xx_network/comms@release
-	GOFLAGS="" go get gitlab.com/xx_network/primitives@release
-=======
 	GOFLAGS="" go get -u gitlab.com/elixxir/primitives@release
 	GOFLAGS="" go get -u gitlab.com/elixxir/crypto@release
 	GOFLAGS="" go get -u gitlab.com/xx_network/crypto@release
 	GOFLAGS="" go get -u gitlab.com/elixxir/comms@release
 	GOFLAGS="" go get -u gitlab.com/xx_network/comms@release
 	GOFLAGS="" go get -u gitlab.com/xx_network/primitives@release
->>>>>>> 6e947df2
 
 update_master:
 	GOFLAGS="" go get gitlab.com/elixxir/primitives@master
