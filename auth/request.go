///////////////////////////////////////////////////////////////////////////////
// Copyright © 2020 xx network SEZC                                          //
//                                                                           //
// Use of this source code is governed by a license that can be found in the //
// LICENSE file                                                              //
///////////////////////////////////////////////////////////////////////////////

package auth

import (
	"fmt"
	"io"
	"strings"

	"github.com/cloudflare/circl/dh/sidh"
	"github.com/pkg/errors"
	jww "github.com/spf13/jwalterweatherman"
	"gitlab.com/elixxir/client/cmix"
	"gitlab.com/elixxir/client/cmix/message"
	"gitlab.com/elixxir/client/e2e"
	"gitlab.com/elixxir/client/e2e/ratchet"
	util "gitlab.com/elixxir/client/storage/utility"
	"gitlab.com/elixxir/crypto/contact"
	"gitlab.com/elixxir/crypto/cyclic"
	"gitlab.com/elixxir/crypto/diffieHellman"
	cAuth "gitlab.com/elixxir/crypto/e2e/auth"
	"gitlab.com/elixxir/primitives/fact"
	"gitlab.com/elixxir/primitives/format"
	"gitlab.com/xx_network/primitives/id"
)

const terminator = ";"

// Error constant strings. Any changes to these should go over usages of the
// affected messages in other applications (if applicable)
const (
	// ErrChannelExists is a message returned in state.Request when an
	// authenticated channel exists between the partner and me.
	ErrChannelExists = "Authenticated channel already established with partner"
)

// Request sends a contact request from the user identity in the imported e2e
// structure to the passed contact, as well as the passed facts (will error if
// they are too long).
// The other party must accept the request by calling Confirm in order to be
// able to send messages using e2e.Handler.SendE2e. When the other party does so,
// the "confirm" callback will get called.
// The round the request is initially sent on will be returned, but the request
// will be listed as a critical message, so the underlying cmix client will
// auto resend it in the event of failure.
// A request cannot be sent for a contact who has already received a request or
// who is already a partner.
func (s *state) Request(partner contact.Contact, myfacts fact.FactList) (id.Round, error) {
	// check that an authenticated channel does not already exist
	if _, err := s.e2e.GetPartner(partner.ID); err == nil ||
		!strings.Contains(err.Error(), ratchet.NoPartnerErrorStr) {
		return 0, errors.Errorf(ErrChannelExists)
	}

	return s.request(partner, myfacts, false)
}

// request internal helper
func (s *state) request(partner contact.Contact, myfacts fact.FactList,
	reset bool) (id.Round, error) {

	jww.INFO.Printf("request(...) called")

	//do key generation
	rng := s.rng.GetStream()
	defer rng.Close()

	me := s.e2e.GetReceptionID()

	dhGrp := s.e2e.GetGroup()

	dhPriv, dhPub := genDHKeys(dhGrp, rng)
	sidhPriv, sidhPub := util.GenerateSIDHKeyPair(
		sidh.KeyVariantSidhA, rng)

<<<<<<< HEAD
	historicalDHPriv := s.e2e.GetHistoricalDHPrivkey()
	historicalDHPub := diffieHellman.GeneratePublicKey(historicalDHPriv,
=======
	//generate ownership proof
	if !dhGrp.Inside(partner.DhPubKey.GetLargeInt()) {
		return 0, errors.Errorf("partner's DH public key is not in the E2E "+
			"group; E2E group fingerprint is %d and DH key has %d",
			dhGrp.GetFingerprint(), partner.DhPubKey.GetGroupFingerprint())
	}
	ownership := cAuth.MakeOwnershipProof(originDHPrivKey, partner.DhPubKey,
>>>>>>> 33f07f78
		dhGrp)

	ownership := cAuth.MakeOwnershipProof(historicalDHPriv,
		partner.DhPubKey, dhGrp)
	confirmFp := cAuth.MakeOwnershipProofFP(ownership)

	// Add the sent request and use the return to build the
	// send. This will replace the send with an old one if one was
	// in process, wasting the key generation above. This is
	// considered a reasonable loss due to the increase in code
	// simplicity of this approach
	sr, err := s.store.AddSent(partner.ID, partner.DhPubKey, dhPriv, dhPub,
		sidhPriv, sidhPub, confirmFp, reset)
	if err != nil {
		if sr == nil {
			return 0, err
		} else {
			jww.INFO.Printf("Resending request to %s from %s as "+
				"one was already sent", partner.ID, me)
			dhPriv = sr.GetMyPrivKey()
			dhPub = sr.GetMyPubKey()
			//sidhPriv = sr.GetMySIDHPrivKey()
			sidhPub = sr.GetMySIDHPubKey()
		}
	}

	// cMix fingerprint. Used in old versions by the recipient can recognize
	// this is a request message. Unchanged for backwards compatability
	// (the SIH is used now)
	requestfp := cAuth.MakeRequestFingerprint(partner.DhPubKey)

	// My fact data so we can display in the interface.
	msgPayload := []byte(myfacts.Stringify() + terminator)

	// Create the request packet.
	request, mac, err := createRequestAuth(me, msgPayload, ownership,
		dhPriv, dhPub, partner.DhPubKey, sidhPub,
		s.e2e.GetGroup(), s.net.GetMaxMessageLength())
	if err != nil {
		return 0, err
	}
	contents := request.Marshal()

	jww.TRACE.Printf("AuthRequest MYPUBKEY: %v", dhPub.TextVerbose(16, 0))
	jww.TRACE.Printf("AuthRequest PARTNERPUBKEY: %v",
		partner.DhPubKey.TextVerbose(16, 0))
	jww.TRACE.Printf("AuthRequest MYSIDHPUBKEY: %s",
		util.StringSIDHPubKey(sidhPub))

	jww.TRACE.Printf("AuthRequest HistoricalPUBKEY: %v",
		historicalDHPub.TextVerbose(16, 0))

	jww.TRACE.Printf("AuthRequest ECRPAYLOAD: %v", request.GetEcrPayload())
	jww.TRACE.Printf("AuthRequest MAC: %v", mac)

	jww.INFO.Printf("Requesting Auth with %s, msgDigest: %s, confirmFp: %s",
		partner.ID, format.DigestContents(contents), confirmFp)

	p := cmix.GetDefaultCMIXParams()
	p.DebugTag = "auth.Request"
	tag := s.params.RequestTag
	if reset {
		tag = s.params.ResetRequestTag
	}
	svc := message.Service{
		Identifier: partner.ID.Marshal(),
		Tag:        tag,
		Metadata:   nil,
	}
	round, _, err := s.net.Send(partner.ID, requestfp, svc, contents, mac, p)
	if err != nil {
		// if the send fails just set it to failed, it will
		// but automatically retried
		return 0, errors.WithMessagef(err, "Auth Request with %s "+
			"(msgDigest: %s) failed to transmit: %+v", partner.ID,
			format.DigestContents(contents), err)
	}

	em := fmt.Sprintf("Auth Request with %s (msgDigest: %s) sent"+
		" on round %d", partner.ID, format.DigestContents(contents), round)
	jww.INFO.Print(em)
	s.event.Report(1, "Auth", "RequestSent", em)
	return round, nil

}

// genDHKeys is a short helper to generate a Diffie-Helman Keypair
func genDHKeys(dhGrp *cyclic.Group, csprng io.Reader) (priv, pub *cyclic.Int) {
	numBytes := len(dhGrp.GetPBytes())
	newPrivKey := diffieHellman.GeneratePrivateKey(numBytes, dhGrp, csprng)
	newPubKey := diffieHellman.GeneratePublicKey(newPrivKey, dhGrp)
	return newPrivKey, newPubKey
}

// createRequestAuth Creates the request packet, including encrypting the
// required parts of it.
func createRequestAuth(sender *id.ID, payload, ownership []byte, myDHPriv,
	myDHPub, theirDHPub *cyclic.Int, mySIDHPub *sidh.PublicKey,
	dhGrp *cyclic.Group, cMixSize int) (*baseFormat, []byte, error) {
	/*generate embedded message structures and check payload*/
	dhPrimeSize := dhGrp.GetP().ByteLen()

	// FIXME: This base -> ecr -> request structure is a little wonky.
	// We should refactor so that is is more direct.
	// I recommend we move to a request object that takes:
	//   sender, dhPub, sidhPub, ownershipProof, payload
	// with a Marshal/Unmarshal that takes the Dh/grp needed to gen
	// the session key and encrypt or decrypt.

	// baseFmt wraps ecrFmt. ecrFmt is encrypted
	baseFmt := newBaseFormat(cMixSize, dhPrimeSize)
	// ecrFmt wraps requestFmt
	ecrFmt := newEcrFormat(baseFmt.GetEcrPayloadLen())
	requestFmt, err := newRequestFormat(ecrFmt)
	if err != nil {
		return nil, nil, errors.Errorf("failed to make request format: %+v", err)
	}

	if len(payload) > requestFmt.MsgPayloadLen() {
		return nil, nil, errors.Errorf(
			"Combined message longer than space "+
				"available in payload; available: %v, length: %v",
			requestFmt.MsgPayloadLen(), len(payload))
	}

	/*encrypt payload*/
	requestFmt.SetID(sender)
	requestFmt.SetMsgPayload(payload)
	ecrFmt.SetOwnership(ownership)
	ecrFmt.SetSidHPubKey(mySIDHPub)
	ecrPayload, mac := cAuth.Encrypt(myDHPriv, theirDHPub, ecrFmt.data,
		dhGrp)
	/*construct message*/
	baseFmt.SetEcrPayload(ecrPayload)
	baseFmt.SetPubKey(myDHPub)

	return &baseFmt, mac, nil
}

func (s *state) GetReceivedRequest(partner *id.ID) (contact.Contact, error) {
	return s.store.GetReceivedRequest(partner)
}

func (s *state) VerifyOwnership(received, verified contact.Contact,
	e2e e2e.Handler) bool {
	return VerifyOwnership(received, verified, e2e)
}

func (s *state) DeleteRequest(partnerID *id.ID) error {
	return s.store.DeleteRequest(partnerID)
}

func (s *state) DeleteAllRequests() error {
	return s.store.DeleteAllRequests()
}

func (s *state) DeleteSentRequests() error {
	return s.store.DeleteSentRequests()
}

func (s *state) DeleteReceiveRequests() error {
	return s.store.DeleteReceiveRequests()
}<|MERGE_RESOLUTION|>--- conflicted
+++ resolved
@@ -78,20 +78,15 @@
 	sidhPriv, sidhPub := util.GenerateSIDHKeyPair(
 		sidh.KeyVariantSidhA, rng)
 
-<<<<<<< HEAD
 	historicalDHPriv := s.e2e.GetHistoricalDHPrivkey()
 	historicalDHPub := diffieHellman.GeneratePublicKey(historicalDHPriv,
-=======
-	//generate ownership proof
+		dhGrp)
+
 	if !dhGrp.Inside(partner.DhPubKey.GetLargeInt()) {
 		return 0, errors.Errorf("partner's DH public key is not in the E2E "+
 			"group; E2E group fingerprint is %d and DH key has %d",
 			dhGrp.GetFingerprint(), partner.DhPubKey.GetGroupFingerprint())
 	}
-	ownership := cAuth.MakeOwnershipProof(originDHPrivKey, partner.DhPubKey,
->>>>>>> 33f07f78
-		dhGrp)
-
 	ownership := cAuth.MakeOwnershipProof(historicalDHPriv,
 		partner.DhPubKey, dhGrp)
 	confirmFp := cAuth.MakeOwnershipProofFP(ownership)
