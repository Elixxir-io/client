///////////////////////////////////////////////////////////////////////////////
// Copyright © 2020 xx network SEZC                                          //
//                                                                           //
// Use of this source code is governed by a license that can be found in the //
// LICENSE file                                                              //
///////////////////////////////////////////////////////////////////////////////

package auth

import (
	"github.com/pkg/errors"
	jww "github.com/spf13/jwalterweatherman"
	"gitlab.com/elixxir/client/interfaces"
	"gitlab.com/elixxir/client/interfaces/contact"
	"gitlab.com/elixxir/client/interfaces/params"
	"gitlab.com/elixxir/client/interfaces/utility"
	"gitlab.com/elixxir/client/storage"
	"gitlab.com/elixxir/client/storage/auth"
	"gitlab.com/elixxir/client/storage/e2e"
	ds "gitlab.com/elixxir/comms/network/dataStructures"
	"gitlab.com/elixxir/crypto/diffieHellman"
	cAuth "gitlab.com/elixxir/crypto/e2e/auth"
	"gitlab.com/elixxir/primitives/format"
	"gitlab.com/elixxir/primitives/states"
	"io"
	"strings"
	"time"
)

const terminator = ";"

func RequestAuth(partner, me contact.Contact, message string, rng io.Reader,
	storage *storage.Session, net interfaces.NetworkManager) error {
	/*edge checks generation*/

	// check that messages can be sent over the network
	if !net.GetHealthTracker().IsHealthy() {
		return errors.New("Cannot create authenticated message " +
			"when the network is not healthy")
	}

	// check that an authenticated channel does not already exists
	if _, err := storage.E2e().GetPartner(partner.ID); err == nil ||
		!strings.Contains(err.Error(), e2e.NoPartnerErrorStr) {
		return errors.Errorf("Authenticated channel already " +
			"established with partner")
	}

	// check that the request is being sent from the proper ID
<<<<<<< HEAD
	if !me.ID.Cmp(storage.GetUser().TransmissionID) {
=======
	if !me.ID.Cmp(storage.GetUser().ReceptionID) {
>>>>>>> 24dc0141
		return errors.Errorf("Authenticated channel request " +
			"can only be sent from user's identity")
	}

	// check that the message is properly formed
	if strings.Contains(message, terminator) {
		return errors.Errorf("Message cannot contain '%s'", terminator)
	}

	//lookup if an ongoing request is occurring
	rqType, _, _, err := storage.Auth().GetRequest(partner.ID)
	if err != nil && strings.Contains(err.Error(), auth.NoRequest) {
		err = nil
	}
	if err != nil {
		if rqType == auth.Receive {
			return errors.WithMessage(err,
				"Cannot send a request after "+
					"receiving a request")
		} else if rqType == auth.Sent {
			return errors.WithMessage(err,
				"Cannot send a request after "+
					"already sending one")
		}
	}

	grp := storage.E2e().GetGroup()

	/*generate embedded message structures and check payload*/
	cmixMsg := format.NewMessage(storage.Cmix().GetGroup().GetP().ByteLen())
	baseFmt := newBaseFormat(cmixMsg.ContentsSize(), grp.GetP().ByteLen())
	ecrFmt := newEcrFormat(baseFmt.GetEcrPayloadLen())
	requestFmt, err := newRequestFormat(ecrFmt)
	if err != nil {
		return errors.Errorf("failed to make request format: %+v", err)
	}

	//check the payload fits
	facts := me.Facts.Stringify()
	msgPayload := facts + message + terminator
	msgPayloadBytes := []byte(msgPayload)

	if len(msgPayloadBytes) > requestFmt.MsgPayloadLen() {
		return errors.Errorf("Combined message longer than space "+
			"available in payload; available: %v, length: %v",
			requestFmt.MsgPayloadLen(), len(msgPayloadBytes))
	}

	/*cryptographic generation*/
	//generate salt
	salt := make([]byte, saltSize)
	_, err = rng.Read(salt)
	if err != nil {
		return errors.Wrap(err, "Failed to generate salt")
	}

	//generate ownership proof
	ownership := cAuth.MakeOwnershipProof(storage.E2e().GetDHPrivateKey(),
		partner.DhPubKey, storage.E2e().GetGroup())

	//generate new keypair
	newPrivKey := diffieHellman.GeneratePrivateKey(256, grp, rng)
	newPubKey := diffieHellman.GeneratePublicKey(newPrivKey, grp)

	jww.INFO.Printf("RequestAuth MYPUBKEY: %v", newPubKey.Bytes())
	jww.INFO.Printf("RequestAuth THEIRPUBKEY: %v", partner.DhPubKey.Bytes())

	/*encrypt payload*/
<<<<<<< HEAD
	requestFmt.SetID(storage.GetUser().TransmissionID)
=======
	requestFmt.SetID(storage.GetUser().ReceptionID)
>>>>>>> 24dc0141
	requestFmt.SetMsgPayload(msgPayloadBytes)
	ecrFmt.SetOwnership(ownership)
	ecrPayload, mac := cAuth.Encrypt(newPrivKey, partner.DhPubKey,
		salt, ecrFmt.data, grp)
	confirmFp := cAuth.MakeOwnershipProofFP(ownership)
	requestfp := cAuth.MakeRequestFingerprint(partner.DhPubKey)

	/*construct message*/
	baseFmt.SetEcrPayload(ecrPayload)
	baseFmt.SetSalt(salt)
	baseFmt.SetPubKey(newPubKey)

	cmixMsg.SetKeyFP(requestfp)
	cmixMsg.SetMac(mac)
	cmixMsg.SetContents(baseFmt.Marshal())
	cmixMsg.SetRecipientID(partner.ID)
	jww.INFO.Printf("PARTNER ID: %s", partner.ID)

	/*store state*/
	//fixme: channel is bricked if the first store succedes but the second fails
	//store the in progress auth
	err = storage.Auth().AddSent(partner.ID, partner.DhPubKey, newPrivKey,
		newPrivKey, confirmFp)
	if err != nil {
		return errors.Errorf("Failed to store auth request: %s", err)
	}

	//store the message as a critical message so it will always be sent
	storage.GetCriticalRawMessages().AddProcessing(cmixMsg)

	//jww.INFO.Printf("CMIX MESSAGE 1: %s, %v, %v, %v", cmixMsg.GetRecipientID(),
	//	cmixMsg.GetKeyFP(), cmixMsg.GetMac(), cmixMsg.GetContents())
	jww.INFO.Printf("CMIX MESSAGE FP: %s, %v", cmixMsg.GetRecipientID(),
		cmixMsg.GetKeyFP())

	/*send message*/
	round, err := net.SendCMIX(cmixMsg, params.GetDefaultCMIX())
	if err != nil {
		// if the send fails just set it to failed, it will but automatically
		// retried
		jww.ERROR.Printf("auth request failed to transmit, will be "+
			"handled on reconnect: %+v", err)
		storage.GetCriticalRawMessages().Failed(cmixMsg)
	}

	/*check message delivery*/
	sendResults := make(chan ds.EventReturn, 1)
	roundEvents := net.GetInstance().GetRoundEvents()

	roundEvents.AddRoundEventChan(round, sendResults, 1*time.Minute,
		states.COMPLETED, states.FAILED)

	success, _, _ := utility.TrackResults(sendResults, 1)
	if !success {
		jww.ERROR.Printf("auth request failed to transmit, will be " +
			"handled on reconnect")
		storage.GetCriticalRawMessages().Failed(cmixMsg)
	} else {
		storage.GetCriticalRawMessages().Succeeded(cmixMsg)
	}

	return nil
}<|MERGE_RESOLUTION|>--- conflicted
+++ resolved
@@ -47,11 +47,7 @@
 	}
 
 	// check that the request is being sent from the proper ID
-<<<<<<< HEAD
-	if !me.ID.Cmp(storage.GetUser().TransmissionID) {
-=======
 	if !me.ID.Cmp(storage.GetUser().ReceptionID) {
->>>>>>> 24dc0141
 		return errors.Errorf("Authenticated channel request " +
 			"can only be sent from user's identity")
 	}
@@ -120,11 +116,7 @@
 	jww.INFO.Printf("RequestAuth THEIRPUBKEY: %v", partner.DhPubKey.Bytes())
 
 	/*encrypt payload*/
-<<<<<<< HEAD
-	requestFmt.SetID(storage.GetUser().TransmissionID)
-=======
 	requestFmt.SetID(storage.GetUser().ReceptionID)
->>>>>>> 24dc0141
 	requestFmt.SetMsgPayload(msgPayloadBytes)
 	ecrFmt.SetOwnership(ownership)
 	ecrPayload, mac := cAuth.Encrypt(newPrivKey, partner.DhPubKey,
