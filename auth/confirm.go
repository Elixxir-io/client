///////////////////////////////////////////////////////////////////////////////
// Copyright © 2020 xx network SEZC                                          //
//                                                                           //
// Use of this source code is governed by a license that can be found in the //
// LICENSE file                                                              //
///////////////////////////////////////////////////////////////////////////////

package auth

import (
	"fmt"

	"github.com/pkg/errors"
	jww "github.com/spf13/jwalterweatherman"
	"gitlab.com/elixxir/client/auth/store"
	"gitlab.com/elixxir/client/cmix"
	"gitlab.com/elixxir/client/cmix/message"
	"gitlab.com/elixxir/client/e2e/ratchet/partner/session"
	"gitlab.com/elixxir/client/event"
	util "gitlab.com/elixxir/client/storage/utility"
	"gitlab.com/elixxir/crypto/contact"
	cAuth "gitlab.com/elixxir/crypto/e2e/auth"
	"gitlab.com/elixxir/primitives/format"
	"gitlab.com/xx_network/primitives/id"
)

// Confirm sends a confirmation for a received request. It can only be called
// once. This both sends keying material to the other party and creates a
// channel in the e2e handler, after which e2e messages can be sent to the
// partner using e2e.Handler.SendE2e.
// The round the request is initially sent on will be returned, but the request
// will be listed as a critical message, so the underlying cmix client will
// auto resend it in the event of failure.
// A confirm cannot be sent for a contact who has not sent a request or
// who is already a partner. This can only be called once for a specific contact.
// If the request must be resent, use ReplayConfirm
func (s *state) Confirm(partner contact.Contact) (
	id.Round, error) {
	return s.confirm(partner, s.params.ConfirmTag)
}

func (s *state) confirm(partner contact.Contact, serviceTag string) (
	id.Round, error) {

	// check that messages can be sent over the network
	if !s.net.IsHealthy() {
		return 0, errors.New("Cannot confirm authenticated message " +
			"when the network is not healthy")
	}

	var sentRound id.Round

	//run the handler
<<<<<<< HEAD
	err := s.store.HandleReceivedRequest(partner.ID, func(rr *store.ReceivedRequest) error {
		// verify the passed contact matches what is stored
		if rr.GetContact().DhPubKey.Cmp(partner.DhPubKey) != 0 {
			return errors.New("pending Auth Request has different " +
				"pubkey than stored")
		}

		/*cryptographic generation*/

		// generate ownership proof
		ownership := cAuth.MakeOwnershipProof(s.e2e.GetHistoricalDHPrivkey(),
			partner.DhPubKey, s.e2e.GetGroup())

		rng := s.rng.GetStream()

		// generate new keypair
		dhPriv, dhPub := genDHKeys(s.e2e.GetGroup(), rng)
		sidhVariant := util.GetCompatibleSIDHVariant(
			rr.GetTheirSidHPubKeyA().Variant())
		sidhPriv, sidhPub := util.GenerateSIDHKeyPair(sidhVariant, rng)

		rng.Close()

		/*construct message*/
		// we build the payload before we save because it is technically fallible
		// which can get into a bricked state if it fails
		baseFmt := newBaseFormat(s.net.GetMaxMessageLength(),
			s.e2e.GetGroup().GetP().ByteLen())
		ecrFmt := newEcrFormat(baseFmt.GetEcrPayloadLen())

		// setup the encrypted payload
		ecrFmt.SetOwnership(ownership)
		ecrFmt.SetSidHPubKey(sidhPub)
		// confirmation has no custom payload

		// encrypt the payload
		ecrPayload, mac := cAuth.Encrypt(dhPriv, partner.DhPubKey,
			ecrFmt.data, s.e2e.GetGroup())

		// get the fingerprint from the old ownership proof
		fp := cAuth.MakeOwnershipProofFP(rr.GetContact().OwnershipProof)

		// final construction
		baseFmt.SetEcrPayload(ecrPayload)
		baseFmt.SetPubKey(dhPub)

		jww.TRACE.Printf("SendConfirm PARTNERPUBKEY: %v",
			partner.DhPubKey.TextVerbose(16, 0))
		jww.TRACE.Printf("SendConfirm MYPUBKEY: %v", dhPub.TextVerbose(16, 0))

		jww.TRACE.Printf("SendConfirm ECRPAYLOAD: %v", baseFmt.GetEcrPayload())
		jww.TRACE.Printf("SendConfirm MAC: %v", mac)

		// warning: channel can get into a bricked state if the first save occurs and
		// the second does not or the two occur and the storage into critical
		// messages does not occur

		// create local relationship
		p := session.GetDefaultParams()
		_, err := s.e2e.AddPartner(partner.ID, partner.DhPubKey, dhPriv,
			rr.GetTheirSidHPubKeyA(), sidhPriv, p, p)
		if err != nil {
			em := fmt.Sprintf("Failed to create channel with partner (%s) "+
				"on confirmation, this is likley a replay: %s",
				partner.ID, err.Error())
			jww.WARN.Print(em)
			s.event.Report(10, "Auth", "SendConfirmError", em)
		}

		if s.backupTrigger != nil {
			s.backupTrigger("confirmed authenticated channel")
		}

		jww.INFO.Printf("Confirming Auth from %s to %s, msgDigest: %s",
			partner.ID, s.e2e.GetReceptionID(),
			format.DigestContents(baseFmt.Marshal()))

		//service used for notification only

		/*send message*/
		if err = s.store.StoreConfirmation(partner.ID, baseFmt.Marshal(),
			mac, fp); err == nil {
			jww.WARN.Printf("Failed to store confirmation for replay "+
				"for relationship between %s and %s, cannot be replayed: %+v",
				partner.ID, s.e2e.GetReceptionID(), err)
		}

		//send confirmation
		sentRound, err = sendAuthConfirm(s.net, partner.ID, fp,
			baseFmt.Marshal(), mac, s.event, serviceTag)

		return err
	})
=======
	err := s.store.HandleReceivedRequest(partner.ID,
		func(rr *store.ReceivedRequest) error {
			// verify the passed contact matches what is stored
			if rr.GetContact().DhPubKey.Cmp(partner.DhPubKey) != 0 {
				return errors.New("pending Auth Request has different " +
					"pubkey than stored")
			}

			/*cryptographic generation*/

			// generate ownership proof
			ownership := cAuth.MakeOwnershipProof(s.e2e.GetHistoricalDHPrivkey(),
				partner.DhPubKey, s.e2e.GetGroup())

			rng := s.rng.GetStream()

			// generate new keypair
			dhPriv, dhPub := genDHKeys(s.e2e.GetGroup(), rng)
			sidhVariant := util.GetCompatibleSIDHVariant(
				rr.GetTheirSidHPubKeyA().Variant())
			sidhPriv, sidhPub := util.GenerateSIDHKeyPair(sidhVariant, rng)

			rng.Close()

			/*construct message*/
			// we build the payload before we save because it is technically
			// fallible which can get into a bricked state if it fails
			baseFmt := newBaseFormat(s.net.GetMaxMessageLength(),
				s.e2e.GetGroup().GetP().ByteLen())
			ecrFmt := newEcrFormat(baseFmt.GetEcrPayloadLen())

			// setup the encrypted payload
			ecrFmt.SetOwnership(ownership)
			ecrFmt.SetSidHPubKey(sidhPub)
			// confirmation has no custom payload

			// encrypt the payload
			ecrPayload, mac := cAuth.Encrypt(dhPriv, partner.DhPubKey,
				ecrFmt.data, s.e2e.GetGroup())

			// get the fingerprint from the old ownership proof
			fp := cAuth.MakeOwnershipProofFP(rr.GetContact().OwnershipProof)

			// final construction
			baseFmt.SetEcrPayload(ecrPayload)
			baseFmt.SetPubKey(dhPub)

			jww.TRACE.Printf("SendConfirm PARTNERPUBKEY: %v",
				partner.DhPubKey.TextVerbose(16, 0))
			jww.TRACE.Printf("SendConfirm MYPUBKEY: %v", dhPub.TextVerbose(16, 0))

			jww.TRACE.Printf("SendConfirm ECRPAYLOAD: %v", baseFmt.GetEcrPayload())
			jww.TRACE.Printf("SendConfirm MAC: %v", mac)

			// warning: channel can get into a bricked state if the first save
			// occurs and the second does not or the two occur and the storage
			// into critical messages does not occur

			// create local relationship
			p := session.GetDefaultParams()
			_, err := s.e2e.AddPartner(partner.ID, partner.DhPubKey, dhPriv,
				rr.GetTheirSidHPubKeyA(), sidhPriv, p, p)
			if err != nil {
				em := fmt.Sprintf("Failed to create channel with partner (%s) "+
					"on confirmation, this is likley a replay: %s",
					partner.ID, err.Error())
				jww.WARN.Print(em)
				s.event.Report(10, "Auth", "SendConfirmError", em)
			}

			s.backupTrigger("confirmed authenticated channel")

			jww.INFO.Printf("Confirming Auth from %s to %s, msgDigest: %s",
				partner.ID, s.e2e.GetReceptionID(),
				format.DigestContents(baseFmt.Marshal()))

			//service used for notification only

			/*send message*/
			if err = s.store.StoreConfirmation(partner.ID, baseFmt.Marshal(),
				mac, fp); err == nil {
				jww.WARN.Printf("Failed to store confirmation for replay "+
					"for relationship between %s and %s, cannot be replayed: %+v",
					partner.ID, s.e2e.GetReceptionID(), err)
			}

			//send confirmation
			sentRound, err = sendAuthConfirm(s.net, partner.ID, fp,
				baseFmt.Marshal(), mac, s.event, serviceTag)

			return err
		})
>>>>>>> 16d746d2
	return sentRound, err
}

func sendAuthConfirm(net cmixClient, partner *id.ID,
	fp format.Fingerprint, payload, mac []byte, event event.Reporter,
	serviceTag string) (
	id.Round, error) {
	svc := message.Service{
		Identifier: fp[:],
		Tag:        serviceTag,
		Metadata:   nil,
	}

	cmixParam := cmix.GetDefaultCMIXParams()
	cmixParam.DebugTag = "auth.Confirm"
	cmixParam.Critical = true
	sentRound, _, err := net.Send(partner, fp, svc, payload, mac, cmixParam)
	if err != nil {
		// if the send fails just set it to failed, it will but automatically
		// retried
		jww.WARN.Printf("Auth Confirm with %s (msgDigest: %s) failed "+
			"to transmit: %+v, will be handled by critical messages",
			partner, format.DigestContents(payload), err)
		return 0, nil
	}

	em := fmt.Sprintf("Confirm Request with %s (msgDigest: %s) sent on round %d",
		partner, format.DigestContents(payload), sentRound)
	jww.INFO.Print(em)
	event.Report(1, "Auth", "SendConfirm", em)
	return sentRound, nil
}<|MERGE_RESOLUTION|>--- conflicted
+++ resolved
@@ -51,101 +51,6 @@
 	var sentRound id.Round
 
 	//run the handler
-<<<<<<< HEAD
-	err := s.store.HandleReceivedRequest(partner.ID, func(rr *store.ReceivedRequest) error {
-		// verify the passed contact matches what is stored
-		if rr.GetContact().DhPubKey.Cmp(partner.DhPubKey) != 0 {
-			return errors.New("pending Auth Request has different " +
-				"pubkey than stored")
-		}
-
-		/*cryptographic generation*/
-
-		// generate ownership proof
-		ownership := cAuth.MakeOwnershipProof(s.e2e.GetHistoricalDHPrivkey(),
-			partner.DhPubKey, s.e2e.GetGroup())
-
-		rng := s.rng.GetStream()
-
-		// generate new keypair
-		dhPriv, dhPub := genDHKeys(s.e2e.GetGroup(), rng)
-		sidhVariant := util.GetCompatibleSIDHVariant(
-			rr.GetTheirSidHPubKeyA().Variant())
-		sidhPriv, sidhPub := util.GenerateSIDHKeyPair(sidhVariant, rng)
-
-		rng.Close()
-
-		/*construct message*/
-		// we build the payload before we save because it is technically fallible
-		// which can get into a bricked state if it fails
-		baseFmt := newBaseFormat(s.net.GetMaxMessageLength(),
-			s.e2e.GetGroup().GetP().ByteLen())
-		ecrFmt := newEcrFormat(baseFmt.GetEcrPayloadLen())
-
-		// setup the encrypted payload
-		ecrFmt.SetOwnership(ownership)
-		ecrFmt.SetSidHPubKey(sidhPub)
-		// confirmation has no custom payload
-
-		// encrypt the payload
-		ecrPayload, mac := cAuth.Encrypt(dhPriv, partner.DhPubKey,
-			ecrFmt.data, s.e2e.GetGroup())
-
-		// get the fingerprint from the old ownership proof
-		fp := cAuth.MakeOwnershipProofFP(rr.GetContact().OwnershipProof)
-
-		// final construction
-		baseFmt.SetEcrPayload(ecrPayload)
-		baseFmt.SetPubKey(dhPub)
-
-		jww.TRACE.Printf("SendConfirm PARTNERPUBKEY: %v",
-			partner.DhPubKey.TextVerbose(16, 0))
-		jww.TRACE.Printf("SendConfirm MYPUBKEY: %v", dhPub.TextVerbose(16, 0))
-
-		jww.TRACE.Printf("SendConfirm ECRPAYLOAD: %v", baseFmt.GetEcrPayload())
-		jww.TRACE.Printf("SendConfirm MAC: %v", mac)
-
-		// warning: channel can get into a bricked state if the first save occurs and
-		// the second does not or the two occur and the storage into critical
-		// messages does not occur
-
-		// create local relationship
-		p := session.GetDefaultParams()
-		_, err := s.e2e.AddPartner(partner.ID, partner.DhPubKey, dhPriv,
-			rr.GetTheirSidHPubKeyA(), sidhPriv, p, p)
-		if err != nil {
-			em := fmt.Sprintf("Failed to create channel with partner (%s) "+
-				"on confirmation, this is likley a replay: %s",
-				partner.ID, err.Error())
-			jww.WARN.Print(em)
-			s.event.Report(10, "Auth", "SendConfirmError", em)
-		}
-
-		if s.backupTrigger != nil {
-			s.backupTrigger("confirmed authenticated channel")
-		}
-
-		jww.INFO.Printf("Confirming Auth from %s to %s, msgDigest: %s",
-			partner.ID, s.e2e.GetReceptionID(),
-			format.DigestContents(baseFmt.Marshal()))
-
-		//service used for notification only
-
-		/*send message*/
-		if err = s.store.StoreConfirmation(partner.ID, baseFmt.Marshal(),
-			mac, fp); err == nil {
-			jww.WARN.Printf("Failed to store confirmation for replay "+
-				"for relationship between %s and %s, cannot be replayed: %+v",
-				partner.ID, s.e2e.GetReceptionID(), err)
-		}
-
-		//send confirmation
-		sentRound, err = sendAuthConfirm(s.net, partner.ID, fp,
-			baseFmt.Marshal(), mac, s.event, serviceTag)
-
-		return err
-	})
-=======
 	err := s.store.HandleReceivedRequest(partner.ID,
 		func(rr *store.ReceivedRequest) error {
 			// verify the passed contact matches what is stored
@@ -216,7 +121,9 @@
 				s.event.Report(10, "Auth", "SendConfirmError", em)
 			}
 
-			s.backupTrigger("confirmed authenticated channel")
+			if s.backupTrigger != nil {
+				s.backupTrigger("confirmed authenticated channel")
+			}
 
 			jww.INFO.Printf("Confirming Auth from %s to %s, msgDigest: %s",
 				partner.ID, s.e2e.GetReceptionID(),
@@ -238,7 +145,6 @@
 
 			return err
 		})
->>>>>>> 16d746d2
 	return sentRound, err
 }
 
