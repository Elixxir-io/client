////////////////////////////////////////////////////////////////////////////////
// Copyright © 2022 Privategrity Corporation                                   /
//                                                                             /
// All rights reserved.                                                        /
////////////////////////////////////////////////////////////////////////////////

package xxdk

import (
	"encoding/binary"
	"encoding/json"
	"time"

	"github.com/pkg/errors"
	jww "github.com/spf13/jwalterweatherman"
	"gitlab.com/elixxir/client/auth"
	"gitlab.com/elixxir/client/cmix/identity/receptionID"
	"gitlab.com/elixxir/client/cmix/rounds"
	"gitlab.com/elixxir/client/e2e"
	"gitlab.com/elixxir/client/e2e/rekey"
	"gitlab.com/elixxir/client/storage/user"
	"gitlab.com/elixxir/client/storage/versioned"
	"gitlab.com/elixxir/crypto/contact"
	"gitlab.com/elixxir/crypto/cyclic"
	"gitlab.com/elixxir/crypto/diffieHellman"
	"gitlab.com/elixxir/ekv"
	"gitlab.com/xx_network/crypto/xx"
	"gitlab.com/xx_network/primitives/id"
)

// E2e object bundles a ReceptionIdentity with a Cmix
// and can be used for high level operations such as connections
type E2e struct {
	*Cmix
	auth        auth.State
	e2e         e2e.Handler
	backup      *Container
	e2eIdentity ReceptionIdentity
}

// AuthCallbacks is an adapter for the auth.Callbacks interface
// that allows for initializing an E2e object without an E2e-dependant auth.Callbacks
type AuthCallbacks interface {
	Request(partner contact.Contact, receptionID receptionID.EphemeralIdentity,
		round rounds.Round, e2e *E2e)
	Confirm(partner contact.Contact, receptionID receptionID.EphemeralIdentity,
		round rounds.Round, e2e *E2e)
	Reset(partner contact.Contact, receptionID receptionID.EphemeralIdentity,
		round rounds.Round, e2e *E2e)
}

// Login creates a new E2e backed by the xxdk.Cmix persistent versioned.KV
// It bundles a Cmix object with a ReceptionIdentity object
// and initializes the auth.State and e2e.Handler objects
func Login(client *Cmix, callbacks AuthCallbacks,
	identity ReceptionIdentity, params E2EParams) (m *E2e, err error) {
	return login(client, callbacks, identity, client.GetStorage().GetKV(),
		params)
}

// LoginEphemeral creates a new E2e backed by a totally ephemeral versioned.KV
func LoginEphemeral(client *Cmix, callbacks AuthCallbacks,
	identity ReceptionIdentity, params E2EParams) (m *E2e, err error) {
	return login(client, callbacks, identity,
		versioned.NewKV(ekv.MakeMemstore()), params)
}

// LoginLegacy creates a new E2e backed by the xxdk.Cmix persistent versioned.KV
// Uses the pre-generated transmission ID used by xxdk.Cmix.
// This function is designed to maintain backwards compatibility with previous
// xx messenger designs and should not be used for other purposes.
func LoginLegacy(client *Cmix, params E2EParams, callbacks AuthCallbacks) (
	m *E2e, err error) {
	m = &E2e{
		Cmix:   client,
		backup: &Container{},
	}

	m.e2e, err = LoadOrInitE2e(client)
	if err != nil {
		return nil, err
	}
	client.GetCmix().AddIdentity(client.GetUser().ReceptionID, time.Time{}, true)

	err = client.AddService(m.e2e.StartProcesses)
	if err != nil {
		return nil, errors.WithMessage(err, "Failed to add "+
			"the e2e processies")
	}

<<<<<<< HEAD
	acw := MakeAuthCB(m, callbacks)

	m.auth, err = auth.NewStateLegacy(client.GetStorage().GetKV(),
		client.GetCmix(), m.e2e, client.GetRng(),
		client.GetEventReporter(), params.Auth, params.Session,
		acw, m.backup.TriggerBackup)
=======
	m.auth, err = auth.NewState(client.GetStorage().GetKV(), client.GetCmix(),
		m.e2e, client.GetRng(), client.GetEventReporter(),
		auth.GetDefaultParams(), MakeAuthCallbacksAdapter(callbacks, m), m.backup.TriggerBackup)
>>>>>>> 72915999
	if err != nil {
		return nil, err
	}

	u := m.Cmix.GetUser()
	m.e2eIdentity = ReceptionIdentity{
		ID:            u.ReceptionID,
		RSAPrivatePem: u.ReceptionRSA,
		Salt:          u.ReceptionSalt,
		DHKeyPrivate:  u.E2eDhPrivateKey,
	}

	return m, err
}

// LoginWithNewBaseNDF_UNSAFE initializes a client object from existing storage
// while replacing the base NDF.  This is designed for some specific deployment
// procedures and is generally unsafe.
func LoginWithNewBaseNDF_UNSAFE(storageDir string, password []byte,
	newBaseNdf string, e2eParams E2EParams, cmixParams CMIXParams) (*E2e,
	error) {
	jww.INFO.Printf("LoginWithNewBaseNDF_UNSAFE()")

	def, err := ParseNDF(newBaseNdf)
	if err != nil {
		return nil, err
	}

	c, err := LoadCmix(storageDir, password, cmixParams)
	if err != nil {
		return nil, err
	}

	//store the updated base NDF
	c.storage.SetNDF(def)

	if def.Registration.Address != "" {
		err = c.initPermissioning(def)
		if err != nil {
			return nil, err
		}
	} else {
		jww.WARN.Printf("Registration with permissioning skipped due " +
			"to blank permissionign address. Cmix will not be " +
			"able to register or track network.")
	}

	err = c.registerFollower()
	if err != nil {
		return nil, err
	}

	return LoginLegacy(c, e2eParams, nil)
}

// LoginWithProtoClient creates a client object with a protoclient
// JSON containing the cryptographic primitives. This is designed for
// some specific deployment procedures and is generally unsafe.
func LoginWithProtoClient(storageDir string, password []byte,
	protoClientJSON []byte, newBaseNdf string, callbacks AuthCallbacks,
	cmixParams CMIXParams, e2eParams E2EParams) (*E2e, error) {
	jww.INFO.Printf("LoginWithProtoClient()")

	def, err := ParseNDF(newBaseNdf)
	if err != nil {
		return nil, err
	}

	protoUser := &user.Proto{}
	err = json.Unmarshal(protoClientJSON, protoUser)
	if err != nil {
		return nil, err
	}

	err = NewProtoClient_Unsafe(newBaseNdf, storageDir, password,
		protoUser)
	if err != nil {
		return nil, err
	}

	c, err := LoadCmix(storageDir, password, cmixParams)
	if err != nil {
		return nil, err
	}

	c.storage.SetNDF(def)

	err = c.initPermissioning(def)
	if err != nil {
		return nil, err
	}

	err = c.registerFollower()
	if err != nil {
		return nil, err
	}

	return Login(c, callbacks, ReceptionIdentity{
		ID:            protoUser.ReceptionID,
		RSAPrivatePem: protoUser.ReceptionRSA,
		Salt:          protoUser.ReceptionSalt,
		DHKeyPrivate:  protoUser.E2eDhPrivateKey,
	}, e2eParams)
}

// login creates a new xxdk.E2e backed by the given versioned.KV
func login(client *Cmix, callbacks AuthCallbacks, identity ReceptionIdentity,
	kv *versioned.KV, params E2EParams) (m *E2e, err error) {

	// Verify the passed-in ReceptionIdentity matches its properties
	generatedId, err := xx.NewID(identity.RSAPrivatePem.GetPublic(), identity.Salt, id.User)
	if err != nil {
		return nil, err
	}
	if !generatedId.Cmp(identity.ID) {
		return nil, errors.Errorf("Given identity %s is invalid, generated ID does not match",
			identity.ID.String())
	}

	e2eGrp := client.GetStorage().GetE2EGroup()
	m = &E2e{
		Cmix:        client,
		backup:      &Container{},
		e2eIdentity: identity,
	}

	client.network.AddIdentity(identity.ID, time.Time{}, true)

	//initialize the e2e storage
	err = e2e.Init(kv, identity.ID, identity.DHKeyPrivate, e2eGrp,
		rekey.GetDefaultEphemeralParams())
	if err != nil {
		return nil, err
	}

	//load the new e2e storage
	m.e2e, err = e2e.Load(kv,
		client.GetCmix(), identity.ID, e2eGrp, client.GetRng(),
		client.GetEventReporter())
	if err != nil {
		jww.WARN.Printf("Cannot load e2e store (will init instead): %s",
			err.Error())
		//initialize the e2e storage
		err = e2e.Init(kv, identity.ID, identity.DHKeyPrivate, e2eGrp,
			rekey.GetDefaultEphemeralParams())
		if err != nil {
			return nil, err
		}
		m.e2e, err = e2e.Load(kv,
			client.GetCmix(), identity.ID, e2eGrp, client.GetRng(),
			client.GetEventReporter())
		if err != nil {
			return nil, errors.WithMessage(err, "Failed to load a "+
				"newly created e2e store")
		}
	}

	err = client.AddService(m.e2e.StartProcesses)
	if err != nil {
		return nil, errors.WithMessage(err, "Failed to add "+
			"the e2e processies")
	}

<<<<<<< HEAD
	acw := MakeAuthCB(m, callbacks)

	m.auth, err = auth.NewState(kv, client.GetCmix(),
		m.e2e, client.GetRng(), client.GetEventReporter(),
		params.Auth, params.Session, acw, m.backup.TriggerBackup)
=======
	m.auth, err = auth.NewState(kv, client.GetCmix(),
		m.e2e, client.GetRng(), client.GetEventReporter(),
		auth.GetDefaultTemporaryParams(), MakeAuthCallbacksAdapter(callbacks, m), m.backup.TriggerBackup)
>>>>>>> 72915999
	if err != nil {
		return nil, err
	}

	return m, err
}

// LoadOrInitE2e loads the e2e handler or makes a new one, generating a new
// e2e private key. It attempts to load via a legacy construction, then tries
// to load the modern one, creating a new modern ID if neither can be found
func LoadOrInitE2e(client *Cmix) (e2e.Handler, error) {
	usr := client.GetUser()
	e2eGrp := client.GetStorage().GetE2EGroup()
	kv := client.GetStorage().GetKV()

	//try to load a legacy e2e handler
	e2eHandler, err := e2e.LoadLegacy(kv,
		client.GetCmix(), usr.ReceptionID, e2eGrp, client.GetRng(),
		client.GetEventReporter(), rekey.GetDefaultParams())
	if err != nil {
		//if no legacy e2e handler exists, try to load a new one
		e2eHandler, err = e2e.Load(kv,
			client.GetCmix(), usr.ReceptionID, e2eGrp, client.GetRng(),
			client.GetEventReporter())
		if err != nil {
			jww.WARN.Printf("Failed to load e2e instance for %s, "+
				"creating a new one", usr.ReceptionID)

			//generate the key
			var privkey *cyclic.Int
			if client.GetStorage().IsPrecanned() {
				jww.WARN.Printf("Using Precanned DH key")
				precannedID := binary.BigEndian.Uint64(
					client.GetStorage().GetReceptionID()[:])
				privkey = generatePrecanDHKeypair(
					uint(precannedID),
					client.GetStorage().GetE2EGroup())
			} else if usr.E2eDhPrivateKey != nil {
				jww.INFO.Printf("Using pre-existing DH key")
				privkey = usr.E2eDhPrivateKey
			} else {
				jww.INFO.Printf("Generating new DH key")
				rngStream := client.GetRng().GetStream()
				privkey = diffieHellman.GeneratePrivateKey(
					len(e2eGrp.GetPBytes()),
					e2eGrp, rngStream)
				rngStream.Close()
			}

			//initialize the e2e storage
			err = e2e.Init(kv, usr.ReceptionID, privkey, e2eGrp,
				rekey.GetDefaultParams())
			if err != nil {
				return nil, err
			}

			//load the new e2e storage
			e2eHandler, err = e2e.Load(kv,
				client.GetCmix(), usr.ReceptionID, e2eGrp, client.GetRng(),
				client.GetEventReporter())
			if err != nil {
				return nil, errors.WithMessage(err, "Failed to load a "+
					"newly created e2e store")
			}
		} else {
			jww.INFO.Printf("Loaded a modern e2e instance for %s",
				usr.ReceptionID)
		}
	} else {
		jww.INFO.Printf("Loaded a legacy e2e instance for %s",
			usr.ReceptionID)
	}
	return e2eHandler, nil
}

// GetUser replaces xxdk.Cmix's GetUser with one which includes the e2e dh
// private keys
func (m *E2e) GetUser() user.Info {
	u := m.Cmix.GetUser()
	u.E2eDhPrivateKey = m.e2e.GetHistoricalDHPrivkey()
	u.E2eDhPublicKey = m.e2e.GetHistoricalDHPubkey()
	return u
}

// GetReceptionIdentity returns a safe copy of the E2e ReceptionIdentity
func (m *E2e) GetReceptionIdentity() ReceptionIdentity {
	return m.e2eIdentity.DeepCopy()
}

// ConstructProtoUserFile is a helper function which is used for proto
// client testing.  This is used for development testing.
func (m *E2e) ConstructProtoUserFile() ([]byte, error) {

	//load the registration code
	regCode, err := m.GetStorage().GetRegCode()
	if err != nil {
		return nil, errors.WithMessage(err, "failed to register with "+
			"permissioning")
	}

	Usr := user.Proto{
		TransmissionID:        m.GetUser().TransmissionID,
		TransmissionSalt:      m.GetUser().TransmissionSalt,
		TransmissionRSA:       m.GetUser().TransmissionRSA,
		ReceptionID:           m.GetUser().ReceptionID,
		ReceptionSalt:         m.GetUser().ReceptionSalt,
		ReceptionRSA:          m.GetUser().ReceptionRSA,
		Precanned:             m.GetUser().Precanned,
		RegistrationTimestamp: m.GetUser().RegistrationTimestamp,
		RegCode:               regCode,
		TransmissionRegValidationSig: m.GetStorage().
			GetTransmissionRegistrationValidationSignature(),
		ReceptionRegValidationSig: m.GetStorage().
			GetReceptionRegistrationValidationSignature(),
		E2eDhPrivateKey: m.e2e.GetHistoricalDHPrivkey(),
		E2eDhPublicKey:  m.e2e.GetHistoricalDHPubkey(),
	}

	jsonBytes, err := json.Marshal(Usr)
	if err != nil {
		return nil, errors.WithMessage(err, "failed to register with "+
			"permissioning")
	}

	return jsonBytes, nil
}

func (m *E2e) GetAuth() auth.State {
	return m.auth
}

func (m *E2e) GetE2E() e2e.Handler {
	return m.e2e
}

func (m *E2e) GetBackupContainer() *Container {
	return m.backup
}

// DeleteContact is a function which removes a partner from E2e's storage
func (m *E2e) DeleteContact(partnerId *id.ID) error {
	jww.DEBUG.Printf("Deleting contact with ID %s", partnerId)

	_, err := m.e2e.GetPartner(partnerId)
	if err != nil {
		return errors.WithMessagef(err, "Could not delete %s because "+
			"they could not be found", partnerId)
	}

	if err = m.e2e.DeletePartner(partnerId); err != nil {
		return err
	}

	m.backup.TriggerBackup("contact deleted")

	// FIXME: Do we need this?
	// c.e2e.Conversations().Delete(partnerId)

	// call delete requests to make sure nothing is lingering.
	// this is for safety to ensure the contact can be re-added
	// in the future
	_ = m.auth.DeleteRequest(partnerId)

	return nil
}

// MakeAuthCallbacksAdapter creates an authCallbacksAdapter
func MakeAuthCallbacksAdapter(ac AuthCallbacks, e2e *E2e) *authCallbacksAdapter {
	return &authCallbacksAdapter{
		ac:  ac,
		e2e: e2e,
	}
}

// authCallbacksAdapter is an adapter type to make the AuthCallbacks type
// compatible with the auth.Callbacks type
type authCallbacksAdapter struct {
	ac  AuthCallbacks
	e2e *E2e
}

func MakeAuthCB(e2e *E2e, cbs AuthCallbacks) auth.Callbacks {
	return &authCallbacksAdapter{
		ac:  cbs,
		e2e: e2e,
	}
}

func (aca *authCallbacksAdapter) Request(partner contact.Contact,
	receptionID receptionID.EphemeralIdentity, round rounds.Round) {
	aca.ac.Request(partner, receptionID, round, aca.e2e)
}

func (aca *authCallbacksAdapter) Confirm(partner contact.Contact,
	receptionID receptionID.EphemeralIdentity, round rounds.Round) {
	aca.ac.Confirm(partner, receptionID, round, aca.e2e)
}

func (aca *authCallbacksAdapter) Reset(partner contact.Contact,
	receptionID receptionID.EphemeralIdentity, round rounds.Round) {
	aca.ac.Reset(partner, receptionID, round, aca.e2e)
}<|MERGE_RESOLUTION|>--- conflicted
+++ resolved
@@ -88,18 +88,10 @@
 			"the e2e processies")
 	}
 
-<<<<<<< HEAD
-	acw := MakeAuthCB(m, callbacks)
-
-	m.auth, err = auth.NewStateLegacy(client.GetStorage().GetKV(),
-		client.GetCmix(), m.e2e, client.GetRng(),
-		client.GetEventReporter(), params.Auth, params.Session,
-		acw, m.backup.TriggerBackup)
-=======
 	m.auth, err = auth.NewState(client.GetStorage().GetKV(), client.GetCmix(),
-		m.e2e, client.GetRng(), client.GetEventReporter(),
-		auth.GetDefaultParams(), MakeAuthCallbacksAdapter(callbacks, m), m.backup.TriggerBackup)
->>>>>>> 72915999
+		m.e2e, client.GetRng(), client.GetEventReporter(), params.Auth,
+		params.Session, MakeAuthCallbacksAdapter(callbacks, m),
+		m.backup.TriggerBackup)
 	if err != nil {
 		return nil, err
 	}
@@ -263,17 +255,10 @@
 			"the e2e processies")
 	}
 
-<<<<<<< HEAD
-	acw := MakeAuthCB(m, callbacks)
-
 	m.auth, err = auth.NewState(kv, client.GetCmix(),
 		m.e2e, client.GetRng(), client.GetEventReporter(),
-		params.Auth, params.Session, acw, m.backup.TriggerBackup)
-=======
-	m.auth, err = auth.NewState(kv, client.GetCmix(),
-		m.e2e, client.GetRng(), client.GetEventReporter(),
-		auth.GetDefaultTemporaryParams(), MakeAuthCallbacksAdapter(callbacks, m), m.backup.TriggerBackup)
->>>>>>> 72915999
+		params.Auth, params.Session,
+		MakeAuthCallbacksAdapter(callbacks, m), m.backup.TriggerBackup)
 	if err != nil {
 		return nil, err
 	}
