--- conflicted
+++ resolved
@@ -178,17 +178,6 @@
 		return nil, err
 	}
 
-<<<<<<< HEAD
-	// FIXME: The callbacks need to be set, so I suppose we would need to
-	//        either set them via a special type or add them
-	//        to the login call?
-	if err != nil {
-		return nil, err
-	}
-=======
-	c.network.AddIdentity(c.GetUser().ReceptionID, time.Time{}, true)
-
->>>>>>> 27ba72de
 	err = c.registerFollower()
 	if err != nil {
 		return nil, err
