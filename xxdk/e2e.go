--- conflicted
+++ resolved
@@ -85,16 +85,10 @@
 			"the e2e processies")
 	}
 
-<<<<<<< HEAD
 	m.auth, err = auth.NewStateLegacy(client.GetStorage().GetKV(),
 		client.GetCmix(), m.e2e, client.GetRng(),
 		client.GetEventReporter(), auth.GetDefaultParams(),
-		callbacks, m.backup.TriggerBackup)
-=======
-	m.auth, err = auth.NewState(client.GetStorage().GetKV(), client.GetCmix(),
-		m.e2e, client.GetRng(), client.GetEventReporter(),
-		auth.GetDefaultParams(), MakeAuthCallbacksAdapter(callbacks, m), m.backup.TriggerBackup)
->>>>>>> bb0cd1bd
+		MakeAuthCallbacksAdapter(callbacks, m), m.backup.TriggerBackup)
 	if err != nil {
 		return nil, err
 	}
