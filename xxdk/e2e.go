--- conflicted
+++ resolved
@@ -83,21 +83,14 @@
 			"the e2e processies")
 	}
 
-<<<<<<< HEAD
-	m.auth, err = auth.NewStateLegacy(client.GetStorage().GetKV(),
-		client.GetCmix(), m.e2e, client.GetRng(),
-		client.GetEventReporter(), auth.GetDefaultParams(),
-		callbacks, m.backup.TriggerBackup)
-=======
 	acw := &authCallbacksAdapter{
 		ac:  callbacks,
 		e2e: m,
 	}
 
-	m.auth, err = auth.NewState(client.GetStorage().GetKV(), client.GetCmix(),
+	m.auth, err = auth.NewStateLegacy(client.GetStorage().GetKV(), client.GetCmix(),
 		m.e2e, client.GetRng(), client.GetEventReporter(),
 		auth.GetDefaultParams(), acw, m.backup.TriggerBackup)
->>>>>>> d13cec97
 	if err != nil {
 		return nil, err
 	}
