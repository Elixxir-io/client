///////////////////////////////////////////////////////////////////////////////
// Copyright © 2020 xx network SEZC                                          //
//                                                                           //
// Use of this source code is governed by a license that can be found in the //
// LICENSE file                                                              //
///////////////////////////////////////////////////////////////////////////////

package xxdk

import (
	"encoding/binary"
	"math/rand"

	"github.com/cloudflare/circl/dh/sidh"
	"gitlab.com/elixxir/client/e2e/ratchet/partner/session"
	util "gitlab.com/elixxir/client/storage/utility"
	"gitlab.com/elixxir/crypto/contact"
<<<<<<< HEAD
	"gitlab.com/elixxir/crypto/cyclic"
	"gitlab.com/elixxir/crypto/diffieHellman"
	"gitlab.com/elixxir/primitives/fact"
=======
	"math/rand"
>>>>>>> 049ec180

	jww "github.com/spf13/jwalterweatherman"
	"gitlab.com/elixxir/client/storage"
	"gitlab.com/elixxir/crypto/fastRNG"
	"gitlab.com/xx_network/crypto/csprng"
)

// NewPrecannedClient creates an insecure user with predetermined keys
// with nodes It creates client storage, generates keys, connects, and
// registers with the network. Note that this does not register a
// username/identity, but merely creates a new cryptographic identity
// for adding such information at a later date.
func NewPrecannedClient(precannedID uint, defJSON, storageDir string,
	password []byte) error {
	jww.INFO.Printf("NewPrecannedClient()")
	rngStreamGen := fastRNG.NewStreamGenerator(12, 1024,
		csprng.NewSystemRNG)
	rngStream := rngStreamGen.GetStream()

	def, err := ParseNDF(defJSON)
	if err != nil {
		return err
	}
	cmixGrp, e2eGrp := DecodeGroups(def)

<<<<<<< HEAD
	dhPrivKey := generatePrecanDHKeypair(precannedID, e2eGrp)

	userInfo := CreatePrecannedUser(precannedID, rngStream)
	identity, err := BuildReceptionIdentity(userInfo.ReceptionID, userInfo.ReceptionSalt,
		userInfo.ReceptionRSA, e2eGrp, dhPrivKey)
	if err != nil {
		return ReceptionIdentity{}, err
	}

=======
	userInfo := createPrecannedUser(precannedID, rngStream, e2eGrp)
>>>>>>> 049ec180
	store, err := CheckVersionAndSetupStorage(def, storageDir, password,
		userInfo, cmixGrp, e2eGrp, "")
	if err != nil {
		return err
	}

	// Mark the precanned user as finished with permissioning and registered
	// with the network.
	err = store.ForwardRegistrationStatus(storage.PermissioningComplete)
	if err != nil {
		return err
	}

	return err
}

// MakePrecannedAuthenticatedChannel creates an insecure e2e relationship with a precanned user
func (m *E2e) MakePrecannedAuthenticatedChannel(precannedID uint) (
	contact.Contact, error) {

	precan := m.GetReceptionIdentity().GetContact()

	myID := binary.BigEndian.Uint64(m.GetStorage().GetReceptionID()[:])
	// Pick a variant based on if their ID is bigger than mine.
	myVariant := sidh.KeyVariantSidhA
	theirVariant := sidh.KeyVariant(sidh.KeyVariantSidhB)
	if myID > uint64(precannedID) {
		myVariant = sidh.KeyVariantSidhB
		theirVariant = sidh.KeyVariantSidhA
	}
	prng1 := rand.New(rand.NewSource(int64(precannedID)))
	theirSIDHPrivKey := util.NewSIDHPrivateKey(theirVariant)
	theirSIDHPubKey := util.NewSIDHPublicKey(theirVariant)
	err := theirSIDHPrivKey.Generate(prng1)
	if err != nil {
		return contact.Contact{}, err
	}
	theirSIDHPrivKey.GeneratePublicKey(theirSIDHPubKey)

	prng2 := rand.New(rand.NewSource(int64(myID)))
	mySIDHPrivKey := util.NewSIDHPrivateKey(myVariant)
	mySIDHPubKey := util.NewSIDHPublicKey(myVariant)
	err = mySIDHPrivKey.Generate(prng2)
	if err != nil {
		return contact.Contact{}, err
	}
	mySIDHPrivKey.GeneratePublicKey(mySIDHPubKey)

	// add the precanned user as a e2e contact
	// FIXME: these params need to be threaded through...
	sesParam := session.GetDefaultParams()
	_, err = m.e2e.AddPartner(precan.ID, precan.DhPubKey,
		m.e2e.GetHistoricalDHPrivkey(), theirSIDHPubKey,
		mySIDHPrivKey, sesParam, sesParam)

	// check garbled messages in case any messages arrived before creating
	// the channel
	m.GetCmix().CheckInProgressMessages()

	return precan, err
}<|MERGE_RESOLUTION|>--- conflicted
+++ resolved
@@ -15,13 +15,6 @@
 	"gitlab.com/elixxir/client/e2e/ratchet/partner/session"
 	util "gitlab.com/elixxir/client/storage/utility"
 	"gitlab.com/elixxir/crypto/contact"
-<<<<<<< HEAD
-	"gitlab.com/elixxir/crypto/cyclic"
-	"gitlab.com/elixxir/crypto/diffieHellman"
-	"gitlab.com/elixxir/primitives/fact"
-=======
-	"math/rand"
->>>>>>> 049ec180
 
 	jww "github.com/spf13/jwalterweatherman"
 	"gitlab.com/elixxir/client/storage"
@@ -47,19 +40,7 @@
 	}
 	cmixGrp, e2eGrp := DecodeGroups(def)
 
-<<<<<<< HEAD
-	dhPrivKey := generatePrecanDHKeypair(precannedID, e2eGrp)
-
-	userInfo := CreatePrecannedUser(precannedID, rngStream)
-	identity, err := BuildReceptionIdentity(userInfo.ReceptionID, userInfo.ReceptionSalt,
-		userInfo.ReceptionRSA, e2eGrp, dhPrivKey)
-	if err != nil {
-		return ReceptionIdentity{}, err
-	}
-
-=======
 	userInfo := createPrecannedUser(precannedID, rngStream, e2eGrp)
->>>>>>> 049ec180
 	store, err := CheckVersionAndSetupStorage(def, storageDir, password,
 		userInfo, cmixGrp, e2eGrp, "")
 	if err != nil {
