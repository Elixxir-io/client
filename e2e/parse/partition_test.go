--- conflicted
+++ resolved
@@ -69,13 +69,8 @@
 
 // Test that Partitioner.HandlePartition can handle a message part.
 func TestPartitioner_HandlePartition(t *testing.T) {
-<<<<<<< HEAD
-	p := NewPartitioner(versioned.NewKV(ekv.MakeMemstore()), 256)
-	m := newMessagePart(1107, 1, []byte(ipsumTestStr), len(ipsumTestStr)+32)
-=======
 	p := NewPartitioner(versioned.NewKV(ekv.MakeMemstore()), len(ipsumTestStr))
 	m := newMessagePart(1107, 1, []byte(ipsumTestStr), len(ipsumTestStr)+headerLen)
->>>>>>> e8563e29
 
 	_, _ = p.HandlePartition(
 		&id.DummyUser,
@@ -88,12 +83,7 @@
 func TestPartitioner_HandleFirstPartition(t *testing.T) {
 	p := NewPartitioner(versioned.NewKV(ekv.MakeMemstore()), 256)
 	m := newFirstMessagePart(
-<<<<<<< HEAD
-		catalog.XxMessage, 1107, 1, netTime.Now(), []byte(ipsumTestStr),
-		len(ipsumTestStr)+32)
-=======
 		catalog.XxMessage, 1107, 1, netTime.Now(), []byte(ipsumTestStr), len([]byte(ipsumTestStr))+firstHeaderLen)
->>>>>>> e8563e29
 
 	_, _ = p.HandlePartition(
 		&id.DummyUser,
