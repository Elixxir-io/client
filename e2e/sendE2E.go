package e2e

import (
	"sync"
	"time"

	"github.com/pkg/errors"
	jww "github.com/spf13/jwalterweatherman"
	"gitlab.com/elixxir/client/catalog"
	"gitlab.com/elixxir/client/cmix"
	"gitlab.com/elixxir/client/cmix/message"
	"gitlab.com/elixxir/client/e2e/parse"
	"gitlab.com/elixxir/client/e2e/ratchet/partner/session"
	"gitlab.com/elixxir/client/e2e/rekey"
	"gitlab.com/elixxir/client/stoppable"
	"gitlab.com/elixxir/crypto/e2e"
	"gitlab.com/elixxir/primitives/format"
	"gitlab.com/xx_network/primitives/id"
	"gitlab.com/xx_network/primitives/netTime"
)

// SendE2E send a message containing the payload to the
// recipient of the passed message type, per the given
// parameters - encrypted with end-to-end encryption.
// Default parameters can be retrieved through
// GetDefaultParams()
// If too long, it will chunk a message up into its messages
// and send each as a separate cmix message. It will return
// the list of all rounds sent on, a unique ID for the
// message, and the timestamp sent on.
// the recipient must already have an e2e relationship,
// otherwise an error will be returned.
// Will return an error if the network is not healthy or in
// the event of a failed send
func (m *manager) SendE2E(mt catalog.MessageType, recipient *id.ID,
	payload []byte, params Params) (e2e.SendReport, error) {

	if !m.net.IsHealthy() {
		return e2e.SendReport{},
			errors.New("cannot sendE2E when network is not healthy")
	}

	handleCritical := params.Critical
	if handleCritical {
		m.crit.AddProcessing(mt, recipient, payload, params)
		// Set critical to false so that the network layer does not make the
		// messages critical as well
		params.Critical = false
	}

	sendReport, err := m.sendE2E(mt, recipient, payload, params)

	if handleCritical {
		m.crit.handle(mt, recipient, payload, sendReport.RoundList, err)
	}
	return sendReport, err

}

// sendE2eFn contains a prepared sendE2E operation and sends an E2E message when
// called, returning the results of the send.
type sendE2eFn func() (e2e.SendReport, error)

// prepareSendE2E makes a prepared function that does the e2e send.
// This is so that when doing deletePartner we can prepare the send before
// deleting and then send after deleting to ensure there is correctness.
//
// Note: the timestamp in the send is recorded in this call, not when the
// sendE2e function is called.
func (m *manager) prepareSendE2E(mt catalog.MessageType, recipient *id.ID,
	payload []byte, params Params) (sendE2E sendE2eFn, err error) {
	ts := netTime.Now()

	sendFuncs := make([]func(), 0)

	partitions, internalMsgId, err := m.partitioner.Partition(recipient,
		mt, ts, payload)
	if err != nil {
<<<<<<< HEAD
		return nil, errors.WithMessage(err,
			"failed to send unsafe message")
=======
		return nil,
			errors.WithMessage(err, "failed to send unsafe message")
>>>>>>> 41d25223
	}

	jww.INFO.Printf("E2E sending %d messages to %s",
		len(partitions), recipient)

	// When sending E2E messages, we first partition into cMix
	// packets and then send each partition over cMix
	roundIds := make([]id.Round, len(partitions))
	errCh := make(chan error, len(partitions))

	// The Key manager for the partner (recipient) ensures single
	// use of each key negotiated for the ratchet
	partner, err := m.Ratchet.GetPartner(recipient)
	if err != nil {
		return nil, errors.WithMessagef(err,
			"cannot send E2E message no relationship found with %s",
			recipient)
	}

	msgID := e2e.NewMessageID(
		partner.SendRelationshipFingerprint(), internalMsgId)

	wg := sync.WaitGroup{}
	var keyResidue e2e.KeyResidue
	for i, p := range partitions {
		if mt != catalog.KeyExchangeTrigger {
			// Check if any rekeys need to happen and trigger them
<<<<<<< HEAD
			rekeySendFunc := func(mt catalog.MessageType,
				recipient *id.ID,
				payload []byte, cmixParams cmix.CMIXParams) (
				[]id.Round, e2e.MessageID, time.Time, error) {
=======
			rekeySendFunc := func(mt catalog.MessageType, recipient *id.ID,
				payload []byte, cmixParams cmix.CMIXParams) (e2e.SendReport, error) {
>>>>>>> 41d25223
				par := params
				par.CMIXParams = cmixParams
				return m.SendE2E(mt, recipient, payload, par)
			}
			rekey.CheckKeyExchanges(m.net.GetInstance(), m.grp,
				rekeySendFunc, m.events, partner,
				m.rekeyParams, 1*time.Minute)
		}

		var keyGetter func() (session.Cypher, error)
		if params.Rekey {
			keyGetter = partner.PopRekeyCypher
		} else {
			keyGetter = partner.PopSendCypher
		}

		// FIXME: remove this wait, it is weird. Why is it
		// here? we cant remember.
		key, err := waitForKey(
			keyGetter, params.KeyGetRetryCount,
			params.KeyGeRetryDelay,
			params.Stop, recipient, format.DigestContents(p), i)
		if err != nil {
			return nil, errors.WithMessagef(err,
				"Failed to get key for end-to-end encryption")
		}

<<<<<<< HEAD
		// This does not encrypt for cMix but instead
		// end-to-end encrypts the cMix message
		contentsEnc, mac := key.Encrypt(p)
=======
		// This does not encrypt for cMix but instead end-to-end encrypts the
		// cMix message
		contentsEnc, mac, residue := key.Encrypt(p)
		// Carry the first key residue to the top level
		if i == 0 {
			keyResidue = residue
		}
>>>>>>> 41d25223

		jww.INFO.Printf("E2E sending %d/%d to %s with key fp: %s, "+
			"msgID: %s (msgDigest %s)",
			i+i, len(partitions), recipient, key.Fingerprint(),
			msgID, format.DigestContents(p))

		var s message.Service
		if i == len(partitions)-1 {
			s = partner.MakeService(params.LastServiceTag)
		} else {
			s = partner.MakeService(params.ServiceTag)
		}

		// We send each partition in its own thread here; some
		// may send in round X, others in X+1 or X+2, and so
		// on
		localI := i
		thisSendFunc := func() {
			wg.Add(1)
			go func(i int) {
				var err error
				roundIds[i], _, err = m.net.Send(recipient,
					key.Fingerprint(), s, contentsEnc, mac,
					params.CMIXParams)
				if err != nil {
					jww.DEBUG.Printf("[E2E] cMix error on "+
						"Send: %+v", err)
					errCh <- err
				}
				wg.Done()
			}(localI)
		}
		sendFuncs = append(sendFuncs, thisSendFunc)
	}

	sendE2E = func() (e2e.SendReport, error) {
		for i := range sendFuncs {
			sendFuncs[i]()
		}

		wg.Wait()

		numFail, errRtn := getSendErrors(errCh)
		if numFail > 0 {
			jww.INFO.Printf("Failed to E2E send %d/%d to %s",
				numFail, len(partitions), recipient)
			return e2e.SendReport{}, errors.Errorf(
				"Failed to E2E send %v/%v sub payloads: %s",
				numFail, len(partitions), errRtn)
		} else {
			jww.INFO.Printf("Successfully E2E sent %d/%d to %s",
				len(partitions)-numFail, len(partitions),
				recipient)
		}

		jww.INFO.Printf("Successful E2E Send of %d messages to %s "+
			"with msgID %s", len(partitions), recipient, msgID)

		return e2e.SendReport{
			RoundList:  roundIds,
			MessageId:  msgID,
			SentTime:   ts,
			KeyResidue: keyResidue,
		}, nil
	}
	return sendE2E, nil
}

func (m *manager) sendE2E(mt catalog.MessageType, recipient *id.ID,
	payload []byte, params Params) (e2e.SendReport, error) {
	sendFunc, err := m.prepareSendE2E(mt, recipient, payload, params)
	if err != nil {
		return e2e.SendReport{}, err
	}
	return sendFunc()
}

// waitForKey waits the designated amount of time for a key to become available
// with the partner.
func waitForKey(keyGetter func() (session.Cypher, error), numAttempts uint,
	wait time.Duration, stop *stoppable.Single, recipient *id.ID, digest string,
	partition int) (session.Cypher, error) {
	key, err := keyGetter()
	if err == nil {
		return key, nil
	}

	ticker := time.NewTicker(wait)
	defer ticker.Stop()

	for keyTries := uint(1); err != nil && keyTries < numAttempts; keyTries++ {
		jww.WARN.Printf(
			"Out of sending keys for %s (digest: %s, partition: %d), this can "+
				"happen when sending messages faster than the client can "+
				"negotiate keys. Please adjust your e2e key parameters.",
			recipient, digest, partition)

		select {
		case <-ticker.C:
			key, err = keyGetter()
		case <-stop.Quit():
			stop.ToStopped()
			return nil, errors.Errorf("Stopped by stopper")
		}
	}

	return key, err
}

// getSendErrors returns a string of all error received on the error channel and
// a count of the number of errors.
func getSendErrors(c chan error) (numFail int, errRtn string) {
	for {
		select {
		case err := <-c:
			errRtn += err.Error()
			numFail++
		default:
			return numFail, errRtn
		}
	}
}

// FirstPartitionSize returns the max partition payload size for the
// first payload
func (m *manager) FirstPartitionSize() uint {
	return m.partitioner.FirstPartitionSize()
}

// SecondPartitionSize returns the max partition payload size for all
// payloads after the first payload
func (m *manager) SecondPartitionSize() uint {
	return m.partitioner.SecondPartitionSize()
}

// PartitionSize returns the partition payload size for the given
// payload index. The first payload is index 0.
func (m *manager) PartitionSize(payloadIndex uint) uint {
	if payloadIndex == 0 {
		return m.FirstPartitionSize()
	}
	if payloadIndex > parse.MaxMessageParts {
		return 0
	}
	return m.SecondPartitionSize()
}

// PayloadSize Returns the max payload size for a partitionable E2E
// message
func (m *manager) PayloadSize() uint {
	return m.partitioner.PayloadSize()
}<|MERGE_RESOLUTION|>--- conflicted
+++ resolved
@@ -76,13 +76,8 @@
 	partitions, internalMsgId, err := m.partitioner.Partition(recipient,
 		mt, ts, payload)
 	if err != nil {
-<<<<<<< HEAD
 		return nil, errors.WithMessage(err,
 			"failed to send unsafe message")
-=======
-		return nil,
-			errors.WithMessage(err, "failed to send unsafe message")
->>>>>>> 41d25223
 	}
 
 	jww.INFO.Printf("E2E sending %d messages to %s",
@@ -110,15 +105,10 @@
 	for i, p := range partitions {
 		if mt != catalog.KeyExchangeTrigger {
 			// Check if any rekeys need to happen and trigger them
-<<<<<<< HEAD
 			rekeySendFunc := func(mt catalog.MessageType,
 				recipient *id.ID,
 				payload []byte, cmixParams cmix.CMIXParams) (
 				[]id.Round, e2e.MessageID, time.Time, error) {
-=======
-			rekeySendFunc := func(mt catalog.MessageType, recipient *id.ID,
-				payload []byte, cmixParams cmix.CMIXParams) (e2e.SendReport, error) {
->>>>>>> 41d25223
 				par := params
 				par.CMIXParams = cmixParams
 				return m.SendE2E(mt, recipient, payload, par)
@@ -146,19 +136,13 @@
 				"Failed to get key for end-to-end encryption")
 		}
 
-<<<<<<< HEAD
 		// This does not encrypt for cMix but instead
 		// end-to-end encrypts the cMix message
-		contentsEnc, mac := key.Encrypt(p)
-=======
-		// This does not encrypt for cMix but instead end-to-end encrypts the
-		// cMix message
 		contentsEnc, mac, residue := key.Encrypt(p)
 		// Carry the first key residue to the top level
 		if i == 0 {
 			keyResidue = residue
 		}
->>>>>>> 41d25223
 
 		jww.INFO.Printf("E2E sending %d/%d to %s with key fp: %s, "+
 			"msgID: %s (msgDigest %s)",
