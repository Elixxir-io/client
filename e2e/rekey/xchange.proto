--- conflicted
+++ resolved
@@ -7,12 +7,7 @@
 
 syntax = "proto3";
 
-<<<<<<< HEAD
-package parse;
-option go_package = "gitlab.com/elixxir/client/rekey";
-=======
 package rekey;
->>>>>>> 046d5d0c
 
 option go_package = "gitlab.com/elixxir/client/e2e/rekey";
 
