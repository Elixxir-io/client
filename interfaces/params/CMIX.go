///////////////////////////////////////////////////////////////////////////////
// Copyright © 2020 xx network SEZC                                          //
//                                                                           //
// Use of this source code is governed by a license that can be found in the //
// LICENSE file                                                              //
///////////////////////////////////////////////////////////////////////////////

package params

import (
	"encoding/json"
	"gitlab.com/elixxir/primitives/excludedRounds"
	"time"
)

type CMIX struct {
<<<<<<< HEAD
	//maximum number of rounds to try and send on
	RoundTries     uint
	Timeout        time.Duration
	RetryDelay     time.Duration
	ExcludedRounds *excludedRounds.ExcludedRounds
=======
	// maximum number of rounds to try and send on
	RoundTries     uint
	Timeout        time.Duration
	RetryDelay     time.Duration
	ExcludedRounds excludedRounds.ExcludedRounds
>>>>>>> 070690fb
	// an alternate identity preimage to use on send. If not set, the default
	// for the sending identity will be used
	IdentityPreimage []byte
}

func GetDefaultCMIX() CMIX {
	return CMIX{
		RoundTries: 10,
		Timeout:    25 * time.Second,
		RetryDelay: 1 * time.Second,
	}
}

func (c CMIX) Marshal() ([]byte, error) {
	return json.Marshal(c)
}

// GetCMIXParameters func obtains default CMIX parameters, or overrides with given parameters if set
func GetCMIXParameters(params string) (CMIX, error) {
	p := GetDefaultCMIX()
	if len(params) > 0 {
		err := json.Unmarshal([]byte(params), &p)
		if err != nil {
			return CMIX{}, err
		}
	}
	return p, nil
}<|MERGE_RESOLUTION|>--- conflicted
+++ resolved
@@ -14,19 +14,11 @@
 )
 
 type CMIX struct {
-<<<<<<< HEAD
-	//maximum number of rounds to try and send on
-	RoundTries     uint
-	Timeout        time.Duration
-	RetryDelay     time.Duration
-	ExcludedRounds *excludedRounds.ExcludedRounds
-=======
 	// maximum number of rounds to try and send on
 	RoundTries     uint
 	Timeout        time.Duration
 	RetryDelay     time.Duration
 	ExcludedRounds excludedRounds.ExcludedRounds
->>>>>>> 070690fb
 	// an alternate identity preimage to use on send. If not set, the default
 	// for the sending identity will be used
 	IdentityPreimage []byte
