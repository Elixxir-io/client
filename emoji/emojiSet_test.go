--- conflicted
+++ resolved
@@ -23,11 +23,7 @@
 	for i := 0; i < b.N; i++ {
 
 		// Sanitize front end example
-<<<<<<< HEAD
-		_, err := backendSet.SanitizeFrontEndEmojis(emojiMartJson)
-=======
-		_, err = backendSet.SanitizeEmojiMartSet(unsanitizedSetJson)
->>>>>>> 2c68a2aa
+		_, err := backendSet.SanitizeEmojiMartSet(emojiMartJson)
 		if err != nil {
 			b.Fatalf("Failed to Sanitize front end emojis: %+v", err)
 		}
@@ -42,23 +38,14 @@
 	backendSet := NewSet()
 
 	// Sanitize front end example
-<<<<<<< HEAD
-	sanitizedSetJson, err := backendSet.SanitizeFrontEndEmojis(emojiMartJson)
-=======
-	sanitizedSetJson, err := backendSet.SanitizeEmojiMartSet(unsanitizedSetJson)
->>>>>>> 2c68a2aa
+	sanitizedSetJson, err := backendSet.SanitizeEmojiMartSet(emojiMartJson)
 	if err != nil {
 		t.Fatalf("Failed to Sanitize front end emojis: %+v", err)
 	}
 
 	// Unmarshal front end example
-<<<<<<< HEAD
-	unsanitizedSet := &emojiMartData{}
+	unsanitizedSet := &emojiMartSet{}
 	err = json.Unmarshal(emojiMartJson, unsanitizedSet)
-=======
-	unsanitizedSet := &emojiMartSet{}
-	err = json.Unmarshal(unsanitizedSetJson, unsanitizedSet)
->>>>>>> 2c68a2aa
 	if err != nil {
 		t.Fatalf("Failed to unmarshal unsanitized set: %+v", err)
 	}
@@ -103,13 +90,8 @@
 	backendSet := NewSet()
 
 	// Unmarshal front end example
-<<<<<<< HEAD
-	unsanitizedSet := &emojiMartData{}
+	unsanitizedSet := &emojiMartSet{}
 	err := json.Unmarshal(emojiMartJson, unsanitizedSet)
-=======
-	unsanitizedSet := &emojiMartSet{}
-	err = json.Unmarshal(unsanitizedSetJson, unsanitizedSet)
->>>>>>> 2c68a2aa
 	if err != nil {
 		t.Fatalf("Failed to unmarshal unsanitized set: %+v", err)
 	}
