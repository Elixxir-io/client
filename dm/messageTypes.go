////////////////////////////////////////////////////////////////////////////////
// Copyright © 2022 xx foundation                                             //
//                                                                            //
// Use of this source code is governed by a license that can be found in the  //
// LICENSE file                                                               //
////////////////////////////////////////////////////////////////////////////////

package dm

import (
	"strconv"
)

// MessageType is the type of message being sent to a channel.
type MessageType uint32

const (
	// TextType is the default type for a message. It denotes that the
	// message only contains text.
	TextType MessageType = 1

<<<<<<< HEAD
	// ReplyType denotes that the message is a reply to another message.
=======
	// ReplyType denotes that the message is a reaction to another message.
>>>>>>> c0fb2a45
	ReplyType MessageType = 2

	// ReactionType denotes that the message is a reaction to another message.
	ReactionType MessageType = 3

<<<<<<< HEAD
	// InvitationType denotes that the message is an invitation to another
	// channel.
	InvitationType MessageType = 4
=======
	// SilentType denotes that the message is a silent message which should not
	// notify the user in any way.
	SilentType MessageType = 4
>>>>>>> c0fb2a45
)

// String returns a human-readable version of [MessageType], used for debugging
// and logging. This function adheres to the [fmt.Stringer] interface.
func (mt MessageType) String() string {
	switch mt {
	case TextType:
		return "Text"
	case ReplyType:
		return "Reply"
	case ReactionType:
		return "Reaction"
<<<<<<< HEAD
	case InvitationType:
		return "Invitation"
=======
	case SilentType:
		return "Silent"
>>>>>>> c0fb2a45
	default:
		return "Unknown messageType " + strconv.Itoa(int(mt))
	}
}<|MERGE_RESOLUTION|>--- conflicted
+++ resolved
@@ -19,25 +19,19 @@
 	// message only contains text.
 	TextType MessageType = 1
 
-<<<<<<< HEAD
 	// ReplyType denotes that the message is a reply to another message.
-=======
-	// ReplyType denotes that the message is a reaction to another message.
->>>>>>> c0fb2a45
 	ReplyType MessageType = 2
 
 	// ReactionType denotes that the message is a reaction to another message.
 	ReactionType MessageType = 3
 
-<<<<<<< HEAD
-	// InvitationType denotes that the message is an invitation to another
-	// channel.
-	InvitationType MessageType = 4
-=======
 	// SilentType denotes that the message is a silent message which should not
 	// notify the user in any way.
 	SilentType MessageType = 4
->>>>>>> c0fb2a45
+
+	// InvitationType denotes that the message is an invitation to another
+	// channel.
+	InvitationType MessageType = 5
 )
 
 // String returns a human-readable version of [MessageType], used for debugging
@@ -50,13 +44,10 @@
 		return "Reply"
 	case ReactionType:
 		return "Reaction"
-<<<<<<< HEAD
+	case SilentType:
+		return "Silent"
 	case InvitationType:
 		return "Invitation"
-=======
-	case SilentType:
-		return "Silent"
->>>>>>> c0fb2a45
 	default:
 		return "Unknown messageType " + strconv.Itoa(int(mt))
 	}
