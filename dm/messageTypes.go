////////////////////////////////////////////////////////////////////////////////
// Copyright © 2022 xx foundation                                             //
//                                                                            //
// Use of this source code is governed by a license that can be found in the  //
// LICENSE file                                                               //
////////////////////////////////////////////////////////////////////////////////

package dm

import (
	"encoding/binary"
	"strconv"
)

// MessageType is the type of message being sent to a channel.
type MessageType uint16

const (
	// TextType is the default type for a message. It denotes that the
	// message only contains text.
	TextType MessageType = 1

	// ReplyType denotes that the message is a reply to another message.
	ReplyType MessageType = 2

	// ReactionType denotes that the message is a reaction to another message.
	ReactionType MessageType = 3

	// SilentType denotes that the message is a silent message which should not
	// notify the user in any way.
	SilentType MessageType = 4

<<<<<<< HEAD
	// DeleteType denotes that the message contains the ID of a message to
	// delete.
	DeleteType MessageType = 5
=======
	// InvitationType denotes that the message is an invitation to another
	// channel.
	InvitationType MessageType = 5
>>>>>>> 20977331
)

// String returns a human-readable version of [MessageType], used for debugging
// and logging. This function adheres to the [fmt.Stringer] interface.
func (mt MessageType) String() string {
	switch mt {
	case TextType:
		return "Text"
	case ReplyType:
		return "Reply"
	case ReactionType:
		return "Reaction"
	case SilentType:
		return "Silent"
<<<<<<< HEAD
	case DeleteType:
		return "Delete"
=======
	case InvitationType:
		return "Invitation"
>>>>>>> 20977331
	default:
		return "Unknown messageType " + strconv.Itoa(int(mt))
	}
}

// Marshal returns the byte representation of the [MessageType].
func (mt MessageType) Marshal() [2]byte {
	var b [2]byte
	binary.LittleEndian.PutUint16(b[:], uint16(mt))
	return b
}

// UnmarshalMessageType returns the MessageType from its byte representation.
func UnmarshalMessageType(b [2]byte) MessageType {
	return MessageType(binary.LittleEndian.Uint16(b[:]))
}
<|MERGE_RESOLUTION|>--- conflicted
+++ resolved
@@ -30,15 +30,13 @@
 	// notify the user in any way.
 	SilentType MessageType = 4
 
-<<<<<<< HEAD
-	// DeleteType denotes that the message contains the ID of a message to
-	// delete.
-	DeleteType MessageType = 5
-=======
 	// InvitationType denotes that the message is an invitation to another
 	// channel.
 	InvitationType MessageType = 5
->>>>>>> 20977331
+
+	// DeleteType denotes that the message contains the ID of a message to
+	// delete.
+	DeleteType MessageType = 6
 )
 
 // String returns a human-readable version of [MessageType], used for debugging
@@ -53,13 +51,10 @@
 		return "Reaction"
 	case SilentType:
 		return "Silent"
-<<<<<<< HEAD
+	case InvitationType:
+		return "Invitation"
 	case DeleteType:
 		return "Delete"
-=======
-	case InvitationType:
-		return "Invitation"
->>>>>>> 20977331
 	default:
 		return "Unknown messageType " + strconv.Itoa(int(mt))
 	}
