////////////////////////////////////////////////////////////////////////////////
// Copyright © 2022 xx foundation                                             //
//                                                                            //
// Use of this source code is governed by a license that can be found in the  //
// LICENSE file                                                               //
////////////////////////////////////////////////////////////////////////////////

syntax = "proto3";

option go_package = "gitlab.com/elixxir/client/dm";

package dm;

// Text is the payload for sending normal text messages the replyMessageID
// is nil when it is not a reply.
message Text {
    uint32 version = 1;
    string text = 2;
    bytes  replyMessageID = 3;
}

// Reaction is the payload for reactions. The reaction must be a
// single emoji and the reactionMessageID must be non nil and a real message
// in the channel.
message Reaction {
    uint32 version = 1;
    string reaction = 2;
    bytes  reactionMessageID = 3;
}

<<<<<<< HEAD
// ChannelInvitation is the payload for a Invitation MessageType. It the DM
// partner to a channel.
message ChannelInvitation {
    uint32 version = 1;
    string text = 2;
    string inviteLink = 3;
=======
// SilentMessage is the payload for a Silent MessageType. Its primary purpose is
// to communicate new nicknames without sending a Text.
message SilentMessage {
    uint32 version = 1;
>>>>>>> c0fb2a45
}

// DirectMessage is a message sent directly from one user to another. It
// includes the return information (public key and dmtoken) for the sender.
message DirectMessage{
    // The round this message was sent on to the intended recipient
    uint64 RoundID = 1;

    // The round this message was sent on for the self send.
    uint64 SelfRoundID = 2;

    uint32 DMToken = 3;  // hash of private key of the sender

    // The type the below payload is (currently a Text or Reaction)
    uint32 PayloadType = 4;

    // Payload is the actual message payload. It will be processed differently
    // based on the PayloadType.
    bytes Payload = 5;

    // nickname is the name which the user is using for this message it will not
    // be longer than 24 characters.
    string Nickname = 6;

    // Nonce is 32 bits of randomness to ensure that two messages in the same
    // round with that have the same nickname, payload, and lease will not have
    // the same message ID.
    bytes Nonce = 7;

    // LocalTimestamp is the timestamp when the "send call" is made based upon
    // the local clock. If this differs by more than 5 seconds +/- from when the
    // round it sent on is queued, then a random mutation on the queued time
    // (+/- 200ms) will be used by local clients instead.
    int64 LocalTimestamp = 8;
}<|MERGE_RESOLUTION|>--- conflicted
+++ resolved
@@ -28,19 +28,18 @@
     bytes  reactionMessageID = 3;
 }
 
-<<<<<<< HEAD
 // ChannelInvitation is the payload for a Invitation MessageType. It the DM
 // partner to a channel.
 message ChannelInvitation {
     uint32 version = 1;
     string text = 2;
     string inviteLink = 3;
-=======
+}
+
 // SilentMessage is the payload for a Silent MessageType. Its primary purpose is
 // to communicate new nicknames without sending a Text.
 message SilentMessage {
     uint32 version = 1;
->>>>>>> c0fb2a45
 }
 
 // DirectMessage is a message sent directly from one user to another. It
