////////////////////////////////////////////////////////////////////////////////
// Copyright © 2022 xx foundation                                             //
//                                                                            //
// Use of this source code is governed by a license that can be found in the  //
// LICENSE file                                                               //
////////////////////////////////////////////////////////////////////////////////

// sendTracker is a copy of the one from Channels, but with required differences
// as we couldn't use the one from channels off the shelf

package dm

import (
	"crypto/ed25519"
	"encoding/json"
	"errors"
	"sync"
	"time"

	jww "github.com/spf13/jwalterweatherman"
	"gitlab.com/elixxir/client/v4/cmix"
	"gitlab.com/elixxir/client/v4/cmix/identity/receptionID"
	"gitlab.com/elixxir/client/v4/cmix/rounds"
	"gitlab.com/elixxir/client/v4/collective/versioned"
	"gitlab.com/elixxir/crypto/fastRNG"
	"gitlab.com/elixxir/crypto/message"
	"gitlab.com/elixxir/primitives/states"
	"gitlab.com/xx_network/primitives/id"
	"gitlab.com/xx_network/primitives/netTime"
)

const (
	sendTrackerStorageKey     = "dmSendTrackerStorageKey"
	sendTrackerStorageVersion = 0

	sendTrackerUnsentStorageKey     = "dmSendTrackerUnsentStorageKey"
	sendTrackerUnsentStorageVersion = 0

	getRoundResultsTimeout = 60 * time.Second
	// Number of times it will attempt to get round status before
	// the round is assumed to have failed. Tracking per round
	// does not persist across runs
	maxChecks = 3

	oneSecond = 1000 * time.Millisecond
)

type triggerEventFunc func(msgID message.ID, messageType MessageType,
	nick string, plaintext []byte, dmToken uint32,
	partnerPubKey, senderPubKey ed25519.PublicKey, ts time.Time,
	_ receptionID.EphemeralIdentity, round rounds.Round,
	status Status) (uint64, error)

type updateStatusFunc func(uuid uint64, messageID message.ID,
	timestamp time.Time, round rounds.Round, status Status)

type tracked struct {
	MsgID      message.ID
	partnerKey ed25519.PublicKey
	senderKey  ed25519.PublicKey
	RoundID    id.Round
	UUID       uint64
}

type trackedList struct {
	List           []*tracked
	RoundCompleted bool
}

// sendTracker tracks outbound messages and denotes when they are delivered to
// the event model. It also captures incoming messages and, in the event they
// were sent by this user, diverts them as status updates on the previously sent
// messages.
type sendTracker struct {
	byRound map[id.Round]trackedList

	byMessageID map[message.ID]*tracked

	unsent map[uint64]*tracked

	mux sync.RWMutex

	trigger      triggerEventFunc
	updateStatus updateStatusFunc

	net cMixClient

	kv versioned.KV

	rngSrc *fastRNG.StreamGenerator
}

// NewSendTracker returns an uninitialized SendTracker object. The DM
// Client will call Init to initialize it.
func NewSendTracker(kv versioned.KV) SendTracker {
	return &sendTracker{kv: kv}
}

// messageReceiveFunc is a function type for sendTracker.MessageReceive so it
// can be mocked for testing where used.
type messageReceiveFunc func(
	messageID message.ID, r rounds.Round) bool

// Init loads a sent tracker, restoring from disk. It will register a
// function with the cmix client, delayed on when the network goes healthy,
// which will attempt to discover the status of all rounds that are outstanding.
func (st *sendTracker) Init(net cMixClient, trigger triggerEventFunc,
	updateStatus updateStatusFunc,
	rngSource *fastRNG.StreamGenerator) {
	st.byRound = make(map[id.Round]trackedList)
	st.byMessageID = make(map[message.ID]*tracked)
	st.unsent = make(map[uint64]*tracked)
	st.trigger = trigger
	st.updateStatus = updateStatus
	st.net = net
	st.rngSrc = rngSource

	if err := st.load(); err != nil && st.kv.Exists(err) {
		jww.FATAL.Panicf("Failed to load channels sent tracker: %+v",
			err)
	}

	// Denote all unsent messages as failed and clear
	for uuid, t := range st.unsent {
		updateStatus(uuid, t.MsgID, time.Time{}, rounds.Round{}, Failed)
	}
	st.unsent = make(map[uint64]*tracked)

	// Register to check all outstanding rounds when the network
	// becomes healthy
	var callBackID uint64
	callBackID = net.AddHealthCallback(func(f bool) {
		if !f {
			return
		}

		net.RemoveHealthCallback(callBackID)
		for rid, oldTracked := range st.byRound {
			if oldTracked.RoundCompleted {
				continue
			}

			rr := &roundResults{
				round: rid,
				st:    st,
			}
			st.net.GetRoundResults(
				getRoundResultsTimeout, rr.callback, rr.round)
		}
	})
}

// DenotePendingSend is called before the pending send. It tracks the send
// internally and notifies the UI of the send.
func (st *sendTracker) DenotePendingSend(partnerPubKey, senderPubKey ed25519.PublicKey,
	partnerToken uint32, messageType MessageType,
	dm *DirectMessage) (uint64, error) {
	// For the message timestamp, use 1 second from now to
	// approximate the lag due to round submission
	ts := netTime.Now().Add(oneSecond)

	// Create a random message ID so that there won't be collisions in a
	// database that requires a unique message ID
	stream := st.rngSrc.GetStream()
	messageID := message.ID{}
	n, err := stream.Read(messageID[:])
	if err != nil {
		jww.FATAL.Panicf(
			"Failed to get generate random message ID: %+v", err)
	} else if n != len(messageID[:]) {
		jww.FATAL.Panicf(
			"Generated %d bytes for message ID; %d bytes required.",
			n, len(messageID[:]))
	}
	stream.Close()

	// Submit the message to the UI
	uuid, err := st.trigger(messageID, messageType, dm.Nickname, dm.Payload,
		partnerToken, partnerPubKey, senderPubKey, ts,
		receptionID.EphemeralIdentity{},
		rounds.Round{}, Unsent)
	if err != nil {
		return 0, err
	}

	// Track the message on disk
	st.handleDenoteSend(uuid, partnerPubKey, senderPubKey, messageID,
		rounds.Round{})

	return uuid, nil
}

// handleDenoteSend does the nitty-gritty of editing internal structures.
func (st *sendTracker) handleDenoteSend(uuid uint64,
	partnerKey, senderKey ed25519.PublicKey,
	messageID message.ID, round rounds.Round) {
	st.mux.Lock()
	defer st.mux.Unlock()

	// Skip if already added
	_, existsMessage := st.unsent[uuid]
	if existsMessage {
		return
	}

	st.unsent[uuid] = &tracked{messageID, partnerKey, senderKey,
		round.ID, uuid}

	err := st.storeUnsent()
	if err != nil {
		jww.FATAL.Panicf(err.Error())
	}
}

// Sent tracks a generic send message.
func (st *sendTracker) Sent(
	uuid uint64, msgID message.ID, round rounds.Round) error {
	// Update the on disk message status
	t, err := st.handleSend(uuid, msgID, round)
	if err != nil {
		return err
	}

	// Modify the timestamp to reduce the chance message order
	// will be ambiguous
	ts := message.MutateTimestamp(round.Timestamps[states.QUEUED], msgID)

	// Update the message in the UI
	go st.updateStatus(t.UUID, msgID, ts, round, Sent)
	return nil
}

<<<<<<< HEAD
// FailedSend marks a message failed.
=======
// FailedSend marks the message send as failed.
>>>>>>> 339cef75
func (st *sendTracker) FailedSend(uuid uint64) error {
	// Update the on disk message status

	t, err := st.handleSendFailed(uuid)
	if err != nil {
		return err
	}

	// Update the message in the UI
	go st.updateStatus(
		t.UUID, message.ID{}, time.Time{}, rounds.Round{}, Failed)
	return nil
}

// handleSend does the nitty-gritty of editing internal structures.
func (st *sendTracker) handleSend(uuid uint64,
	messageID message.ID, round rounds.Round) (*tracked, error) {
	st.mux.Lock()
	defer st.mux.Unlock()

	// Check if it is in unsent
	t, exists := st.unsent[uuid]
	if !exists {
		return nil, errors.New(
			"cannot handle send on an unprepared message")
	}

	_, existsMessage := st.byMessageID[messageID]
	if existsMessage {
		return nil,
			errors.New("cannot handle send on a message which was" +
				" already sent")
	}

	t.MsgID = messageID
	t.RoundID = round.ID

	// Add the roundID
	roundsList, existsRound := st.byRound[round.ID]
	roundsList.List = append(roundsList.List, t)
	st.byRound[round.ID] = roundsList

	// Add the round
	st.byMessageID[messageID] = t

	if !existsRound {
		rr := &roundResults{
			round: round.ID,
			st:    st,
		}
		st.net.GetRoundResults(getRoundResultsTimeout, rr.callback,
			rr.round)
	}

	delete(st.unsent, uuid)

	// Store the changed list to disk
	err := st.store()
	if err != nil {
		jww.FATAL.Panicf(err.Error())
	}

	return t, nil
}

// handleSendFailed does the nitty-gritty of editing internal structures.
func (st *sendTracker) handleSendFailed(uuid uint64) (*tracked, error) {
	st.mux.Lock()
	defer st.mux.Unlock()

	// Check if it is in unsent
	t, exists := st.unsent[uuid]
	if !exists {
		return nil, errors.New(
			"cannot handle send on an unprepared message")
	}

	delete(st.unsent, uuid)

	// Store the changed list to disk
	err := st.storeUnsent()
	if err != nil {
		jww.FATAL.Panicf(err.Error())
	}

	return t, nil
}

// CheckIfSent is used when a message is received to check if the message was
// sent by this user.
func (st *sendTracker) CheckIfSent(messageID message.ID, _ rounds.Round) bool {
	st.mux.RLock()
	defer st.mux.RUnlock()
	_, existsMessage := st.byMessageID[messageID]
	return existsMessage
}

// Delivered calls the event model update function to tell it that this
// message was delivered. (after this is called successfully, it is safe to
// stop tracking this message).
// returns true if the update sent status func was called.
func (st *sendTracker) Delivered(messageID message.ID,
	round rounds.Round) bool {
	st.mux.RLock()
	defer st.mux.RUnlock()
	msgData, existsMessage := st.byMessageID[messageID]
	if !existsMessage {
		return false
	}

	ts := message.MutateTimestamp(round.Timestamps[states.QUEUED],
		messageID)
	st.updateStatus(msgData.UUID, messageID, ts,
		round, Received)
	return true
}

// StopTracking deletes this message id/round combination from the
// send tracking.  returns true if it was removed, false otherwise.
func (st *sendTracker) StopTracking(messageID message.ID, _ rounds.Round) bool {
	st.mux.Lock()
	defer st.mux.Unlock()
	msgData, existsMessage := st.byMessageID[messageID]
	if !existsMessage {
		return false
	}

	delete(st.byMessageID, messageID)

	roundList := st.byRound[msgData.RoundID]
	if len(roundList.List) == 1 {
		delete(st.byRound, msgData.RoundID)
	} else {
		newRoundList := make([]*tracked, 0, len(roundList.List)-1)
		for i := range roundList.List {
			if !roundList.List[i].MsgID.Equals(messageID) {
				newRoundList = append(newRoundList,
					roundList.List[i])
			}
		}
		st.byRound[msgData.RoundID] = trackedList{
			List:           newRoundList,
			RoundCompleted: roundList.RoundCompleted,
		}
	}

	if err := st.storeSent(); err != nil {
		jww.FATAL.Panicf("failed to store the updated sent list: %+v",
			err)
	}

	return true
}

// store writes the list of rounds that have been.
func (st *sendTracker) store() error {
	if err := st.storeSent(); err != nil {
		return err
	}

	return st.storeUnsent()
}

func (st *sendTracker) storeSent() error {
	// Save sent messages
	data, err := json.Marshal(&st.byRound)
	if err != nil {
		return err
	}
	return st.kv.Set(sendTrackerStorageKey, &versioned.Object{
		Version:   sendTrackerStorageVersion,
		Timestamp: netTime.Now(),
		Data:      data,
	})
}

// store writes the list of rounds that have been.
func (st *sendTracker) storeUnsent() error {
	// Save unsent messages
	data, err := json.Marshal(&st.unsent)
	if err != nil {
		return err
	}

	return st.kv.Set(sendTrackerUnsentStorageKey, &versioned.Object{
		Version:   sendTrackerUnsentStorageVersion,
		Timestamp: netTime.Now(),
		Data:      data,
	})
}

// load will get the stored rounds to be checked from disk and builds internal
// datastructures.
func (st *sendTracker) load() error {
	obj, err := st.kv.Get(sendTrackerStorageKey, sendTrackerStorageVersion)
	if err != nil {
		return err
	}

	err = json.Unmarshal(obj.Data, &st.byRound)
	if err != nil {
		return err
	}

	for rid := range st.byRound {
		roundList := st.byRound[rid].List
		for j := range roundList {
			st.byMessageID[roundList[j].MsgID] = roundList[j]
		}
	}

	obj, err = st.kv.Get(
		sendTrackerUnsentStorageKey, sendTrackerUnsentStorageVersion)
	if err != nil {
		return err
	}

	err = json.Unmarshal(obj.Data, &st.unsent)
	if err != nil {
		return err
	}

	return nil
}

// roundResults represents a round which results are waiting on from the cMix
// layer.
type roundResults struct {
	round     id.Round
	st        *sendTracker
	numChecks uint
}

// callback is called when results are known about a round. it will re-trigger
// the wait if it fails up to 'maxChecks' times.
func (rr *roundResults) callback(
	allRoundsSucceeded, timedOut bool, results map[id.Round]cmix.RoundResult) {
	rr.st.mux.Lock()

	// If the message was already handled, then do nothing
	registered, existsRound := rr.st.byRound[rr.round]
	if !existsRound {
		rr.st.mux.Unlock()
		return
	}

	status := Sent
	if !allRoundsSucceeded {
		status = Failed
	}

	if timedOut {
		if rr.numChecks >= maxChecks {
			jww.WARN.Printf("Channel messages sent on %d"+
				" assumed to have failed after "+
				"%d attempts to get round status", rr.round,
				maxChecks)
			status = Failed
		} else {
			rr.numChecks++

			rr.st.mux.Unlock()

			// Retry if timed out
			go rr.st.net.GetRoundResults(
				getRoundResultsTimeout, rr.callback,
				[]id.Round{rr.round}...)
			return
		}

	}

	registered.RoundCompleted = true
	rr.st.byRound[rr.round] = registered
	if err := rr.st.store(); err != nil {
		jww.FATAL.Panicf("failed to store update after "+
			"finalizing delivery of sent messages: %+v", err)
	}

	rr.st.mux.Unlock()
	if status == Failed {
		for i := range registered.List {
			round := results[rr.round].Round
			go rr.st.updateStatus(registered.List[i].UUID,
				registered.List[i].MsgID, time.Time{},
				round, Failed)
		}
	}
}<|MERGE_RESOLUTION|>--- conflicted
+++ resolved
@@ -230,14 +230,9 @@
 	return nil
 }
 
-<<<<<<< HEAD
-// FailedSend marks a message failed.
-=======
 // FailedSend marks the message send as failed.
->>>>>>> 339cef75
 func (st *sendTracker) FailedSend(uuid uint64) error {
 	// Update the on disk message status
-
 	t, err := st.handleSendFailed(uuid)
 	if err != nil {
 		return err
