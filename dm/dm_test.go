--- conflicted
+++ resolved
@@ -38,12 +38,8 @@
 // interfaces to enable sending and receiving without a cMix
 // connection.
 func TestE2EDMs(t *testing.T) {
-<<<<<<< HEAD
 	// Set up for tests
-	netA, netB := createLinkedNets()
-=======
 	netA, netB := createLinkedNets(t)
->>>>>>> 88511b22
 
 	crng := fastRNG.NewStreamGenerator(100, 5, csprng.NewSystemRNG)
 	rng := crng.GetStream()
@@ -119,28 +115,24 @@
 	// Send an invitation to a channel
 	pubKey = rcvB1.PubKey
 	dmToken = rcvB1.DMToken
-<<<<<<< HEAD
 	host := "https://internet.speakeasy.tech/"
 
-	_, _, _, err = clientA.SendInvite(&pubKey, dmToken, "Check this channel out!",
+	_, _, _, err = clientA.SendInvite(pubKey, dmToken, "Check this channel out!",
 		broadcastChan.Get(), host, params)
-=======
-	_, _, _, err = clientA.SendSilent(pubKey, dmToken, params)
->>>>>>> 88511b22
 	require.NoError(t, err)
 	require.Equal(t, 5, len(receiverB.Msgs))
 	rcvB2 := receiverB.Msgs[4]
 	invitation := &ChannelInvitation{}
 	require.NoError(t, proto.Unmarshal([]byte(rcvB2.Message), invitation))
 	rcvChannel, err := cryptoBroadcast.DecodeInviteURL(
-		invitation.InviteLink, invitation.Password)
+		invitation.InviteLink, []byte(invitation.Password))
 	require.NoError(t, err)
 	require.Equal(t, ch, rcvChannel)
 
 	// Send a silent message
 	pubKey = rcvB1.PubKey
 	dmToken = rcvB1.DMToken
-	_, _, _, err = clientA.SendSilent(&pubKey, dmToken, params)
+	_, _, _, err = clientA.SendSilent(pubKey, dmToken, params)
 	require.NoError(t, err)
 	require.Equal(t, 6, len(receiverB.Msgs))
 	rcvB3 := receiverB.Msgs[4]
