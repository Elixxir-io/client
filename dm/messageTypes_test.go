--- conflicted
+++ resolved
@@ -16,15 +16,9 @@
 func TestMessageType_String_Consistency(t *testing.T) {
 	expectedStrings := map[MessageType]string{
 		TextType: "Text", ReplyType: "Reply", ReactionType: "Reaction",
-<<<<<<< HEAD
-		SilentType: "Silent", DeleteType: "Delete",
+		SilentType: "Silent", InvitationType: "Invitation", DeleteType: "Delete",
 		DeleteType + 1: fmt.Sprintf("Unknown messageType %d", DeleteType+1),
 		DeleteType + 2: fmt.Sprintf("Unknown messageType %d", DeleteType+2),
-=======
-		SilentType: "Silent", InvitationType: "Invitation",
-		InvitationType + 1: fmt.Sprintf("Unknown messageType %d", InvitationType+1),
-		InvitationType + 2: fmt.Sprintf("Unknown messageType %d", InvitationType+2),
->>>>>>> 20977331
 	}
 
 	for mt, expected := range expectedStrings {
@@ -39,7 +33,7 @@
 // via UnmarshalMessageType matches the original.
 func TestMessageType_Marshal_UnmarshalMessageType(t *testing.T) {
 	tests := []MessageType{
-		TextType, ReplyType, ReactionType, SilentType, DeleteType}
+		TextType, ReplyType, ReactionType, SilentType, InvitationType, DeleteType}
 
 	for _, mt := range tests {
 		data := mt.Marshal()
