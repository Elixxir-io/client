--- conflicted
+++ resolved
@@ -113,8 +113,6 @@
 				i, convo.CodesetVersion)
 		}
 	}
-<<<<<<< HEAD
-=======
 }
 
 // Test happy path toggling between blocked/unblocked in a Conversation.
@@ -152,5 +150,4 @@
 	if result.BlockedTimestamp != nil {
 		t.Fatalf("Expected blocked to be nil, got %+v", result)
 	}
->>>>>>> 584a2b57
 }