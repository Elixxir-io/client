////////////////////////////////////////////////////////////////////////////////
// Copyright © 2022 Privategrity Corporation                                   /
//                                                                             /
// All rights reserved.                                                        /
////////////////////////////////////////////////////////////////////////////////

package connect

import (
	"encoding/json"
	"gitlab.com/elixxir/client/xxdk"
	"io"
	"strings"
	"time"

	"github.com/pkg/errors"
	jww "github.com/spf13/jwalterweatherman"
	"gitlab.com/elixxir/client/auth"
	"gitlab.com/elixxir/client/catalog"
	clientE2e "gitlab.com/elixxir/client/e2e"
	"gitlab.com/elixxir/client/e2e/ratchet/partner"
	"gitlab.com/elixxir/client/e2e/receive"
	"gitlab.com/elixxir/client/e2e/rekey"
	"gitlab.com/elixxir/client/event"
	"gitlab.com/elixxir/crypto/contact"
	"gitlab.com/elixxir/crypto/e2e"
	"gitlab.com/xx_network/primitives/id"
)

const (
	// connectionTimeout is the time.Duration for a connection
	// to be established before the requester times out.
	connectionTimeout = 15 * time.Second
)

// Connection is a wrapper for the E2E and auth packages.
// It can be used to automatically establish an E2E partnership
// with a partner.Manager, or be built from an existing E2E partnership.
// You can then use this interface to send to and receive from the
// newly-established partner.Manager.
type Connection interface {
	// Closer deletes this Connection's partner.Manager and releases resources
	io.Closer

	// GetPartner returns the partner.Manager for this Connection
	GetPartner() partner.Manager

	// SendE2E is a wrapper for sending specifically to the Connection's
	// partner.Manager
	SendE2E(mt catalog.MessageType, payload []byte, params clientE2e.Params) (
		[]id.Round, e2e.MessageID, time.Time, error)

	// RegisterListener is used for E2E reception
	// and allows for reading data sent from the partner.Manager
	RegisterListener(messageType catalog.MessageType,
		newListener receive.Listener) receive.ListenerID
	// Unregister listener for E2E reception
	Unregister(listenerID receive.ListenerID)

	// FirstPartitionSize returns the max partition payload size for the
	// first payload
	FirstPartitionSize() uint

	// SecondPartitionSize returns the max partition payload size for all
	// payloads after the first payload
	SecondPartitionSize() uint

	// PartitionSize returns the partition payload size for the given
	// payload index. The first payload is index 0.
	PartitionSize(payloadIndex uint) uint

	// PayloadSize Returns the max payload size for a partitionable E2E
	// message
	PayloadSize() uint
}

// Callback is the callback format required to retrieve
// new Connection objects as they are established.
type Callback func(connection Connection)

// Params for managing Connection objects.
type Params struct {
	Auth    auth.Params
	Rekey   rekey.Params
	Event   event.Reporter `json:"-"`
	Timeout time.Duration
}

// GetDefaultParams returns a usable set of default Connection parameters.
func GetDefaultParams() Params {
	return Params{
		Auth:    auth.GetDefaultTemporaryParams(),
		Rekey:   rekey.GetDefaultEphemeralParams(),
		Event:   event.NewEventManager(),
		Timeout: connectionTimeout,
	}
}

// GetParameters returns the default Params, or override with given
// parameters, if set.
func GetParameters(params string) (Params, error) {
	p := GetDefaultParams()
	if len(params) > 0 {
		err := json.Unmarshal([]byte(params), &p)
		if err != nil {
			return Params{}, err
		}
	}
	return p, nil
}

// Connect performs auth key negotiation with the given recipient,
// and returns a Connection object for the newly-created partner.Manager
// This function is to be used sender-side and will block until the
// partner.Manager is confirmed.
func Connect(recipient contact.Contact, e2eClient *xxdk.E2e,
	p Params) (Connection, error) {
	// Build callback for E2E negotiation
	signalChannel := make(chan Connection, 1)
	cb := func(connection Connection) {
		signalChannel <- connection
	}
<<<<<<< HEAD
	callback := getAuthCallback(cb, nil, e2eClient.GetE2E(),
		e2eClient.GetAuth(), p)
=======
	callback := getClientAuthCallback(cb, nil, e2eClient.GetE2E(), e2eClient.GetAuth(), p)
>>>>>>> bb0cd1bd
	e2eClient.GetAuth().AddPartnerCallback(recipient.ID, callback)

	// Perform the auth request
	_, err := e2eClient.GetAuth().Request(recipient, nil)
	if err != nil {
		// Return connection if a partnership already exists
		if strings.Contains(err.Error(), auth.ChannelExists) {
			newPartner, err := e2eClient.GetE2E().GetPartner(recipient.ID)
			if err != nil {
				return nil, err
			}
			conn := BuildConnection(newPartner,
				e2eClient.GetE2E(), e2eClient.GetAuth(), p)
			return conn, nil
		}
		return nil, err
	}

	// Block waiting for auth to confirm
	jww.DEBUG.Printf("Connection waiting for auth request "+
		"for %s to be confirmed...", recipient.ID.String())
	timeout := time.NewTimer(p.Timeout)
	defer timeout.Stop()
	select {
	case newConnection := <-signalChannel:
		// Verify the Connection is complete
		if newConnection == nil {
			return nil, errors.Errorf("Unable to complete connection "+
				"with partner %s", recipient.ID.String())
		}
		jww.DEBUG.Printf("Connection auth request for %s confirmed",
			recipient.ID.String())
		return newConnection, nil
	case <-timeout.C:
		return nil, errors.Errorf("Connection request with "+
			"partner %s timed out", recipient.ID.String())
	}
}

// StartServer assembles a Connection object on the reception-side and feeds it
// into the given Callback whenever an incoming request for an E2E partnership
// with a partner.Manager is confirmed.
//
// It is recommended that this be called before StartNetworkFollower to ensure
// no requests are missed.
// This call does an xxDK.ephemeralLogin under the hood and the connection
// server must be the only listener on auth.
func StartServer(identity xxdk.ReceptionIdentity, cb Callback, net *xxdk.Cmix,
	p Params) (*xxdk.E2e, error) {

	// Build callback for E2E negotiation
	callback := getServerAuthCallback(nil, cb, p)

	// Return an ephemeral E2e object
	return xxdk.LoginEphemeral(net, callback, identity)
}

// handler provides an implementation for the Connection interface.
type handler struct {
	auth    auth.State
	partner partner.Manager
	e2e     clientE2e.Handler
	params  Params
}

// BuildConnection assembles a Connection object
// after an E2E partnership has already been confirmed with the given
// partner.Manager.
func BuildConnection(partner partner.Manager, e2eHandler clientE2e.Handler,
	auth auth.State, p Params) Connection {
	return &handler{
		auth:    auth,
		partner: partner,
		params:  p,
		e2e:     e2eHandler,
	}
}

// Close deletes this Connection's partner.Manager and releases resources.
func (h *handler) Close() error {
	if err := h.e2e.DeletePartner(h.partner.PartnerId()); err != nil {
		return err
	}
	return h.auth.Close()
}

// GetPartner returns the partner.Manager for this Connection.
func (h *handler) GetPartner() partner.Manager {
	return h.partner
}

// SendE2E is a wrapper for sending specifically to the Connection's
// partner.Manager.
func (h *handler) SendE2E(mt catalog.MessageType, payload []byte,
	params clientE2e.Params) (
	[]id.Round, e2e.MessageID, time.Time, error) {
	return h.e2e.SendE2E(mt, h.partner.PartnerId(), payload, params)
}

// RegisterListener is used for E2E reception
// and allows for reading data sent from the partner.Manager.
func (h *handler) RegisterListener(messageType catalog.MessageType,
	newListener receive.Listener) receive.ListenerID {
	return h.e2e.RegisterListener(h.partner.PartnerId(),
		messageType, newListener)
}

// Unregister listener for E2E reception.
func (h *handler) Unregister(listenerID receive.ListenerID) {
	h.e2e.Unregister(listenerID)
}

// FirstPartitionSize returns the max partition payload size for the
// first payload
func (h *handler) FirstPartitionSize() uint {
	return h.e2e.FirstPartitionSize()
}

// SecondPartitionSize returns the max partition payload size for all
// payloads after the first payload
func (h *handler) SecondPartitionSize() uint {
	return h.e2e.SecondPartitionSize()
}

// PartitionSize returns the partition payload size for the given
// payload index. The first payload is index 0.
func (h *handler) PartitionSize(payloadIndex uint) uint {
	return h.e2e.PartitionSize(payloadIndex)
}

// PayloadSize Returns the max payload size for a partition-able E2E
// message
func (h *handler) PayloadSize() uint {
	return h.e2e.PayloadSize()
}<|MERGE_RESOLUTION|>--- conflicted
+++ resolved
@@ -120,12 +120,8 @@
 	cb := func(connection Connection) {
 		signalChannel <- connection
 	}
-<<<<<<< HEAD
-	callback := getAuthCallback(cb, nil, e2eClient.GetE2E(),
+	callback := getClientAuthCallback(cb, nil, e2eClient.GetE2E(),
 		e2eClient.GetAuth(), p)
-=======
-	callback := getClientAuthCallback(cb, nil, e2eClient.GetE2E(), e2eClient.GetAuth(), p)
->>>>>>> bb0cd1bd
 	e2eClient.GetAuth().AddPartnerCallback(recipient.ID, callback)
 
 	// Perform the auth request
