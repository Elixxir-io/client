////////////////////////////////////////////////////////////////////////////////
// Copyright © 2022 Privategrity Corporation                                   /
//                                                                             /
// All rights reserved.                                                        /
////////////////////////////////////////////////////////////////////////////////

package connect

import (
<<<<<<< HEAD
	"encoding/json"
=======
	"io"
	"time"

>>>>>>> 72a686b1
	"github.com/pkg/errors"
	jww "github.com/spf13/jwalterweatherman"
	"gitlab.com/elixxir/client/auth"
	"gitlab.com/elixxir/client/catalog"
	"gitlab.com/elixxir/client/cmix"
	"gitlab.com/elixxir/client/cmix/identity/receptionID"
	"gitlab.com/elixxir/client/cmix/rounds"
	clientE2e "gitlab.com/elixxir/client/e2e"
	"gitlab.com/elixxir/client/e2e/ratchet/partner"
	"gitlab.com/elixxir/client/e2e/receive"
	"gitlab.com/elixxir/client/e2e/rekey"
	"gitlab.com/elixxir/client/event"
	"gitlab.com/elixxir/client/storage/versioned"
	"gitlab.com/elixxir/crypto/contact"
	"gitlab.com/elixxir/crypto/cyclic"
	"gitlab.com/elixxir/crypto/e2e"
	"gitlab.com/elixxir/crypto/fastRNG"
	"gitlab.com/elixxir/ekv"
	"gitlab.com/xx_network/primitives/id"
)

const (
	// connectionTimeout is the time.Duration for a connection
	// to be established before the requester times out.
	connectionTimeout = 15 * time.Second
)

// Connection is a wrapper for the E2E and auth packages.
// It can be used to automatically establish an E2E partnership
// with a partner.Manager, or be built from an existing E2E partnership.
// You can then use this interface to send to and receive from the
// newly-established partner.Manager.
type Connection interface {
	// Closer deletes this Connection's partner.Manager and releases resources
	io.Closer

	// GetPartner returns the partner.Manager for this Connection
	GetPartner() partner.Manager

	// SendE2E is a wrapper for sending specifically to the Connection's
	// partner.Manager
	SendE2E(mt catalog.MessageType, payload []byte, params clientE2e.Params) (
		[]id.Round, e2e.MessageID, time.Time, error)

	// RegisterListener is used for E2E reception
	// and allows for reading data sent from the partner.Manager
	RegisterListener(messageType catalog.MessageType,
		newListener receive.Listener) receive.ListenerID
	// Unregister listener for E2E reception
	Unregister(listenerID receive.ListenerID)

	// FirstPartitionSize returns the max partition payload size for the
	// first payload
	FirstPartitionSize() uint

	// SecondPartitionSize returns the max partition payload size for all
	// payloads after the first payload
	SecondPartitionSize() uint

	// PartitionSize returns the partition payload size for the given
	// payload index. The first payload is index 0.
	PartitionSize(payloadIndex uint) uint

	// PayloadSize Returns the max payload size for a partitionable E2E
	// message
	PayloadSize() uint
}

// Callback is the callback format required to retrieve
// new Connection objects as they are established.
type Callback func(connection Connection)

// Params for managing Connection objects.
type Params struct {
	Auth    auth.Param
	Rekey   rekey.Params
	Event   event.Reporter `json:"-"`
	Timeout time.Duration
}

// GetDefaultParams returns a usable set of default Connection parameters.
func GetDefaultParams() Params {
	return Params{
		Auth:    auth.GetDefaultParams(),
		Rekey:   rekey.GetDefaultParams(),
		Event:   event.NewEventManager(),
		Timeout: connectionTimeout,
	}
}

// GetParameters returns the default Params, or override with given
// parameters, if set.
func GetParameters(params string) (Params, error) {
	p := GetDefaultParams()
	if len(params) > 0 {
		err := json.Unmarshal([]byte(params), &p)
		if err != nil {
			return Params{}, err
		}
	}
	return p, nil
}

// Connect performs auth key negotiation with the given recipient,
// and returns a Connection object for the newly-created partner.Manager
// This function is to be used sender-side and will block until the
// partner.Manager is confirmed.
func Connect(recipient contact.Contact, myId *id.ID, privKey *cyclic.Int,
	rng *fastRNG.StreamGenerator, grp *cyclic.Group, net cmix.Client,
	p Params) (Connection, error) {

	// Build an ephemeral KV
	kv := versioned.NewKV(ekv.MakeMemstore())

	// Build E2e handler
	err := clientE2e.Init(kv, myId, privKey, grp, p.Rekey)
	if err != nil {
		return nil, err
	}
	e2eHandler, err := clientE2e.Load(kv, net, myId, grp, rng, p.Event)
	if err != nil {
		return nil, err
	}

	// Build callback for E2E negotiation
	signalChannel := make(chan Connection, 1)
	cb := func(connection Connection) {
		signalChannel <- connection
	}
	callback := getAuthCallback(cb, e2eHandler, p)

	// Build auth object for E2E negotiation
	authState, err := auth.NewState(kv, net, e2eHandler,
		rng, p.Event, p.Auth, callback, nil)
	if err != nil {
		return nil, err
	}

	// Perform the auth request
	_, err = authState.Request(recipient, nil)
	if err != nil {
		return nil, err
	}

	// Block waiting for auth to confirm
	jww.DEBUG.Printf("Connection waiting for auth request "+
		"for %s to be confirmed...", recipient.ID.String())
	timeout := time.NewTimer(p.Timeout)
	defer timeout.Stop()
	select {
	case newConnection := <-signalChannel:
		// Verify the Connection is complete
		if newConnection == nil {
			return nil, errors.Errorf("Unable to complete connection "+
				"with partner %s", recipient.ID.String())
		}
		jww.DEBUG.Printf("Connection auth request for %s confirmed",
			recipient.ID.String())
		return newConnection, nil
	case <-timeout.C:
		return nil, errors.Errorf("Connection request with "+
			"partner %s timed out", recipient.ID.String())
	}
}

// StartServer assembles a Connection object on the reception-side
// and feeds it into the given Callback whenever an incoming request
// for an E2E partnership with a partner.Manager is confirmed.
func StartServer(cb Callback, myId *id.ID, privKey *cyclic.Int,
	rng *fastRNG.StreamGenerator, grp *cyclic.Group, net cmix.Client,
	p Params) error {

	// Build an ephemeral KV
	kv := versioned.NewKV(ekv.MakeMemstore())

	// Build E2e handler
	err := clientE2e.Init(kv, myId, privKey, grp, p.Rekey)
	if err != nil {
		return err
	}
	e2eHandler, err := clientE2e.Load(kv, net, myId, grp, rng, p.Event)
	if err != nil {
		return err
	}

	// Build callback for E2E negotiation
	callback := getAuthCallback(cb, e2eHandler, p)

	// Build auth object for E2E negotiation
	authState, err := auth.NewState(kv, net, e2eHandler,
		rng, p.Event, p.Auth, callback, nil)
	callback.authState = authState
	return err
}

// handler provides an implementation for the Connection interface.
type handler struct {
	partner partner.Manager
	e2e     clientE2e.Handler
	params  Params
}

// BuildConnection assembles a Connection object
// after an E2E partnership has already been confirmed with the given
// partner.Manager.
func BuildConnection(partner partner.Manager, e2eHandler clientE2e.Handler,
	p Params) Connection {
	return &handler{
		partner: partner,
		params:  p,
		e2e:     e2eHandler,
	}
}

// Close deletes this Connection's partner.Manager and releases resources.
func (h *handler) Close() error {
	return h.e2e.DeletePartner(h.partner.PartnerId())
}

// GetPartner returns the partner.Manager for this Connection.
func (h *handler) GetPartner() partner.Manager {
	return h.partner
}

// SendE2E is a wrapper for sending specifically to the Connection's
// partner.Manager.
func (h *handler) SendE2E(mt catalog.MessageType, payload []byte,
	params clientE2e.Params) (
	[]id.Round, e2e.MessageID, time.Time, error) {
	return h.e2e.SendE2E(mt, h.partner.PartnerId(), payload, params)
}

// RegisterListener is used for E2E reception
// and allows for reading data sent from the partner.Manager.
func (h *handler) RegisterListener(messageType catalog.MessageType,
	newListener receive.Listener) receive.ListenerID {
	return h.e2e.RegisterListener(h.partner.PartnerId(),
		messageType, newListener)
}

// Unregister listener for E2E reception.
func (h *handler) Unregister(listenerID receive.ListenerID) {
	h.e2e.Unregister(listenerID)
}

// authCallback provides callback functionality for interfacing between
// auth.State and Connection. This is used both for blocking creation of a
// Connection object until the auth Request is confirmed and for dynamically
// building new Connection objects when an auth Request is received.
type authCallback struct {
	// Used for signaling confirmation of E2E partnership
	connectionCallback Callback

	// Used for building new Connection objects
	connectionE2e    clientE2e.Handler
	connectionParams Params
	authState        auth.State
}

// getAuthCallback returns a callback interface to be passed into the creation
// of an auth.State object.
func getAuthCallback(cb Callback, e2e clientE2e.Handler,
	params Params) *authCallback {
	return &authCallback{
		connectionCallback: cb,
		connectionE2e:      e2e,
		connectionParams:   params,
	}
}

// Confirm will be called when an auth Confirm message is processed.
func (a authCallback) Confirm(requestor contact.Contact,
	receptionID receptionID.EphemeralIdentity, round rounds.Round) {
	jww.DEBUG.Printf("Connection auth request for %s confirmed",
		requestor.ID.String())

	// After confirmation, get the new partner
	newPartner, err := a.connectionE2e.GetPartner(requestor.ID)
	if err != nil {
		jww.ERROR.Printf("Unable to build connection with "+
			"partner %s: %+v", requestor.ID, err)
		// Send a nil connection to avoid hold-ups down the line
		a.connectionCallback(nil)
		return
	}

	// Return the new Connection object
	a.connectionCallback(BuildConnection(newPartner, a.connectionE2e,
		a.connectionParams))
}

// Request will be called when an auth Request message is processed.
func (a authCallback) Request(requestor contact.Contact,
	receptionID receptionID.EphemeralIdentity, round rounds.Round) {
	_, err := a.authState.Confirm(requestor)
	if err != nil {
		jww.ERROR.Printf("Unable to build connection with "+
			"partner %s: %+v", requestor.ID, err)
		// Send a nil connection to avoid hold-ups down the line
		a.connectionCallback(nil)
	}
}

// Reset will be called when an auth Reset operation occurs.
func (a authCallback) Reset(requestor contact.Contact,
	receptionID receptionID.EphemeralIdentity, round rounds.Round) {
}

// FirstPartitionSize returns the max partition payload size for the
// first payload
func (h *handler) FirstPartitionSize() uint {
	return h.e2e.FirstPartitionSize()
}

// SecondPartitionSize returns the max partition payload size for all
// payloads after the first payload
func (h *handler) SecondPartitionSize() uint {
	return h.e2e.SecondPartitionSize()
}

// PartitionSize returns the partition payload size for the given
// payload index. The first payload is index 0.
func (h *handler) PartitionSize(payloadIndex uint) uint {
	return h.e2e.PartitionSize(payloadIndex)
}

// PayloadSize Returns the max payload size for a partitionable E2E
// message
func (h *handler) PayloadSize() uint {
	return h.e2e.PayloadSize()
}<|MERGE_RESOLUTION|>--- conflicted
+++ resolved
@@ -7,13 +7,10 @@
 package connect
 
 import (
-<<<<<<< HEAD
 	"encoding/json"
-=======
 	"io"
 	"time"
 
->>>>>>> 72a686b1
 	"github.com/pkg/errors"
 	jww "github.com/spf13/jwalterweatherman"
 	"gitlab.com/elixxir/client/auth"
