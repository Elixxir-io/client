////////////////////////////////////////////////////////////////////////////////
// Copyright © 2022 Privategrity Corporation                                   /
//                                                                             /
// All rights reserved.                                                        /
////////////////////////////////////////////////////////////////////////////////

package connect

import (
	"io"
<<<<<<< HEAD
	"strings"
=======
	"sync/atomic"
>>>>>>> ed09e127
	"time"

	"gitlab.com/elixxir/client/xxdk"
	"gitlab.com/xx_network/primitives/netTime"

	"github.com/pkg/errors"
	jww "github.com/spf13/jwalterweatherman"
	"gitlab.com/elixxir/client/auth"
	"gitlab.com/elixxir/client/catalog"
	clientE2e "gitlab.com/elixxir/client/e2e"
	"gitlab.com/elixxir/client/e2e/ratchet/partner"
	"gitlab.com/elixxir/client/e2e/receive"
	"gitlab.com/elixxir/crypto/contact"
	"gitlab.com/elixxir/crypto/e2e"
	"gitlab.com/xx_network/primitives/id"
)

const (
	// connectionTimeout is the time.Duration for a connection
	// to be established before the requester times out.
	connectionTimeout = 15 * time.Second
)

var alreadyClosedErr = errors.New("connection is closed")

// Connection is a wrapper for the E2E and auth packages.
// It can be used to automatically establish an E2E partnership
// with a partner.Manager, or be built from an existing E2E partnership.
// You can then use this interface to send to and receive from the
// newly-established partner.Manager.
type Connection interface {
	// Closer deletes this Connection's partner.Manager and releases resources
	io.Closer

	// GetPartner returns the partner.Manager for this Connection
	GetPartner() partner.Manager

	// SendE2E is a wrapper for sending specifically to the Connection's
	// partner.Manager
	SendE2E(mt catalog.MessageType, payload []byte, params clientE2e.Params) (
		[]id.Round, e2e.MessageID, time.Time, error)

	// RegisterListener is used for E2E reception
	// and allows for reading data sent from the partner.Manager
	RegisterListener(messageType catalog.MessageType,
		newListener receive.Listener) (receive.ListenerID, error)
	// Unregister listener for E2E reception
	Unregister(listenerID receive.ListenerID)

	// FirstPartitionSize returns the max partition payload size for the
	// first payload
	FirstPartitionSize() uint

	// SecondPartitionSize returns the max partition payload size for all
	// payloads after the first payload
	SecondPartitionSize() uint

	// PartitionSize returns the partition payload size for the given
	// payload index. The first payload is index 0.
	PartitionSize(payloadIndex uint) uint

	// PayloadSize Returns the max payload size for a partitionable E2E
	// message
	PayloadSize() uint

	// LastUse returns the timestamp of the last time the connection was
	// utilised.
	LastUse() time.Time
}

// Callback is the callback format required to retrieve
// new Connection objects as they are established.
type Callback func(connection Connection)

// Connect performs auth key negotiation with the given recipient,
// and returns a Connection object for the newly-created partner.Manager
// This function is to be used sender-side and will block until the
// partner.Manager is confirmed.
func Connect(recipient contact.Contact, e2eClient *xxdk.E2e,
	p xxdk.E2EParams) (Connection, error) {
	// Build callback for E2E negotiation
	signalChannel := make(chan Connection, 1)
	cb := func(connection Connection) {
		signalChannel <- connection
	}
	callback := getClientAuthCallback(cb, nil, e2eClient.GetE2E(),
		e2eClient.GetAuth(), p)
	e2eClient.GetAuth().AddPartnerCallback(recipient.ID, callback)

	// Perform the auth request
	_, err := e2eClient.GetAuth().Request(recipient, nil)
	if err != nil {
		// Return connection if a partnership already exists
		if strings.Contains(err.Error(), auth.ChannelExists) {
			newPartner, err := e2eClient.GetE2E().GetPartner(recipient.ID)
			if err != nil {
				return nil, err
			}
			conn := BuildConnection(newPartner,
				e2eClient.GetE2E(), e2eClient.GetAuth(), p)
			return conn, nil
		}
		return nil, err
	}

	// Block waiting for auth to confirm
	jww.DEBUG.Printf("Connection waiting for auth request "+
		"for %s to be confirmed...", recipient.ID.String())
	timeout := time.NewTimer(p.Base.Timeout)
	defer timeout.Stop()
	select {
	case newConnection := <-signalChannel:
		// Verify the Connection is complete
		if newConnection == nil {
			return nil, errors.Errorf("Unable to complete connection "+
				"with partner %s", recipient.ID.String())
		}
		jww.DEBUG.Printf("Connection auth request for %s confirmed",
			recipient.ID.String())
		return newConnection, nil
	case <-timeout.C:
		return nil, errors.Errorf("Connection request with "+
			"partner %s timed out", recipient.ID.String())
	}
}

// StartServer assembles a Connection object on the reception-side and feeds it
// into the given Callback whenever an incoming request for an E2E partnership
// with a partner.Manager is confirmed.
//
// It is recommended that this be called before StartNetworkFollower to ensure
// no requests are missed.
// This call does an xxDK.ephemeralLogin under the hood and the connection
// server must be the only listener on auth.
func StartServer(identity xxdk.ReceptionIdentity, cb Callback, net *xxdk.Cmix,
	p xxdk.E2EParams, clParams ConnectionListParams) (*ConnectionServer, error) {

	// Create connection list and start cleanup thread
	cl := NewConnectionList(clParams)
	err := net.AddService(cl.CleanupThread)
	if err != nil {
		return nil, err
	}

	// Build callback for E2E negotiation
	callback := getServerAuthCallback(nil, cb, cl, p)

	e2eClient, err := xxdk.LoginEphemeral(net, callback, identity, p)
	if err != nil {
		return nil, err
	}

	// Return an ephemeral E2e object
	return &ConnectionServer{e2eClient, cl}, nil
}

// ConnectionServer contains
type ConnectionServer struct {
	E2e *xxdk.E2e
	Cl  *ConnectionList
}

// handler provides an implementation for the Connection interface.
type handler struct {
	auth    auth.State
	partner partner.Manager
	e2e     clientE2e.Handler
	params  xxdk.E2EParams

	// Timestamp of last time a message was sent or received (Unix nanoseconds)
	lastUse *int64

	// Indicates if the connection has been closed (0 = open, 1 = closed)
	closed *uint32
}

// BuildConnection assembles a Connection object
// after an E2E partnership has already been confirmed with the given
// partner.Manager.
func BuildConnection(partner partner.Manager, e2eHandler clientE2e.Handler,
	auth auth.State, p xxdk.E2EParams) Connection {
	lastUse := netTime.Now().UnixNano()
	closed := uint32(0)
	return &handler{
		auth:    auth,
		partner: partner,
		params:  p,
		e2e:     e2eHandler,
		lastUse: &lastUse,
		closed:  &closed,
	}
}

// Close deletes this Connection's partner.Manager and releases resources. If
// the connection is already closed, then nil is returned.
func (h *handler) Close() error {
	if h.isClosed() {
		return nil
	}

	// Get partner ID once at the top because PartnerId makes a copy
	partnerID := h.partner.PartnerId()

	// Unregister all listeners
	h.e2e.UnregisterUserListeners(partnerID)

	// Delete partner from e2e and auth
	if err := h.e2e.DeletePartner(partnerID); err != nil {
		return err
	}
	if err := h.auth.DeletePartner(partnerID); err != nil {
		return err
	}

	atomic.StoreUint32(h.closed, 1)

	return nil
}

// GetPartner returns the partner.Manager for this Connection.
func (h *handler) GetPartner() partner.Manager {
	return h.partner
}

// SendE2E is a wrapper for sending specifically to the Connection's
// partner.Manager.
func (h *handler) SendE2E(mt catalog.MessageType, payload []byte,
	params clientE2e.Params) ([]id.Round, e2e.MessageID, time.Time, error) {
	if h.isClosed() {
		return nil, e2e.MessageID{}, time.Time{}, alreadyClosedErr
	}

	h.updateLastUse(netTime.Now())

	return h.e2e.SendE2E(mt, h.partner.PartnerId(), payload, params)
}

// RegisterListener is used for E2E reception
// and allows for reading data sent from the partner.Manager.
func (h *handler) RegisterListener(messageType catalog.MessageType,
	newListener receive.Listener) (receive.ListenerID, error) {
	if h.isClosed() {
		return receive.ListenerID{}, alreadyClosedErr
	}
	lt := &listenerTracker{h, newListener}
	return h.e2e.RegisterListener(h.partner.PartnerId(), messageType, lt), nil
}

// Unregister listener for E2E reception.
func (h *handler) Unregister(listenerID receive.ListenerID) {
	h.e2e.Unregister(listenerID)
}

// FirstPartitionSize returns the max partition payload size for the
// first payload
func (h *handler) FirstPartitionSize() uint {
	return h.e2e.FirstPartitionSize()
}

// SecondPartitionSize returns the max partition payload size for all
// payloads after the first payload
func (h *handler) SecondPartitionSize() uint {
	return h.e2e.SecondPartitionSize()
}

// PartitionSize returns the partition payload size for the given
// payload index. The first payload is index 0.
func (h *handler) PartitionSize(payloadIndex uint) uint {
	return h.e2e.PartitionSize(payloadIndex)
}

// PayloadSize Returns the max payload size for a partition-able E2E
// message
func (h *handler) PayloadSize() uint {
	return h.e2e.PayloadSize()
}

// LastUse returns the timestamp of the last time the connection was utilised.
func (h *handler) LastUse() time.Time {
	return time.Unix(0, atomic.LoadInt64(h.lastUse))
}

// updateLastUse updates the last use time stamp to the given time.
func (h *handler) updateLastUse(t time.Time) {
	atomic.StoreInt64(h.lastUse, t.UnixNano())
}

// isClosed returns true if the connection is closed.
func (h *handler) isClosed() bool {
	return atomic.LoadUint32(h.closed) == 1
}<|MERGE_RESOLUTION|>--- conflicted
+++ resolved
@@ -8,11 +8,8 @@
 
 import (
 	"io"
-<<<<<<< HEAD
 	"strings"
-=======
 	"sync/atomic"
->>>>>>> ed09e127
 	"time"
 
 	"gitlab.com/elixxir/client/xxdk"
