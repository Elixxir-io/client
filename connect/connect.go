////////////////////////////////////////////////////////////////////////////////
// Copyright © 2022 Privategrity Corporation                                   /
//                                                                             /
// All rights reserved.                                                        /
////////////////////////////////////////////////////////////////////////////////

package connect

import (
<<<<<<< HEAD
=======
	"encoding/json"
	"gitlab.com/elixxir/client/e2e/rekey"
	"gitlab.com/elixxir/client/event"
	"gitlab.com/elixxir/client/xxdk"
	"gitlab.com/xx_network/primitives/netTime"
>>>>>>> b2d8e080
	"io"
	"sync/atomic"
	"time"

	"gitlab.com/elixxir/client/xxdk"

	"github.com/pkg/errors"
	jww "github.com/spf13/jwalterweatherman"
	"gitlab.com/elixxir/client/auth"
	"gitlab.com/elixxir/client/catalog"
	clientE2e "gitlab.com/elixxir/client/e2e"
	"gitlab.com/elixxir/client/e2e/ratchet/partner"
	"gitlab.com/elixxir/client/e2e/receive"
	"gitlab.com/elixxir/crypto/contact"
	"gitlab.com/elixxir/crypto/e2e"
	"gitlab.com/xx_network/primitives/id"
)

const (
	// connectionTimeout is the time.Duration for a connection
	// to be established before the requester times out.
	connectionTimeout = 15 * time.Second
)

var alreadyClosedErr = errors.New("connection is closed")

// Connection is a wrapper for the E2E and auth packages.
// It can be used to automatically establish an E2E partnership
// with a partner.Manager, or be built from an existing E2E partnership.
// You can then use this interface to send to and receive from the
// newly-established partner.Manager.
type Connection interface {
	// Closer deletes this Connection's partner.Manager and releases resources
	io.Closer

	// GetPartner returns the partner.Manager for this Connection
	GetPartner() partner.Manager

	// SendE2E is a wrapper for sending specifically to the Connection's
	// partner.Manager
	SendE2E(mt catalog.MessageType, payload []byte, params clientE2e.Params) (
		[]id.Round, e2e.MessageID, time.Time, error)

	// RegisterListener is used for E2E reception
	// and allows for reading data sent from the partner.Manager
	RegisterListener(messageType catalog.MessageType,
		newListener receive.Listener) (receive.ListenerID, error)
	// Unregister listener for E2E reception
	Unregister(listenerID receive.ListenerID)

	// FirstPartitionSize returns the max partition payload size for the
	// first payload
	FirstPartitionSize() uint

	// SecondPartitionSize returns the max partition payload size for all
	// payloads after the first payload
	SecondPartitionSize() uint

	// PartitionSize returns the partition payload size for the given
	// payload index. The first payload is index 0.
	PartitionSize(payloadIndex uint) uint

	// PayloadSize Returns the max payload size for a partitionable E2E
	// message
	PayloadSize() uint

	// LastUse returns the timestamp of the last time the connection was
	// utilised.
	LastUse() time.Time
}

// Callback is the callback format required to retrieve
// new Connection objects as they are established.
type Callback func(connection Connection)

<<<<<<< HEAD
=======
// Params for managing Connection objects.
type Params struct {
	Auth    auth.Params
	Rekey   rekey.Params
	Event   event.Reporter `json:"-"`
	List    ConnectionListParams
	Timeout time.Duration
}

// GetDefaultParams returns a usable set of default Connection parameters.
func GetDefaultParams() Params {
	return Params{
		Auth:    auth.GetDefaultTemporaryParams(),
		Rekey:   rekey.GetDefaultEphemeralParams(),
		Event:   event.NewEventManager(),
		List:    DefaultConnectionListParams(),
		Timeout: connectionTimeout,
	}
}

// GetParameters returns the default Params, or override with given
// parameters, if set.
func GetParameters(params string) (Params, error) {
	p := GetDefaultParams()
	if len(params) > 0 {
		err := json.Unmarshal([]byte(params), &p)
		if err != nil {
			return Params{}, err
		}
	}
	return p, nil
}

>>>>>>> b2d8e080
// Connect performs auth key negotiation with the given recipient,
// and returns a Connection object for the newly-created partner.Manager
// This function is to be used sender-side and will block until the
// partner.Manager is confirmed.
func Connect(recipient contact.Contact, e2eClient *xxdk.E2e,
	p xxdk.E2EParams) (Connection, error) {
	// Build callback for E2E negotiation
	signalChannel := make(chan Connection, 1)
	cb := func(connection Connection) {
		signalChannel <- connection
	}
	callback := getClientAuthCallback(cb, nil, e2eClient.GetE2E(),
		e2eClient.GetAuth(), p)
	e2eClient.GetAuth().AddPartnerCallback(recipient.ID, callback)

	// Perform the auth request
	_, err := e2eClient.GetAuth().Request(recipient, nil)
	if err != nil {
		return nil, err
	}

	// Block waiting for auth to confirm
	jww.DEBUG.Printf("Connection waiting for auth request "+
		"for %s to be confirmed...", recipient.ID.String())
	timeout := time.NewTimer(p.Base.Timeout)
	defer timeout.Stop()
	select {
	case newConnection := <-signalChannel:
		// Verify the Connection is complete
		if newConnection == nil {
			return nil, errors.Errorf("Unable to complete connection "+
				"with partner %s", recipient.ID.String())
		}
		jww.DEBUG.Printf("Connection auth request for %s confirmed",
			recipient.ID.String())
		return newConnection, nil
	case <-timeout.C:
		return nil, errors.Errorf("Connection request with "+
			"partner %s timed out", recipient.ID.String())
	}
}

// StartServer assembles a Connection object on the reception-side and feeds it
// into the given Callback whenever an incoming request for an E2E partnership
// with a partner.Manager is confirmed.
//
// It is recommended that this be called before StartNetworkFollower to ensure
// no requests are missed.
// This call does an xxDK.ephemeralLogin under the hood and the connection
// server must be the only listener on auth.
func StartServer(identity xxdk.ReceptionIdentity, cb Callback, net *xxdk.Cmix,
<<<<<<< HEAD
	p xxdk.E2EParams) (*xxdk.E2e, error) {
=======
	p Params) (*ConnectionServer, error) {

	// Create connection list and start cleanup thread
	cl := NewConnectionList(p.List)
	err := net.AddService(cl.CleanupThread)
	if err != nil {
		return nil, err
	}
>>>>>>> b2d8e080

	// Build callback for E2E negotiation
	callback := getServerAuthCallback(nil, cb, cl, p)

	e2eClient, err := xxdk.LoginEphemeral(net, callback, identity)
	if err != nil {
		return nil, err
	}

	// Return an ephemeral E2e object
<<<<<<< HEAD
	return xxdk.LoginEphemeral(net, callback, identity, p)
=======
	return &ConnectionServer{e2eClient, cl}, nil
}

// ConnectionServer contains
type ConnectionServer struct {
	E2e *xxdk.E2e
	Cl  *ConnectionList
>>>>>>> b2d8e080
}

// handler provides an implementation for the Connection interface.
type handler struct {
	auth    auth.State
	partner partner.Manager
	e2e     clientE2e.Handler
<<<<<<< HEAD
	params  xxdk.E2EParams
=======

	// Timestamp of last time a message was sent or received (Unix nanoseconds)
	lastUse *int64

	// Indicates if the connection has been closed (0 = open, 1 = closed)
	closed *uint32

	params Params
>>>>>>> b2d8e080
}

// BuildConnection assembles a Connection object
// after an E2E partnership has already been confirmed with the given
// partner.Manager.
func BuildConnection(partner partner.Manager, e2eHandler clientE2e.Handler,
<<<<<<< HEAD
	auth auth.State, p xxdk.E2EParams) Connection {
=======
	auth auth.State, p Params) Connection {
	lastUse := netTime.Now().UnixNano()
	closed := uint32(0)
>>>>>>> b2d8e080
	return &handler{
		auth:    auth,
		partner: partner,
		params:  p,
		e2e:     e2eHandler,
		lastUse: &lastUse,
		closed:  &closed,
	}
}

// Close deletes this Connection's partner.Manager and releases resources. If
// the connection is already closed, then nil is returned.
func (h *handler) Close() error {
	if h.isClosed() {
		return nil
	}

	// Get partner ID once at the top because PartnerId makes a copy
	partnerID := h.partner.PartnerId()

	// Unregister all listeners
	h.e2e.UnregisterUserListeners(partnerID)

	// Delete partner from e2e and auth
	if err := h.e2e.DeletePartner(partnerID); err != nil {
		return err
	}
	if err := h.auth.DeletePartner(partnerID); err != nil {
		return err
	}

	atomic.StoreUint32(h.closed, 1)

	return nil
}

// GetPartner returns the partner.Manager for this Connection.
func (h *handler) GetPartner() partner.Manager {
	return h.partner
}

// SendE2E is a wrapper for sending specifically to the Connection's
// partner.Manager.
func (h *handler) SendE2E(mt catalog.MessageType, payload []byte,
	params clientE2e.Params) ([]id.Round, e2e.MessageID, time.Time, error) {
	if h.isClosed() {
		return nil, e2e.MessageID{}, time.Time{}, alreadyClosedErr
	}

	h.updateLastUse(netTime.Now())

	return h.e2e.SendE2E(mt, h.partner.PartnerId(), payload, params)
}

// RegisterListener is used for E2E reception
// and allows for reading data sent from the partner.Manager.
func (h *handler) RegisterListener(messageType catalog.MessageType,
	newListener receive.Listener) (receive.ListenerID, error) {
	if h.isClosed() {
		return receive.ListenerID{}, alreadyClosedErr
	}
	lt := &listenerTracker{h, newListener}
	return h.e2e.RegisterListener(h.partner.PartnerId(), messageType, lt), nil
}

// Unregister listener for E2E reception.
func (h *handler) Unregister(listenerID receive.ListenerID) {
	h.e2e.Unregister(listenerID)
}

// FirstPartitionSize returns the max partition payload size for the
// first payload
func (h *handler) FirstPartitionSize() uint {
	return h.e2e.FirstPartitionSize()
}

// SecondPartitionSize returns the max partition payload size for all
// payloads after the first payload
func (h *handler) SecondPartitionSize() uint {
	return h.e2e.SecondPartitionSize()
}

// PartitionSize returns the partition payload size for the given
// payload index. The first payload is index 0.
func (h *handler) PartitionSize(payloadIndex uint) uint {
	return h.e2e.PartitionSize(payloadIndex)
}

// PayloadSize Returns the max payload size for a partition-able E2E
// message
func (h *handler) PayloadSize() uint {
	return h.e2e.PayloadSize()
}

// LastUse returns the timestamp of the last time the connection was utilised.
func (h *handler) LastUse() time.Time {
	return time.Unix(0, atomic.LoadInt64(h.lastUse))
}

// updateLastUse updates the last use time stamp to the given time.
func (h *handler) updateLastUse(t time.Time) {
	atomic.StoreInt64(h.lastUse, t.UnixNano())
}

// isClosed returns true if the connection is closed.
func (h *handler) isClosed() bool {
	return atomic.LoadUint32(h.closed) == 1
}<|MERGE_RESOLUTION|>--- conflicted
+++ resolved
@@ -7,19 +7,12 @@
 package connect
 
 import (
-<<<<<<< HEAD
-=======
-	"encoding/json"
-	"gitlab.com/elixxir/client/e2e/rekey"
-	"gitlab.com/elixxir/client/event"
-	"gitlab.com/elixxir/client/xxdk"
-	"gitlab.com/xx_network/primitives/netTime"
->>>>>>> b2d8e080
 	"io"
 	"sync/atomic"
 	"time"
 
 	"gitlab.com/elixxir/client/xxdk"
+	"gitlab.com/xx_network/primitives/netTime"
 
 	"github.com/pkg/errors"
 	jww "github.com/spf13/jwalterweatherman"
@@ -90,42 +83,6 @@
 // new Connection objects as they are established.
 type Callback func(connection Connection)
 
-<<<<<<< HEAD
-=======
-// Params for managing Connection objects.
-type Params struct {
-	Auth    auth.Params
-	Rekey   rekey.Params
-	Event   event.Reporter `json:"-"`
-	List    ConnectionListParams
-	Timeout time.Duration
-}
-
-// GetDefaultParams returns a usable set of default Connection parameters.
-func GetDefaultParams() Params {
-	return Params{
-		Auth:    auth.GetDefaultTemporaryParams(),
-		Rekey:   rekey.GetDefaultEphemeralParams(),
-		Event:   event.NewEventManager(),
-		List:    DefaultConnectionListParams(),
-		Timeout: connectionTimeout,
-	}
-}
-
-// GetParameters returns the default Params, or override with given
-// parameters, if set.
-func GetParameters(params string) (Params, error) {
-	p := GetDefaultParams()
-	if len(params) > 0 {
-		err := json.Unmarshal([]byte(params), &p)
-		if err != nil {
-			return Params{}, err
-		}
-	}
-	return p, nil
-}
-
->>>>>>> b2d8e080
 // Connect performs auth key negotiation with the given recipient,
 // and returns a Connection object for the newly-created partner.Manager
 // This function is to be used sender-side and will block until the
@@ -177,31 +134,24 @@
 // This call does an xxDK.ephemeralLogin under the hood and the connection
 // server must be the only listener on auth.
 func StartServer(identity xxdk.ReceptionIdentity, cb Callback, net *xxdk.Cmix,
-<<<<<<< HEAD
-	p xxdk.E2EParams) (*xxdk.E2e, error) {
-=======
-	p Params) (*ConnectionServer, error) {
+	p xxdk.E2EParams, clParams ConnectionListParams) (*ConnectionServer, error) {
 
 	// Create connection list and start cleanup thread
-	cl := NewConnectionList(p.List)
+	cl := NewConnectionList(clParams)
 	err := net.AddService(cl.CleanupThread)
 	if err != nil {
 		return nil, err
 	}
->>>>>>> b2d8e080
 
 	// Build callback for E2E negotiation
 	callback := getServerAuthCallback(nil, cb, cl, p)
 
-	e2eClient, err := xxdk.LoginEphemeral(net, callback, identity)
+	e2eClient, err := xxdk.LoginEphemeral(net, callback, identity, p)
 	if err != nil {
 		return nil, err
 	}
 
 	// Return an ephemeral E2e object
-<<<<<<< HEAD
-	return xxdk.LoginEphemeral(net, callback, identity, p)
-=======
 	return &ConnectionServer{e2eClient, cl}, nil
 }
 
@@ -209,7 +159,6 @@
 type ConnectionServer struct {
 	E2e *xxdk.E2e
 	Cl  *ConnectionList
->>>>>>> b2d8e080
 }
 
 // handler provides an implementation for the Connection interface.
@@ -217,31 +166,22 @@
 	auth    auth.State
 	partner partner.Manager
 	e2e     clientE2e.Handler
-<<<<<<< HEAD
 	params  xxdk.E2EParams
-=======
 
 	// Timestamp of last time a message was sent or received (Unix nanoseconds)
 	lastUse *int64
 
 	// Indicates if the connection has been closed (0 = open, 1 = closed)
 	closed *uint32
-
-	params Params
->>>>>>> b2d8e080
 }
 
 // BuildConnection assembles a Connection object
 // after an E2E partnership has already been confirmed with the given
 // partner.Manager.
 func BuildConnection(partner partner.Manager, e2eHandler clientE2e.Handler,
-<<<<<<< HEAD
 	auth auth.State, p xxdk.E2EParams) Connection {
-=======
-	auth auth.State, p Params) Connection {
 	lastUse := netTime.Now().UnixNano()
 	closed := uint32(0)
->>>>>>> b2d8e080
 	return &handler{
 		auth:    auth,
 		partner: partner,
