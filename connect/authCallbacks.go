////////////////////////////////////////////////////////////////////////////////
// Copyright © 2022 Privategrity Corporation                                   /
//                                                                             /
// All rights reserved.                                                        /
////////////////////////////////////////////////////////////////////////////////

package connect

import (
	jww "github.com/spf13/jwalterweatherman"
	"gitlab.com/elixxir/client/auth"
	"gitlab.com/elixxir/client/cmix/identity/receptionID"
	"gitlab.com/elixxir/client/cmix/rounds"
	clientE2e "gitlab.com/elixxir/client/e2e"
	"gitlab.com/elixxir/client/xxdk"
	"gitlab.com/elixxir/crypto/contact"
)

// clientAuthCallback provides callback functionality for interfacing between
// auth.State and Connection. This is used both for blocking creation of a
// Connection object until the auth Request is confirmed and for dynamically
// building new Connection objects when an auth Request is received.
type clientAuthCallback struct {
	// Used for signaling confirmation of E2E partnership
	confirmCallback Callback
	requestCallback Callback

	// Used for building new Connection objects
	connectionE2e    clientE2e.Handler
	connectionParams xxdk.E2EParams
	authState        auth.State
}

// getClientAuthCallback returns a callback interface to be passed into the creation
// of an auth.State object.
// it will accept requests only if a request callback is passed in
func getClientAuthCallback(confirm, request Callback, e2e clientE2e.Handler,
	auth auth.State, params xxdk.E2EParams) *clientAuthCallback {
	return &clientAuthCallback{
		confirmCallback:  confirm,
		requestCallback:  request,
		connectionE2e:    e2e,
		connectionParams: params,
		authState:        auth,
	}
}

// Confirm will be called when an auth Confirm message is processed.
func (a clientAuthCallback) Confirm(requestor contact.Contact,
	_ receptionID.EphemeralIdentity, _ rounds.Round) {
	jww.DEBUG.Printf("Connection auth request for %s confirmed",
		requestor.ID.String())
	defer a.authState.DeletePartnerCallback(requestor.ID)

	// After confirmation, get the new partner
	newPartner, err := a.connectionE2e.GetPartner(requestor.ID)
	if err != nil {
		jww.ERROR.Printf("Unable to build connection with "+
			"partner %s: %+v", requestor.ID, err)
		// Send a nil connection to avoid hold-ups down the line
		if a.confirmCallback != nil {
			a.confirmCallback(nil)
		}
		return
	}

	// Return the new Connection object
	if a.confirmCallback != nil {
		a.confirmCallback(BuildConnection(newPartner, a.connectionE2e,
			a.authState, a.connectionParams))
	}
}

// Request will be called when an auth Request message is processed.
func (a clientAuthCallback) Request(contact.Contact,
	receptionID.EphemeralIdentity, rounds.Round) {
}

// Reset will be called when an auth Reset operation occurs.
func (a clientAuthCallback) Reset(contact.Contact,
	receptionID.EphemeralIdentity, rounds.Round) {
}

// serverAuthCallback provides callback functionality for interfacing between
// auth.State and Connection. This is used both for blocking creation of a
// Connection object until the auth Request is confirmed and for dynamically
// building new Connection objects when an auth Request is received.
type serverAuthCallback struct {
	// Used for signaling confirmation of E2E partnership
	confirmCallback Callback
	requestCallback Callback

	// Used to track stale connections
	cl *ConnectionList

	// Used for building new Connection objects
	connectionParams xxdk.E2EParams
}

// getServerAuthCallback returns a callback interface to be passed into the creation
// of a xxdk.E2e object.
// it will accept requests only if a request callback is passed in
<<<<<<< HEAD
func getServerAuthCallback(confirm, request Callback,
	params xxdk.E2EParams) *serverAuthCallback {
=======
func getServerAuthCallback(confirm, request Callback, cl *ConnectionList,
	params Params) *serverAuthCallback {
>>>>>>> b2d8e080
	return &serverAuthCallback{
		confirmCallback:  confirm,
		requestCallback:  request,
		cl:               cl,
		connectionParams: params,
	}
}

// Confirm will be called when an auth Confirm message is processed.
func (a serverAuthCallback) Confirm(contact.Contact,
	receptionID.EphemeralIdentity, rounds.Round, *xxdk.E2e) {
}

// Request will be called when an auth Request message is processed.
func (a serverAuthCallback) Request(requestor contact.Contact,
	_ receptionID.EphemeralIdentity, _ rounds.Round, e2e *xxdk.E2e) {
	if a.requestCallback == nil {
		jww.ERROR.Printf("Received a request when requests are" +
			"not enable, will not accept")
	}
	_, err := e2e.GetAuth().Confirm(requestor)
	if err != nil {
		jww.ERROR.Printf("Unable to build connection with "+
			"partner %s: %+v", requestor.ID, err)
		// Send a nil connection to avoid hold-ups down the line
		a.requestCallback(nil)
	}
	// After confirmation, get the new partner
	newPartner, err := e2e.GetE2E().GetPartner(requestor.ID)
	if err != nil {
		jww.ERROR.Printf("Unable to build connection with "+
			"partner %s: %+v", requestor.ID, err)
		// Send a nil connection to avoid hold-ups down the line
		a.requestCallback(nil)

		return
	}

	// Return the new Connection object
	c := BuildConnection(
		newPartner, e2e.GetE2E(), e2e.GetAuth(), a.connectionParams)
	a.cl.Add(c)
	a.requestCallback(c)
}

// Reset will be called when an auth Reset operation occurs.
func (a serverAuthCallback) Reset(contact.Contact,
	receptionID.EphemeralIdentity, rounds.Round, *xxdk.E2e) {
}<|MERGE_RESOLUTION|>--- conflicted
+++ resolved
@@ -100,13 +100,8 @@
 // getServerAuthCallback returns a callback interface to be passed into the creation
 // of a xxdk.E2e object.
 // it will accept requests only if a request callback is passed in
-<<<<<<< HEAD
-func getServerAuthCallback(confirm, request Callback,
+func getServerAuthCallback(confirm, request Callback, cl *ConnectionList,
 	params xxdk.E2EParams) *serverAuthCallback {
-=======
-func getServerAuthCallback(confirm, request Callback, cl *ConnectionList,
-	params Params) *serverAuthCallback {
->>>>>>> b2d8e080
 	return &serverAuthCallback{
 		confirmCallback:  confirm,
 		requestCallback:  request,
