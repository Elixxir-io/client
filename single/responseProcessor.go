--- conflicted
+++ resolved
@@ -64,11 +64,6 @@
 }
 
 func (rsp *responseProcessor) String() string {
-<<<<<<< HEAD
 	return fmt.Sprintf("SingleUseFP(%s, %s)",
 		rsp.sendingID, rsp.recipient.ID)
-=======
-	return responseProcessorName
-
->>>>>>> 7c7bb948
 }