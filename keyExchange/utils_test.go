--- conflicted
+++ resolved
@@ -104,15 +104,11 @@
 	return 0
 }
 
-<<<<<<< HEAD
-func InitTestingContextGeneric(i interface{}) (*storage.Session, interfaces.NetworkManager, error) {
-=======
 func (t *testNetworkManagerGeneric) GetSender() *gateway.Sender {
 	return nil
 }
 
 func InitTestingContextGeneric(i interface{}) (*storage.Session, interfaces.NetworkManager) {
->>>>>>> 2f7b04d4
 	switch i.(type) {
 	case *testing.T, *testing.M, *testing.B, *testing.PB:
 		break
@@ -129,12 +125,12 @@
 
 	thisInstance, err := network.NewInstanceTesting(instanceComms, def, def, nil, nil, i)
 	if err != nil {
-		return nil, nil, err
+		return nil, nil
 	}
 
 	thisManager := &testNetworkManagerGeneric{instance: thisInstance}
 
-	return thisSession, thisManager, nil
+	return thisSession, thisManager
 
 }
 
