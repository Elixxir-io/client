--- conflicted
+++ resolved
@@ -72,11 +72,8 @@
 	publicKeyRSA := rsa.PublicKey{PublicKey: privateKeyRSA.PublicKey}
 
 	session := user.NewSession(&globals.RamStorage{},
-<<<<<<< HEAD
-		u, nil, myPubKey, myPrivKey, grp, e2eGrp, "password")
-=======
-		u, nil, &publicKeyRSA, privateKeyRSA, myPubKeyCyclic, myPrivKeyCyclic, grp, e2eGrp)
->>>>>>> 04f2bafe
+		u, nil, &publicKeyRSA, privateKeyRSA, myPubKeyCyclic,
+		myPrivKeyCyclic, grp, e2eGrp, "password")
 	ListenCh = make(chan []byte, 100)
 	fakeComm := &dummyMessaging{
 		listener: ListenCh,
