--- conflicted
+++ resolved
@@ -88,13 +88,9 @@
 	}
 
 	rekeyChan2 := make(chan struct{}, 50)
-<<<<<<< HEAD
 	nodeID := new(id.ID)
 	nodeID.SetType(id.Node)
-	InitRekey(session, fakeComm, connect.NewCircuit([]*id.ID{nodeID}), rekeyChan2)
-=======
-	InitRekey(session, fakeComm, connect.NewCircuit([]*id.Node{id.NewNodeFromBytes(make([]byte, id.NodeIdLen))}), nil, rekeyChan2)
->>>>>>> e397bbfa
+	InitRekey(session, fakeComm, connect.NewCircuit([]*id.ID{nodeID}), nil, rekeyChan2)
 
 	// Create E2E relationship with partner
 	// Generate baseKey
