--- conflicted
+++ resolved
@@ -47,12 +47,9 @@
 	github.com/mitchellh/mapstructure v1.5.0 // indirect
 	github.com/pelletier/go-toml v1.9.5 // indirect
 	github.com/pelletier/go-toml/v2 v2.0.2 // indirect
-<<<<<<< HEAD
 	github.com/pmezard/go-difflib v1.0.0 // indirect
+	github.com/rivo/uniseg v0.3.4 // indirect
 	github.com/rs/cors v1.7.0 // indirect
-=======
-	github.com/rivo/uniseg v0.3.4 // indirect
->>>>>>> f4578c57
 	github.com/skip2/go-qrcode v0.0.0-20200617195104-da1b6568686e // indirect
 	github.com/soheilhy/cmux v0.1.5 // indirect
 	github.com/spf13/afero v1.9.2 // indirect
