before_script:
  - go version || echo "Go executable not found."
  - echo $CI_BUILD_REF
  - echo $CI_PROJECT_DIR
  - echo $PWD
  - eval $(ssh-agent -s)
  - echo "$SSH_PRIVATE_KEY" | tr -d '\r' | ssh-add - > /dev/null
  - mkdir -p ~/.ssh
  - chmod 700 ~/.ssh
  - ssh-keyscan -t rsa $GITLAB_SERVER > ~/.ssh/known_hosts
  - rm -rf ~/.gitconfig
  - git config --global url."git@$GITLAB_SERVER:".insteadOf "https://gitlab.com/"
  - git config --global url."git@$GITLAB_SERVER:".insteadOf "https://git.xx.network/" --add
  - export PATH=$HOME/go/bin:$PATH

stages:
  - test
  - build
  - trigger_integration

test:
  stage: test
  image: $DOCKER_IMAGE
  except:
    - tags
  script:
    - git clean -ffdx
    - go mod vendor -v
    - go build ./...
    - go mod tidy
    - mkdir -p testdata

    # Test coverage
    - go-acc --covermode atomic --output testdata/coverage.out ./... -- -v
    # Exclude some specific packages and files
    - cat testdata/coverage.out | grep -v cmd | grep -v mockserver | grep -v pb[.]go | grep -v main.go > testdata/coverage-real.out
    - go tool cover -func=testdata/coverage-real.out
    - go tool cover -html=testdata/coverage-real.out -o testdata/coverage.html

    # Test Coverage Check
    - go tool cover -func=testdata/coverage-real.out | grep "total:" | awk '{print $3}' | sed 's/\%//g' > testdata/coverage-percentage.txt
    - export CODE_CHECK=$(echo "$(cat testdata/coverage-percentage.txt) >= $MIN_CODE_COVERAGE" | bc -l)
    - (if [ "$CODE_CHECK" == "1" ]; then echo "Minimum coverage of $MIN_CODE_COVERAGE succeeded"; else echo "Minimum coverage of $MIN_CODE_COVERAGE failed"; exit 1; fi);
  artifacts:
    paths:
      - vendor/
      - testdata/

build:
  stage: build
  image: $DOCKER_IMAGE
  except:
    - tags
  script:
    - make version
    - mkdir -p release
#    - GOOS=linux GOARCH=amd64 CGO_ENABLED=0 go build -ldflags '-w -s' ./...
    - GOOS=linux GOARCH=amd64 CGO_ENABLED=0 go build -ldflags '-w -s' -o release/client.linux64 main.go
#    - GOOS=windows GOARCH=amd64 CGO_ENABLED=0 go build -ldflags '-w -s' -o release/client.win64 main.go
#    - GOOS=windows GOARCH=386 CGO_ENABLED=0 go build -ldflags '-w -s' -o release/client.win32 main.go
    - GOOS=darwin GOARCH=amd64 CGO_ENABLED=0 go build -ldflags '-w -s' -o release/client.darwin64 main.go
    - /upload-artifacts.sh release/
  artifacts:
    paths:
     - release/

tag:
    stage: trigger_integration
    only:
        - master
    image: $DOCKER_IMAGE
    script:
        - git remote add origin_tags git@$GITLAB_SERVER:elixxir/client.git || true
        - git tag $(release/client.linux64 version | grep "Elixxir Client v"| cut -d ' ' -f3) -f
        - git push origin_tags -f --tags

bindings-ios:
  stage: build
  dependencies: []
  except:
    - tags
  tags:
    - ios
  script:
<<<<<<< HEAD
    - rm -fr vendor/ || true
    - go install golang.org/x/mobile/cmd/gomobile@v0.0.0-20220112015953-858099ff7816
=======
    - export PATH=$PATH:$HOME/go/bin
    - go install golang.org/x/mobile/cmd/gomobile@latest
>>>>>>> b35c5f63
    - go get golang.org/x/mobile/cmd/gobind
    - gomobile init
    - gomobile bind -target ios gitlab.com/elixxir/client/bindings
    - ls
    - zip -r iOS.zip Bindings.xcframework
  artifacts:
    paths:
      - iOS.zip

bindings-android:
  stage: build
  dependencies: []
  except:
    - tags
  tags:
    - android
  script:
    - export PATH=$PATH:/usr/local/go/bin:$HOME/go/bin:/android-sdk/platform-tools/
    - export ANDROID_HOME=/android-sdk
<<<<<<< HEAD
    - export PATH=$PATH:/android-sdk/platform-tools/:/usr/local/go/bin
    - rm -fr vendor/ || true
    - go install golang.org/x/mobile/cmd/gomobile@v0.0.0-20220112015953-858099ff7816
=======

    # Build the bindings
    - go install golang.org/x/mobile/cmd/gomobile@latest
>>>>>>> b35c5f63
    - go get golang.org/x/mobile/cmd/gobind
    - gomobile init
    - gomobile bind -target android -androidapi 21 gitlab.com/elixxir/client/bindings
  artifacts:
    paths:
      - bindings.aar
      - bindings-sources.jar

trigger-integration:
  stage: trigger_integration
  trigger:
    project: elixxir/integration
    branch: $CI_COMMIT_REF_NAME
  only:
    - master
    - release

trigger-udb:
  stage: trigger_integration
  trigger:
    project: elixxir/user-discovery-bot
    branch: $CI_COMMIT_REF_NAME
  only:
    - master
    - release<|MERGE_RESOLUTION|>--- conflicted
+++ resolved
@@ -82,13 +82,8 @@
   tags:
     - ios
   script:
-<<<<<<< HEAD
-    - rm -fr vendor/ || true
-    - go install golang.org/x/mobile/cmd/gomobile@v0.0.0-20220112015953-858099ff7816
-=======
     - export PATH=$PATH:$HOME/go/bin
     - go install golang.org/x/mobile/cmd/gomobile@latest
->>>>>>> b35c5f63
     - go get golang.org/x/mobile/cmd/gobind
     - gomobile init
     - gomobile bind -target ios gitlab.com/elixxir/client/bindings
@@ -108,15 +103,9 @@
   script:
     - export PATH=$PATH:/usr/local/go/bin:$HOME/go/bin:/android-sdk/platform-tools/
     - export ANDROID_HOME=/android-sdk
-<<<<<<< HEAD
-    - export PATH=$PATH:/android-sdk/platform-tools/:/usr/local/go/bin
-    - rm -fr vendor/ || true
-    - go install golang.org/x/mobile/cmd/gomobile@v0.0.0-20220112015953-858099ff7816
-=======
 
     # Build the bindings
     - go install golang.org/x/mobile/cmd/gomobile@latest
->>>>>>> b35c5f63
     - go get golang.org/x/mobile/cmd/gobind
     - gomobile init
     - gomobile bind -target android -androidapi 21 gitlab.com/elixxir/client/bindings
