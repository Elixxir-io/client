# From: https://about.gitlab.com/2017/09/21/how-to-create-ci-cd-pipeline-with-autodeploy-to-kubernetes-using-gitlab-and-helm/

cache:
  untracked: true
  key: "$CI_BUILD_REF_NAME"
  paths:
    - vendor/

variables:
  REPO_DIR: gitlab.com/elixxir
  REPO_NAME: client
  DOCKER_IMAGE: bmastc/golang-glide:latest
  MIN_CODE_COVERAGE: "75.0"

before_script:
  ##
  ## Go Setup
  ##
  - go version || echo "Go executable not found."
  - echo $CI_BUILD_REF
  - echo $CI_PROJECT_DIR
  - mkdir -p $GOPATH/src/$REPO_DIR
  - ln -s $CI_PROJECT_DIR $GOPATH/src/$REPO_DIR/$REPO_NAME
  - cd $GOPATH/src/$REPO_DIR/$REPO_NAME
  - echo $PWD

stages:
  - setup
  - test
  - build
  - release
  - deploy
  - trigger_integration

setup:
  stage: setup
  image: $DOCKER_IMAGE
  script:
    # https://docs.gitlab.com/ee/ci/ssh_keys/README.html

    ##
    ## Run ssh-agent (inside the build environment)
    ##
    - eval $(ssh-agent -s)

    ##
    ## Add the SSH key stored in SSH_PRIVATE_KEY variable to the agent store
    ## We're using tr to fix line endings which makes ed25519 keys work
    ## without extra base64 encoding.
    ## https://gitlab.com/gitlab-examples/ssh-private-key/issues/1#note_48526556
    ##
    - echo "$SSH_PRIVATE_KEY" | tr -d '\r' | ssh-add - > /dev/null

    ##
    ## Create the SSH directory and give it the right permissions
    ##
    - mkdir -p ~/.ssh
    - chmod 700 ~/.ssh

    ##
    ## Add SSH key for gitlab.com
    ##
    - ssh-keyscan -t rsa gitlab.com > ~/.ssh/known_hosts

    ##
    ## Glide diagnostics
    ##
    - glide --version

    - git clean -ffdx
    - rm -fr /root/.glide
    - rm -fr ~/.glide
    - glide install -v
  artifacts:
    paths:
     - vendor/

test:
  stage: test
  image: $DOCKER_IMAGE
  script:
    - mkdir -p testdata

    # Test coverage
    - goverage -coverprofile=testdata/coverage.out -v ./... 2>&1 | grep -v "no packages being tested depend on"
    # Exclude some specific packages and files
    - cat testdata/coverage.out | grep -v cmd | grep -v mockserver | grep -v pb[.]go | grep -v main.go > testdata/coverage-real.out
    - go tool cover -func=testdata/coverage-real.out
    - go tool cover -html=testdata/coverage-real.out -o testdata/coverage.html

    # Test Coverage Check
    - go tool cover -func=testdata/coverage-real.out | grep "total:" | awk '{print $3}' | sed 's/\%//g' > testdata/coverage-percentage.txt
    - export CODE_CHECK=$(echo "$(cat testdata/coverage-percentage.txt) >= $MIN_CODE_COVERAGE" | bc -l)
    - (if [ "$CODE_CHECK" == "1" ]; then echo "Minimum coverage of $MIN_CODE_COVERAGE succeeded"; else echo "Minimum coverage of $MIN_CODE_COVERAGE failed"; exit 1; fi);
  artifacts:
    paths:
      - testdata/

build:
  stage: build
  image: $DOCKER_IMAGE
  script:
    - mkdir -p release
    - go generate cmd/version.go
    - GOOS=linux GOARCH=amd64 CGO_ENABLED=0 go build -ldflags '-w -s' ./...
    - GOOS=linux GOARCH=amd64 CGO_ENABLED=0 go build -ldflags '-w -s' -o release/client.linux64 main.go
    - GOOS=windows GOARCH=amd64 CGO_ENABLED=0 go build -ldflags '-w -s' -o release/client.win64 main.go
    - GOOS=windows GOARCH=386 CGO_ENABLED=0 go build -ldflags '-w -s' -o release/client.win32 main.go
    - GOOS=darwin GOARCH=amd64 CGO_ENABLED=0 go build -ldflags '-w -s' -o release/client.darwin64 main.go
    - release/client.linux64 --version
  artifacts:
    paths:
     - release/

release:
  stage: release
  image: docker:latest
  script:
    - cd release
    # - docker login -u gitlab-ci-token -p ${CI_BUILD_TOKEN} ${CI_REGISTRY}
    # - docker build -t ${CONTAINER_IMAGE} .
    # - docker tag ${CONTAINER_IMAGE} ${CONTAINER_IMAGE_LATEST}
    # - docker push ${CONTAINER_IMAGE}
    # - docker push ${CONTAINER_IMAGE_LATEST}

deploy_staging:
  stage: deploy
  image: lwolf/helm-kubectl-docker:v152_213
  before_script:
    - mkdir -p /etc/deploy
    # - echo ${kube_config} | base64 -d > ${KUBECONFIG}
    # - kubectl config use-context homekube
    # - helm init --client-only
    # - helm repo add stable https://kubernetes-charts.storage.googleapis.com/
    # - helm repo add incubator https://kubernetes-charts-incubator.storage.googleapis.com/
    # - helm repo update
  script:
    - cd /etc/deploy
    # - helm dep build
    # - export API_VERSION="$(grep "appVersion" Chart.yaml | cut -d" " -f2)"
    # - export RELEASE_NAME="libr-files-v${API_VERSION/./-}"
    # - export DEPLOYS=$(helm ls | grep $RELEASE_NAME | wc -l)
    # - if [ ${DEPLOYS}  -eq 0 ]; then helm install --name=${RELEASE_NAME} . --namespace=${STAGING_NAMESPACE}; else helm upgrade ${RELEASE_NAME} . --namespace=${STAGING_NAMESPACE}; fi
  environment:
    name: staging
    # url: https://librerio.example.com
  only:
  - master

trigger_integration:
  stage: trigger_integration
  script:
    # client-consoleUI
    # - "curl -X POST -F token=d1888aeb7d0e1e6573b313a59ff16e -F ref=master https://gitlab.com/api/v4/projects/5681102/trigger/pipeline"
    # channelbot
    # - "curl -X POST -F token=de4b7c93b0c2ce5d76e8780ab0fd73 -F ref=master https://gitlab.com/api/v4/projects/6204331/trigger/pipeline"
    # UDB
    - "curl -X POST -F token=dcf1a672991bbc2520e96cea271b5a -F ref=master https://gitlab.com/api/v4/projects/6317316/trigger/pipeline"
    # integration
    - "curl -X POST -F token=e34aa19ef1530e579c5d590873d3c6 -F ref=master https://gitlab.com/api/v4/projects/5615854/trigger/pipeline"
  only:
<<<<<<< HEAD
    - master
=======
    - master
    
trigger_release_integration:
  stage: trigger_release_integration
  script:
    # client-consoleUI
    # - "curl -X POST -F token=d1888aeb7d0e1e6573b313a59ff16e -F ref=release https://gitlab.com/api/v4/projects/5681102/trigger/pipeline"
    # channelbot
    # - "curl -X POST -F token=de4b7c93b0c2ce5d76e8780ab0fd73 -F ref=release https://gitlab.com/api/v4/projects/6204331/trigger/pipeline"
    # UDB
    - "curl -X POST -F token=dcf1a672991bbc2520e96cea271b5a -F ref=release https://gitlab.com/api/v4/projects/6317316/trigger/pipeline"
    # integration
    - "curl -X POST -F token=e34aa19ef1530e579c5d590873d3c6 -F ref=release -F \"variables[CLIENT_ID]=release\" -F \"variables[GATEWAY_ID]=release\" -F \"variables[REGISTRATION_ID]=release\" -F \"variables[SERVER_ID]=release\" -F \"variables[UDB_ID]=release\" https://gitlab.com/api/v4/projects/5615854/trigger/pipeline"
  only:
    - release
>>>>>>> 7f67848a
<|MERGE_RESOLUTION|>--- conflicted
+++ resolved
@@ -31,6 +31,7 @@
   - release
   - deploy
   - trigger_integration
+  - trigger_release_integration
 
 setup:
   stage: setup
@@ -159,9 +160,6 @@
     # integration
     - "curl -X POST -F token=e34aa19ef1530e579c5d590873d3c6 -F ref=master https://gitlab.com/api/v4/projects/5615854/trigger/pipeline"
   only:
-<<<<<<< HEAD
-    - master
-=======
     - master
     
 trigger_release_integration:
@@ -176,5 +174,4 @@
     # integration
     - "curl -X POST -F token=e34aa19ef1530e579c5d590873d3c6 -F ref=release -F \"variables[CLIENT_ID]=release\" -F \"variables[GATEWAY_ID]=release\" -F \"variables[REGISTRATION_ID]=release\" -F \"variables[SERVER_ID]=release\" -F \"variables[UDB_ID]=release\" https://gitlab.com/api/v4/projects/5615854/trigger/pipeline"
   only:
-    - release
->>>>>>> 7f67848a
+    - release