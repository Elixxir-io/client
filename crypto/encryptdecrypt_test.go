--- conflicted
+++ resolved
@@ -44,11 +44,7 @@
 		cyclic.NewInt(123456789), cyclic.NewInt(8), rng)
 	Grp = &grp
 
-<<<<<<< HEAD
-	user, _ := globals.Users.GetUser(globals.UserID(1))
-=======
 	u, _ := user.Users.GetUser(user.ID(1))
->>>>>>> 12702356
 
 	nk := make([]user.NodeKeys, 1)
 
