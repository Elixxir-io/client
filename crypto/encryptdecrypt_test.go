--- conflicted
+++ resolved
@@ -64,11 +64,7 @@
 		nk[i].TransmissionKey = grp.NewInt(1)
 		nk[i].ReceptionKey = grp.NewInt(1)
 	}
-<<<<<<< HEAD
-	user.TheSession = user.NewSession(u, "", nk, nil, nil, &grp)
-=======
-	user.TheSession = user.NewSession(u, "", nk, nil, grp)
->>>>>>> 77f8112b
+	user.TheSession = user.NewSession(u, "", nk, nil, nil, grp)
 }
 
 func TestEncryptDecrypt(t *testing.T) {
