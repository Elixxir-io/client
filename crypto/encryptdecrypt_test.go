////////////////////////////////////////////////////////////////////////////////
// Copyright © 2018 Privategrity Corporation                                   /
//                                                                             /
// All rights reserved.                                                        /
////////////////////////////////////////////////////////////////////////////////

package crypto

import (
	"bytes"
	"gitlab.com/elixxir/client/user"
	pb "gitlab.com/elixxir/comms/mixmessages"
	"gitlab.com/elixxir/crypto/cmix"
	"gitlab.com/elixxir/crypto/cyclic"
	"gitlab.com/elixxir/crypto/hash"
	"gitlab.com/elixxir/crypto/large"
	"gitlab.com/elixxir/primitives/circuit"
	"gitlab.com/elixxir/primitives/format"
	"gitlab.com/elixxir/primitives/id"
	"golang.org/x/crypto/blake2b"
	"os"
	"testing"
	"time"
)

const numNodes = 5

var salt = []byte(
	"fdecfa52a8ad1688dbfa7d16df74ebf27e535903c469cefc007ebbe1ee895064")

var session user.Session
var serverPayloadAKey *cyclic.Int
var serverPayloadBKey *cyclic.Int

var topology *circuit.Circuit

func setup() {

	cmixGrp, e2eGrp := getGroups()

	user.InitUserRegistry(cmixGrp)

	UID := id.NewUserFromUints(&[4]uint64{0, 0, 0, 18})
	u, _ := user.Users.GetUser(UID)

	var nodeSlice []*id.Node

	//build topology
	for i := 0; i < numNodes; i++ {
		nodeBytes := make([]byte, id.NodeIdLen)
		nodeBytes[0] = byte(i)
		nodeId := id.NewNodeFromBytes(nodeBytes)
		nodeSlice = append(nodeSlice, nodeId)
	}

	topology = circuit.New(nodeSlice)

	nkMap := make(map[id.Node]user.NodeKeys)

	tempKey := cmixGrp.NewInt(1)
	serverPayloadAKey = cmixGrp.NewInt(1)
	serverPayloadBKey = cmixGrp.NewInt(1)

	h, _ := blake2b.New256(nil)

	for i := 0; i < numNodes; i++ {

		nk := user.NodeKeys{}

		h.Reset()
		h.Write(salt)

		nk.TransmissionKey = cmixGrp.NewInt(int64(2 + i))
		cmix.NodeKeyGen(cmixGrp, salt, nk.TransmissionKey, tempKey)
		cmixGrp.Mul(serverPayloadAKey, tempKey, serverPayloadAKey)

		cmix.NodeKeyGen(cmixGrp, h.Sum(nil), nk.TransmissionKey, tempKey)
		cmixGrp.Mul(serverPayloadBKey, tempKey, serverPayloadBKey)

		nkMap[*topology.GetNodeAtIndex(i)] = nk
	}

	session = user.NewSession(nil, u, nkMap,
<<<<<<< HEAD
		nil, nil, cmixGrp, e2eGrp, "password")
=======
		nil, nil, nil, nil, cmixGrp, e2eGrp)
>>>>>>> 04f2bafe
}

func TestMain(m *testing.M) {
	setup()
	os.Exit(m.Run())
}

func TestFullEncryptDecrypt(t *testing.T) {
	cmixGrp, e2eGrp := getGroups()

	sender := id.NewUserFromUint(38, t)
	recipient := id.NewUserFromUint(29, t)
	msg := format.NewMessage()
	msg.SetRecipient(recipient)
	msgPayload := []byte("help me, i'm stuck in an" +
		" EnterpriseTextLabelDescriptorSetPipelineStateFactoryBeanFactory")
	// Normally, msgPayload would be the right length due to padding
	//msgPayload = append(msgPayload, make([]byte,
	//	format.ContentsLen-len(msgPayload)-format.PadMinLen)...)
	msg.Contents.SetRightAligned(msgPayload)
	now := time.Now()
	nowBytes, _ := now.MarshalBinary()
	// Normally, nowBytes would be the right length due to AES encryption
	nowBytes = append(nowBytes, make([]byte, format.TimestampLen-len(nowBytes))...)
	msg.SetTimestamp(nowBytes)

	key := e2eGrp.NewInt(42)
	h, _ := hash.NewCMixHash()
	h.Write(key.Bytes())
	fp := format.Fingerprint{}
	copy(fp[:], h.Sum(nil))

	// E2E Encryption
	E2EEncrypt(e2eGrp, key, fp, msg)

	// CMIX Encryption
	encMsg := CMIXEncrypt(session, topology, salt, msg)

	// Server will decrypt payload (which is OK because the payload is now e2e)
	// This block imitates what the server does during the realtime
	payloadA := cmixGrp.NewIntFromBytes(encMsg.GetPayloadA())
	payloadB := cmixGrp.NewIntFromBytes(encMsg.GetPayloadB())
	// Multiply payloadA and associated data by serverPayloadBkey
	cmixGrp.Mul(payloadA, serverPayloadAKey, payloadA)
	// Multiply payloadB data only by serverPayloadAkey
	cmixGrp.Mul(payloadB, serverPayloadBKey, payloadB)

	decMsg := format.NewMessage()
	decMsg.SetPayloadA(payloadA.LeftpadBytes(uint64(format.PayloadLen)))
	decMsg.SetDecryptedPayloadB(payloadB.LeftpadBytes(uint64(format.PayloadLen)))

	// E2E Decryption
	err := E2EDecrypt(e2eGrp, key, decMsg)

	if err != nil {
		t.Errorf("E2EDecrypt returned error: %v", err.Error())
	}

	if *decMsg.GetRecipient() != *recipient {
		t.Errorf("Recipient differed from expected: Got %q, expected %q",
			decMsg.GetRecipient(), sender)
	}
	if !bytes.Equal(decMsg.Contents.GetRightAligned(), msgPayload) {
		t.Errorf("Decrypted payload differed from expected: Got %q, "+
			"expected %q", decMsg.Contents.Get(), msgPayload)
	}
}

// E2E unsafe functions should only be used when the payload
// to be sent occupies the whole payload structure, i.e. 256 bytes
func TestFullEncryptDecrypt_Unsafe(t *testing.T) {
	cmixGrp, e2eGrp := getGroups()
	sender := id.NewUserFromUint(38, t)
	recipient := id.NewUserFromUint(29, t)
	msg := format.NewMessage()
	msg.SetRecipient(recipient)
	msgPayload := []byte(
		" EnterpriseTextLabelDescriptorSetPipelineStateFactoryBeanFactory" +
			" EnterpriseTextLabelDescriptorSetPipelineStateFactoryBeanFactory" +
			" EnterpriseTextLabelDescriptorSetPipelineStateFactoryBeanFactory" +
			" EnterpriseTextLabelDescriptorSetPipelineStateFactoryBeanFactory" +
			" EnterpriseTextLabelDescriptorSetPipelineStateFactoryBeanFactory" +
			" EnterpriseTextLabelDescriptorSetPipelineStateFactoryBeanFactory" +
			" EnterpriseTextLabelDescriptorSetPipelineStateFactoryBeanFactory")
	msg.Contents.Set(msgPayload[:format.ContentsLen])

	msg.SetTimestamp(make([]byte, 16))

	key := e2eGrp.NewInt(42)
	h, _ := hash.NewCMixHash()
	h.Write(key.Bytes())
	fp := format.Fingerprint{}
	copy(fp[:], h.Sum(nil))

	// E2E Encryption without padding
	E2EEncryptUnsafe(e2eGrp, key, fp, msg)

	// CMIX Encryption
	encMsg := CMIXEncrypt(session, topology, salt, msg)

	// Server will decrypt payload (which is OK because the payload is now e2e)
	// This block imitates what the server does during the realtime
	var encryptedNet *pb.Slot
	{
		payload := cmixGrp.NewIntFromBytes(encMsg.GetPayloadA())
		assocData := cmixGrp.NewIntFromBytes(encMsg.GetPayloadB())
		// Multiply payload and associated data by transmission key only
		cmixGrp.Mul(payload, serverPayloadAKey, payload)
		// Multiply associated data only by transmission key
		cmixGrp.Mul(assocData, serverPayloadBKey, assocData)
		encryptedNet = &pb.Slot{
			SenderID: sender.Bytes(),
			Salt:     salt,
			PayloadA: payload.LeftpadBytes(uint64(format.PayloadLen)),
			PayloadB: assocData.LeftpadBytes(uint64(format.PayloadLen)),
		}
	}

	decMsg := format.NewMessage()
	decMsg.SetPayloadA(encryptedNet.PayloadA)
	decMsg.SetDecryptedPayloadB(encryptedNet.PayloadB)

	// E2E Decryption
	err := E2EDecryptUnsafe(e2eGrp, key, decMsg)

	if err != nil {
		t.Errorf("E2EDecryptUnsafe returned error: %v", err.Error())
	}

	if *decMsg.GetRecipient() != *recipient {
		t.Errorf("Recipient differed from expected: Got %q, expected %q",
			decMsg.GetRecipient(), sender)
	}
	if !bytes.Equal(decMsg.Contents.Get(), msgPayload[:format.ContentsLen]) {
		t.Errorf("Decrypted payload differed from expected: Got %q, "+
			"expected %q", decMsg.Contents.Get(), msgPayload[:format.ContentsLen])
	}
}

// Test that E2EEncrypt panics if the payload is too big (can't be padded)
func TestE2EEncrypt_Panic(t *testing.T) {
	_, e2eGrp := getGroups()
	recipient := id.NewUserFromUint(29, t)
	msg := format.NewMessage()
	msg.SetRecipient(recipient)
	msgPayload := []byte("help me, i'm stuck in an" +
		" EnterpriseTextLabelDescriptorSetPipelineStateFactoryBeanFactory" +
		" EnterpriseTextLabelDescriptorSetPipelineStateFactoryBeanFactory" +
		" EnterpriseTextLabelDescriptorSetPipelineStateFactoryBeanFactory" +
		" EnterpriseTextLabelDescriptorSetPipelineStateFactoryBeanFactory" +
		" EnterpriseTextLabelDescriptorSetPipelineStateFactoryBeanFactory" +
		" EnterpriseTextLabelDescriptorSetPipelineStateFactoryBeanFactory")
	msgPayload = msgPayload[:format.ContentsLen]
	msg.Contents.Set(msgPayload)
	msg.SetTimestamp(make([]byte, 16))

	key := e2eGrp.NewInt(42)
	h, _ := hash.NewCMixHash()
	h.Write(key.Bytes())
	fp := format.Fingerprint{}
	copy(fp[:], h.Sum(nil))

	defer func() {
		if r := recover(); r == nil {
			t.Errorf("E2EEncrypt should panic on payload too large")
		}
	}()

	// E2E Encryption Panics
	E2EEncrypt(e2eGrp, key, fp, msg)
}

// Test that E2EDecrypt and E2EDecryptUnsafe handle errors correctly
func TestE2EDecrypt_Errors(t *testing.T) {
	_, e2eGrp := getGroups()
	recipient := id.NewUserFromUint(29, t)
	msg := format.NewMessage()
	msg.SetRecipient(recipient)
	msgPayload := []byte("help me, i'm stuck in an EnterpriseTextLabelDescriptorSetPipelineStateFactoryBeanFactory ")
	msg.Contents.SetRightAligned(msgPayload)
	msg.SetTimestamp(make([]byte, 16))

	key := e2eGrp.NewInt(42)
	h, _ := hash.NewCMixHash()
	h.Write(key.Bytes())
	fp := format.Fingerprint{}
	copy(fp[:], h.Sum(nil))

	// E2E Encryption
	E2EEncrypt(e2eGrp, key, fp, msg)

	// Copy message
	badMsg := format.NewMessage()
	badMsg.SetPayloadA(msg.GetPayloadA())
	badMsg.SetPayloadB(msg.GetPayloadB())

	// Corrupt MAC to make decryption fail
	badMsg.SetMAC([]byte("sakfaskfajskasfkkaskfanjffffjnaf"))

	// E2E Decryption returns error
	err := E2EDecrypt(e2eGrp, key, badMsg)

	if err == nil {
		t.Errorf("E2EDecrypt should have returned error")
	} else {
		t.Logf("E2EDecrypt error: %v", err.Error())
	}

	// Unsafe E2E Decryption returns error
	err = E2EDecryptUnsafe(e2eGrp, key, badMsg)

	if err == nil {
		t.Errorf("E2EDecryptUnsafe should have returned error")
	} else {
		t.Logf("E2EDecryptUnsafe error: %v", err.Error())
	}

	// Set correct MAC again
	badMsg.SetMAC(msg.GetMAC())

	// Corrupt timestamp to make decryption fail
	badMsg.SetTimestamp([]byte("ABCDEF1234567890"))

	// E2E Decryption returns error
	err = E2EDecrypt(e2eGrp, key, badMsg)

	if err == nil {
		t.Errorf("E2EDecrypt should have returned error")
	} else {
		t.Logf("E2EDecrypt error: %v", err.Error())
	}

	// Unsafe E2E Decryption returns error
	err = E2EDecryptUnsafe(e2eGrp, key, badMsg)

	if err == nil {
		t.Errorf("E2EDecryptUnsafe should have returned error")
	} else {
		t.Logf("E2EDecryptUnsafe error: %v", err.Error())
	}

	// Set correct Timestamp again
	badMsg.SetTimestamp(msg.GetTimestamp())

	// Corrupt payload to make decryption fail
	badMsg.Contents.SetRightAligned([]byte(
		"sakomnsfjeiknheuijhgfyaistuajhfaiuojfkhufijsahufiaij"))

	// Calculate new MAC to avoid failing on that verification again
	newMAC := hash.CreateHMAC(badMsg.Contents.Get(), key.Bytes())
	badMsg.SetMAC(newMAC)

	// E2E Decryption returns error
	err = E2EDecrypt(e2eGrp, key, badMsg)

	if err == nil {
		t.Errorf("E2EDecrypt should have returned error")
	} else {
		t.Logf("E2EDecrypt error: %v", err.Error())
	}
}

func getGroups() (*cyclic.Group, *cyclic.Group) {

	cmixGrp := cyclic.NewGroup(
		large.NewIntFromString("FFFFFFFFFFFFFFFFC90FDAA22168C234C4C6628B80DC1CD1"+
			"29024E088A67CC74020BBEA63B139B22514A08798E3404DD"+
			"EF9519B3CD3A431B302B0A6DF25F14374FE1356D6D51C245"+
			"E485B576625E7EC6F44C42E9A637ED6B0BFF5CB6F406B7ED"+
			"EE386BFB5A899FA5AE9F24117C4B1FE649286651ECE45B3D"+
			"C2007CB8A163BF0598DA48361C55D39A69163FA8FD24CF5F"+
			"83655D23DCA3AD961C62F356208552BB9ED529077096966D"+
			"670C354E4ABC9804F1746C08CA18217C32905E462E36CE3B"+
			"E39E772C180E86039B2783A2EC07A28FB5C55DF06F4C52C9"+
			"DE2BCBF6955817183995497CEA956AE515D2261898FA0510"+
			"15728E5A8AACAA68FFFFFFFFFFFFFFFF", 16),
		large.NewIntFromString("2", 16),
		large.NewIntFromString("2", 16))

	e2eGrp := cyclic.NewGroup(
		large.NewIntFromString("E2EE983D031DC1DB6F1A7A67DF0E9A8E5561DB8E8D49413394C049B"+
			"7A8ACCEDC298708F121951D9CF920EC5D146727AA4AE535B0922C688B55B3DD2AE"+
			"DF6C01C94764DAB937935AA83BE36E67760713AB44A6337C20E7861575E745D31F"+
			"8B9E9AD8412118C62A3E2E29DF46B0864D0C951C394A5CBBDC6ADC718DD2A3E041"+
			"023DBB5AB23EBB4742DE9C1687B5B34FA48C3521632C4A530E8FFB1BC51DADDF45"+
			"3B0B2717C2BC6669ED76B4BDD5C9FF558E88F26E5785302BEDBCA23EAC5ACE9209"+
			"6EE8A60642FB61E8F3D24990B8CB12EE448EEF78E184C7242DD161C7738F32BF29"+
			"A841698978825B4111B4BC3E1E198455095958333D776D8B2BEEED3A1A1A221A6E"+
			"37E664A64B83981C46FFDDC1A45E3D5211AAF8BFBC072768C4F50D7D7803D2D4F2"+
			"78DE8014A47323631D7E064DE81C0C6BFA43EF0E6998860F1390B5D3FEACAF1696"+
			"015CB79C3F9C2D93D961120CD0E5F12CBB687EAB045241F96789C38E89D796138E"+
			"6319BE62E35D87B1048CA28BE389B575E994DCA755471584A09EC723742DC35873"+
			"847AEF49F66E43873", 16),
		large.NewIntFromString("2", 16),
		large.NewIntFromString("2", 16))

	return cmixGrp, e2eGrp

}<|MERGE_RESOLUTION|>--- conflicted
+++ resolved
@@ -81,11 +81,7 @@
 	}
 
 	session = user.NewSession(nil, u, nkMap,
-<<<<<<< HEAD
-		nil, nil, cmixGrp, e2eGrp, "password")
-=======
-		nil, nil, nil, nil, cmixGrp, e2eGrp)
->>>>>>> 04f2bafe
+		nil, nil, nil, nil, cmixGrp, e2eGrp, "password")
 }
 
 func TestMain(m *testing.M) {
