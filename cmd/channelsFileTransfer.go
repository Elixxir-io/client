--- conflicted
+++ resolved
@@ -15,16 +15,6 @@
 	"os"
 	"sync"
 	"time"
-<<<<<<< HEAD
-=======
-
-	"github.com/pkg/errors"
-	"gitlab.com/elixxir/client/v4/cmix/rounds"
-	"gitlab.com/elixxir/client/v4/xxdk"
-	"gitlab.com/elixxir/crypto/message"
-	"gitlab.com/xx_network/primitives/id"
-	"gitlab.com/xx_network/primitives/netTime"
->>>>>>> 1b7fdf1a
 
 	"github.com/pkg/errors"
 	"github.com/spf13/cobra"
@@ -108,17 +98,12 @@
 				"[FT] Failed to create new file transfer manager: %+v", err)
 		}
 
+
+		// Construct channels manager
 		cbs := &channelCbs{}
-
-		// Construct channels manager
-		cb := func([]channels.NotificationFilter) {}
 		em.eventModel.api, err = channels.NewManager(chanID,
 			user.GetStorage().GetKV(), user.GetCmix(), user.GetRng(), em,
-<<<<<<< HEAD
-			extensions, user.AddService, nil, cb)
-=======
-			extensions, user.AddService, cbs)
->>>>>>> 1b7fdf1a
+			extensions, user.AddService, nil, cbs)
 		if err != nil {
 			jww.FATAL.Panicf("[FT] Failed to create channels manager: %+v", err)
 		}
