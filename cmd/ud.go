///////////////////////////////////////////////////////////////////////////////
// Copyright © 2020 xx network SEZC                                          //
//                                                                           //
// Use of this source code is governed by a license that can be found in the //
// LICENSE file                                                              //
///////////////////////////////////////////////////////////////////////////////

// Package cmd initializes the CLI and config parsers as well as the logger.
package cmd

import (
	"fmt"
	"strings"
	"time"

	"gitlab.com/elixxir/client/single"
	"gitlab.com/elixxir/client/ud"
	"gitlab.com/elixxir/client/xxmutils"
	"gitlab.com/elixxir/primitives/fact"
	"gitlab.com/xx_network/primitives/utils"

	"github.com/spf13/cobra"
	jww "github.com/spf13/jwalterweatherman"
	"github.com/spf13/viper"
	"gitlab.com/elixxir/crypto/contact"
)

// udCmd is the user discovery subcommand, which allows for user lookup,
// registration, and search. This basically runs a client for these functions
// with the UD module enabled. Normally, clients do not need it, so it is not
// loaded for the rest of the commands.
var udCmd = &cobra.Command{
	Use:   "ud",
	Short: "Register for and search users using the xx network user discovery service.",
	Args:  cobra.NoArgs,
	Run: func(cmd *cobra.Command, args []string) {
		cmixParams, e2eParams := initParams()
		authCbs := makeAuthCallbacks(
			viper.GetBool(unsafeChannelCreationFlag), e2eParams)
<<<<<<< HEAD
		user := initE2e(cmixParams, e2eParams, authCbs)

		// get identity and save contact to file
		identity := user.GetReceptionIdentity()
		jww.INFO.Printf("[UD]User: %s", identity.ID)
		writeContact(identity.GetContact())

		err := user.StartNetworkFollower(50 * time.Millisecond)
=======
		messenger := initE2e(cmixParams, e2eParams, authCbs)

		// get user and save contact to file
		user := messenger.GetReceptionIdentity()
		jww.INFO.Printf("[UD]User: %s", user.ID)
		writeContact(user.GetContact())

		err := messenger.StartNetworkFollower(50 * time.Millisecond)
>>>>>>> 3bc0c3fa
		if err != nil {
			jww.FATAL.Panicf("%+v", err)
		}

		jww.TRACE.Printf("[UD] Waiting for connection...")

		// Wait until connected or crash on timeout
		connected := make(chan bool, 10)
<<<<<<< HEAD
		user.GetCmix().AddHealthCallback(
=======
		messenger.GetCmix().AddHealthCallback(
>>>>>>> 3bc0c3fa
			func(isconnected bool) {
				connected <- isconnected
			})
		waitUntilConnected(connected)

		jww.TRACE.Printf("[UD] Connected!")

		// Make user discovery manager
<<<<<<< HEAD
		rng := user.GetRng()
		userToRegister := viper.GetString(udRegisterFlag)
		jww.TRACE.Printf("[UD] Registering identity %v...", userToRegister)
		userDiscoveryMgr, err := ud.NewManager(user, user.GetComms(),
			user.NetworkFollowerStatus, userToRegister, nil)
		if err != nil {
			if strings.Contains(err.Error(), ud.IsRegisteredErr) {
				userDiscoveryMgr, err = ud.LoadManager(user, user.GetComms())
=======
		rng := messenger.GetRng()
		userToRegister := viper.GetString(udRegisterFlag)
		jww.TRACE.Printf("[UD] Registering user %v...", userToRegister)
		userDiscoveryMgr, err := ud.NewManager(messenger, messenger.GetComms(),
			messenger.NetworkFollowerStatus, userToRegister, nil)
		if err != nil {
			if strings.Contains(err.Error(), ud.IsRegisteredErr) {
				userDiscoveryMgr, err = ud.LoadManager(messenger, messenger.GetComms())
>>>>>>> 3bc0c3fa
				if err != nil {
					jww.FATAL.Panicf("Failed to load UD manager: %+v", err)
				}
			} else {
				jww.FATAL.Panicf("Failed to create new UD manager: %+v", err)

			}
		}
		jww.INFO.Printf("[UD] Registered identity %v", userToRegister)

		var newFacts fact.FactList
		phone := viper.GetString(udAddPhoneFlag)
		if phone != "" {
			f, err := fact.NewFact(fact.Phone, phone)
			if err != nil {
				jww.FATAL.Panicf("Failed to create new fact: %+v", err)
			}
			newFacts = append(newFacts, f)
		}

		email := viper.GetString(udAddEmailFlag)
		if email != "" {
			f, err := fact.NewFact(fact.Email, email)
			if err != nil {
				jww.FATAL.Panicf("Failed to create new fact: %+v", err)
			}
			newFacts = append(newFacts, f)
		}

		for i := 0; i < len(newFacts); i++ {
			jww.INFO.Printf("[UD] Registering Fact: %v",
				newFacts[i])
			r, err := userDiscoveryMgr.SendRegisterFact(newFacts[i])
			if err != nil {
				fmt.Printf("Failed to register fact: %s\n",
					newFacts[i])
				jww.FATAL.Panicf("[UD] Failed to send register fact: %+v", err)
			}
			// TODO Store the code?
			jww.INFO.Printf("[UD] Fact Add Response: %+v", r)
		}

		confirmID := viper.GetString(udConfirmFlag)
		if confirmID != "" {
			jww.INFO.Printf("[UD] Confirming fact: %v", confirmID)
			err = userDiscoveryMgr.ConfirmFact(confirmID, confirmID)
			if err != nil {
				fmt.Printf("Couldn't confirm fact: %s\n",
					err.Error())
				jww.FATAL.Panicf("%+v", err)
			}

			jww.INFO.Printf("[UD] Confirmed %v", confirmID)
		}

		udContact, err := userDiscoveryMgr.GetContact()
		if err != nil {
			fmt.Printf("Failed to get identity discovery contact object: %+v", err)
			jww.FATAL.Printf("Failed to get identity discovery contact object: %+v", err)
		}

		// Handle lookup (verification) process
		// Note: Cryptographic verification occurs above the bindings layer
		lookupIDStr := viper.GetString(udLookupFlag)
		if lookupIDStr != "" {
			lookupID := parseRecipient(lookupIDStr)
			jww.INFO.Printf("[UD] Looking up %v", lookupID)

			cb := func(newContact contact.Contact, err error) {
				if err != nil {
					jww.FATAL.Panicf("UserDiscovery Lookup error: %+v", err)
				}
				printContact(newContact)
			}

			stream := rng.GetStream()
<<<<<<< HEAD
			_, _, err = ud.Lookup(user.GetCmix(),
				stream, user.GetE2E().GetGroup(),
=======
			_, _, err = ud.Lookup(messenger,
>>>>>>> 3bc0c3fa
				udContact, cb, lookupID, single.GetDefaultRequestParams())
			if err != nil {
				jww.WARN.Printf("Failed UD lookup: %+v", err)
			}
			stream.Close()

			time.Sleep(31 * time.Second)
		}

		if viper.IsSet(udBatchAddFlag) {
			idListFile, err := utils.ReadFile(viper.GetString(udBatchAddFlag))
			if err != nil {
				fmt.Printf("BATCHADD: Couldn't read file: %s\n",
					err.Error())
				jww.FATAL.Panicf("BATCHADD: Couldn't read file: %+v", err)
			}
			jww.INFO.Printf("[UD] BATCHADD: Running")
			restored, _, _, err := xxmutils.RestoreContactsFromBackup(
<<<<<<< HEAD
				idListFile, user, userDiscoveryMgr, nil)
=======
				idListFile, messenger, userDiscoveryMgr, nil)
>>>>>>> 3bc0c3fa
			if err != nil {
				jww.FATAL.Panicf("%+v", err)
			}
			for i := 0; i < len(restored); i++ {
				uid := restored[i]
<<<<<<< HEAD
				for !user.GetE2E().HasAuthenticatedChannel(uid) {
=======
				for !messenger.GetE2E().HasAuthenticatedChannel(uid) {
>>>>>>> 3bc0c3fa
					time.Sleep(time.Second)
				}
				jww.INFO.Printf("[UD] Authenticated channel established for %s", uid)
			}
		}
		usernameSearchStr := viper.GetString(udSearchUsernameFlag)
		emailSearchStr := viper.GetString(udSearchEmailFlag)
		phoneSearchStr := viper.GetString(udSearchPhoneFlag)

		var facts fact.FactList
		if usernameSearchStr != "" {
			f, err := fact.NewFact(fact.Username, usernameSearchStr)
			if err != nil {
				jww.FATAL.Panicf("Failed to create new fact: %+v", err)
			}
			facts = append(facts, f)
		}
		if emailSearchStr != "" {
			f, err := fact.NewFact(fact.Email, emailSearchStr)
			if err != nil {
				jww.FATAL.Panicf("Failed to create new fact: %+v", err)
			}
			facts = append(facts, f)
		}
		if phoneSearchStr != "" {
			f, err := fact.NewFact(fact.Phone, phoneSearchStr)
			if err != nil {
				jww.FATAL.Panicf("Failed to create new fact: %+v", err)
			}
			facts = append(facts, f)
		}

		userToRemove := viper.GetString(udRemoveFlag)
		if userToRemove != "" {
			f, err := fact.NewFact(fact.Username, userToRemove)
			if err != nil {
				jww.FATAL.Panicf(
					"Failed to create new fact: %+v", err)
			}
			err = userDiscoveryMgr.PermanentDeleteAccount(f)
			if err != nil {
				fmt.Printf("Couldn't remove identity %s\n",
					userToRemove)
				jww.FATAL.Panicf(
					"Failed to remove identity %s: %+v",
					userToRemove, err)
			}
			fmt.Printf("Removed identity from discovery: %s\n",
				userToRemove)
		}

		if len(facts) == 0 {
<<<<<<< HEAD
			err = user.StopNetworkFollower()
=======
			err = messenger.StopNetworkFollower()
>>>>>>> 3bc0c3fa
			if err != nil {
				jww.WARN.Print(err)
			}
			return
		}

		cb := func(contacts []contact.Contact, err error) {
			if err != nil {
				jww.FATAL.Panicf("%+v", err)
			}
			for _, c := range contacts {
				printContact(c)
			}
		}

		jww.INFO.Printf("[UD] Search: %v", facts)
<<<<<<< HEAD
		_, _, err = ud.Search(user.GetCmix(),
			user.GetEventReporter(),
			stream, user.GetE2E().GetGroup(),
=======
		_, _, err = ud.Search(messenger,
>>>>>>> 3bc0c3fa
			udContact, cb, facts, single.GetDefaultRequestParams())
		if err != nil {
			jww.FATAL.Panicf("%+v", err)
		}

		time.Sleep(91 * time.Second)
<<<<<<< HEAD
		err = user.StopNetworkFollower()
=======
		err = messenger.StopNetworkFollower()
>>>>>>> 3bc0c3fa
		if err != nil {
			jww.WARN.Print(err)
		}
	},
}

func init() {
	// User Discovery subcommand Options
	udCmd.Flags().StringP(udRegisterFlag, "r", "",
		"Register this user with user discovery.")
	bindFlagHelper(udRegisterFlag, udCmd)

	udCmd.Flags().StringP(udRemoveFlag, "", "",
		"Remove this user with user discovery.")
	bindFlagHelper(udRemoveFlag, udCmd)

	udCmd.Flags().String(udAddPhoneFlag, "",
		"Add phone number to existing user registration.")
	bindFlagHelper(udAddPhoneFlag, udCmd)

	udCmd.Flags().StringP(udAddEmailFlag, "e", "",
		"Add email to existing user registration.")
	bindFlagHelper(udAddEmailFlag, udCmd)

	udCmd.Flags().String(udConfirmFlag, "", "Confirm fact with confirmation ID.")
	bindFlagHelper(udConfirmFlag, udCmd)

	udCmd.Flags().StringP(udLookupFlag, "u", "",
		"Look up user ID. Use '0x' or 'b64:' for hex and base64 representations.")
	bindFlagHelper(udLookupFlag, udCmd)

	udCmd.Flags().String(udSearchUsernameFlag, "",
		"Search for users with this username.")
	bindFlagHelper(udSearchUsernameFlag, udCmd)

	udCmd.Flags().String(udSearchEmailFlag, "",
		"Search for users with this email address.")
	bindFlagHelper(udSearchEmailFlag, udCmd)

	udCmd.Flags().String(udSearchPhoneFlag, "",
		"Search for users with this email address.")
	bindFlagHelper(udSearchPhoneFlag, udCmd)

	udCmd.Flags().String(udBatchAddFlag, "",
		"Path to JSON marshalled slice of partner IDs that will be looked up on UD.")
	bindFlagHelper(udBatchAddFlag, udCmd)

	rootCmd.AddCommand(udCmd)
}<|MERGE_RESOLUTION|>--- conflicted
+++ resolved
@@ -37,7 +37,6 @@
 		cmixParams, e2eParams := initParams()
 		authCbs := makeAuthCallbacks(
 			viper.GetBool(unsafeChannelCreationFlag), e2eParams)
-<<<<<<< HEAD
 		user := initE2e(cmixParams, e2eParams, authCbs)
 
 		// get identity and save contact to file
@@ -46,16 +45,6 @@
 		writeContact(identity.GetContact())
 
 		err := user.StartNetworkFollower(50 * time.Millisecond)
-=======
-		messenger := initE2e(cmixParams, e2eParams, authCbs)
-
-		// get user and save contact to file
-		user := messenger.GetReceptionIdentity()
-		jww.INFO.Printf("[UD]User: %s", user.ID)
-		writeContact(user.GetContact())
-
-		err := messenger.StartNetworkFollower(50 * time.Millisecond)
->>>>>>> 3bc0c3fa
 		if err != nil {
 			jww.FATAL.Panicf("%+v", err)
 		}
@@ -64,11 +53,7 @@
 
 		// Wait until connected or crash on timeout
 		connected := make(chan bool, 10)
-<<<<<<< HEAD
 		user.GetCmix().AddHealthCallback(
-=======
-		messenger.GetCmix().AddHealthCallback(
->>>>>>> 3bc0c3fa
 			func(isconnected bool) {
 				connected <- isconnected
 			})
@@ -77,7 +62,6 @@
 		jww.TRACE.Printf("[UD] Connected!")
 
 		// Make user discovery manager
-<<<<<<< HEAD
 		rng := user.GetRng()
 		userToRegister := viper.GetString(udRegisterFlag)
 		jww.TRACE.Printf("[UD] Registering identity %v...", userToRegister)
@@ -86,16 +70,6 @@
 		if err != nil {
 			if strings.Contains(err.Error(), ud.IsRegisteredErr) {
 				userDiscoveryMgr, err = ud.LoadManager(user, user.GetComms())
-=======
-		rng := messenger.GetRng()
-		userToRegister := viper.GetString(udRegisterFlag)
-		jww.TRACE.Printf("[UD] Registering user %v...", userToRegister)
-		userDiscoveryMgr, err := ud.NewManager(messenger, messenger.GetComms(),
-			messenger.NetworkFollowerStatus, userToRegister, nil)
-		if err != nil {
-			if strings.Contains(err.Error(), ud.IsRegisteredErr) {
-				userDiscoveryMgr, err = ud.LoadManager(messenger, messenger.GetComms())
->>>>>>> 3bc0c3fa
 				if err != nil {
 					jww.FATAL.Panicf("Failed to load UD manager: %+v", err)
 				}
@@ -104,7 +78,7 @@
 
 			}
 		}
-		jww.INFO.Printf("[UD] Registered identity %v", userToRegister)
+		jww.INFO.Printf("[UD] Registered user %v", userToRegister)
 
 		var newFacts fact.FactList
 		phone := viper.GetString(udAddPhoneFlag)
@@ -172,12 +146,7 @@
 			}
 
 			stream := rng.GetStream()
-<<<<<<< HEAD
-			_, _, err = ud.Lookup(user.GetCmix(),
-				stream, user.GetE2E().GetGroup(),
-=======
-			_, _, err = ud.Lookup(messenger,
->>>>>>> 3bc0c3fa
+			_, _, err = ud.Lookup(user,
 				udContact, cb, lookupID, single.GetDefaultRequestParams())
 			if err != nil {
 				jww.WARN.Printf("Failed UD lookup: %+v", err)
@@ -196,21 +165,13 @@
 			}
 			jww.INFO.Printf("[UD] BATCHADD: Running")
 			restored, _, _, err := xxmutils.RestoreContactsFromBackup(
-<<<<<<< HEAD
 				idListFile, user, userDiscoveryMgr, nil)
-=======
-				idListFile, messenger, userDiscoveryMgr, nil)
->>>>>>> 3bc0c3fa
 			if err != nil {
 				jww.FATAL.Panicf("%+v", err)
 			}
 			for i := 0; i < len(restored); i++ {
 				uid := restored[i]
-<<<<<<< HEAD
 				for !user.GetE2E().HasAuthenticatedChannel(uid) {
-=======
-				for !messenger.GetE2E().HasAuthenticatedChannel(uid) {
->>>>>>> 3bc0c3fa
 					time.Sleep(time.Second)
 				}
 				jww.INFO.Printf("[UD] Authenticated channel established for %s", uid)
@@ -263,11 +224,7 @@
 		}
 
 		if len(facts) == 0 {
-<<<<<<< HEAD
 			err = user.StopNetworkFollower()
-=======
-			err = messenger.StopNetworkFollower()
->>>>>>> 3bc0c3fa
 			if err != nil {
 				jww.WARN.Print(err)
 			}
@@ -284,24 +241,14 @@
 		}
 
 		jww.INFO.Printf("[UD] Search: %v", facts)
-<<<<<<< HEAD
-		_, _, err = ud.Search(user.GetCmix(),
-			user.GetEventReporter(),
-			stream, user.GetE2E().GetGroup(),
-=======
-		_, _, err = ud.Search(messenger,
->>>>>>> 3bc0c3fa
+		_, _, err = ud.Search(user,
 			udContact, cb, facts, single.GetDefaultRequestParams())
 		if err != nil {
 			jww.FATAL.Panicf("%+v", err)
 		}
 
 		time.Sleep(91 * time.Second)
-<<<<<<< HEAD
 		err = user.StopNetworkFollower()
-=======
-		err = messenger.StopNetworkFollower()
->>>>>>> 3bc0c3fa
 		if err != nil {
 			jww.WARN.Print(err)
 		}
