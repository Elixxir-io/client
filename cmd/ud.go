--- conflicted
+++ resolved
@@ -179,11 +179,7 @@
 
 			jww.INFO.Printf("BATCHADD: %d IDs: %v", len(idList), idList)
 
-<<<<<<< HEAD
 			cb := func(newContact contact.Contact, index int, uid *id.ID, err error) {
-=======
-			cb := func(newContact contact.Contact, err error) {
->>>>>>> 80d6fb9f
 				if err != nil {
 					jww.WARN.Printf("BATCHADD: %+v", err)
 					return
@@ -194,11 +190,7 @@
 				addAuthenticatedChannel(client, newContact.ID, newContact)
 			}
 
-<<<<<<< HEAD
 			userDiscoveryMgr.MultiLookup(idList, cb, 90*time.Second)
-=======
-			userDiscoveryMgr.BatchLookup(idList, cb, 90*time.Second)
->>>>>>> 80d6fb9f
 
 			for _, uid := range idList {
 				for client.HasAuthenticatedChannel(uid) == false {
