///////////////////////////////////////////////////////////////////////////////
// Copyright © 2020 xx network SEZC                                          //
//                                                                           //
// Use of this source code is governed by a license that can be found in the //
// LICENSE file                                                              //
///////////////////////////////////////////////////////////////////////////////

// Package cmd initializes the CLI and config parsers as well as the logger.
package cmd

import (
	"fmt"
	"strings"
	"time"

	"gitlab.com/elixxir/client/single"
	"gitlab.com/elixxir/client/ud"
	"gitlab.com/elixxir/client/xxmutils"
	"gitlab.com/elixxir/primitives/fact"
	"gitlab.com/xx_network/primitives/utils"

	"github.com/spf13/cobra"
	jww "github.com/spf13/jwalterweatherman"
	"github.com/spf13/viper"
	"gitlab.com/elixxir/crypto/contact"
)

// udCmd is the user discovery subcommand, which allows for user lookup,
// registration, and search. This basically runs a client for these functions
// with the UD module enabled. Normally, clients do not need it so it is not
// loaded for the rest of the commands.
var udCmd = &cobra.Command{
	Use:   "ud",
	Short: "Register for and search users using the xx network user discovery service.",
	Args:  cobra.NoArgs,
	Run: func(cmd *cobra.Command, args []string) {
		cmixParams, e2eParams := initParams()
		client := initE2e(cmixParams, e2eParams)

		// get user and save contact to file
		user := client.GetReceptionIdentity()
		jww.INFO.Printf("[UD]User: %s", user.ID)
		writeContact(user.GetContact())

<<<<<<< HEAD
		// // Set up reception handler
		// swBoard := client.GetSwitchboard()
		// recvCh := make(chan message.Receive, 10000)
		// listenerID := swBoard.RegisterChannel("DefaultCLIReceiver",
		// 	switchboard.AnyUser(), message.XxMessage, recvCh)
		// jww.INFO.Printf("Message ListenerID: %v", listenerID)

		// // Set up auth request handler, which simply prints the user ID of the
		// // requester
		// authMgr := client.GetAuthRegistrar()
		// authMgr.AddGeneralRequestCallback(printChanRequest)

		// // If unsafe channels, add auto-acceptor
		// if viper.GetBool(unsafeChannelCreationFlag) {
		// 	authMgr.AddGeneralRequestCallback(func(
		// 		requester contact.Contact) {
		// 		jww.INFO.Printf("Got Request: %s", requester.ID)
		// 		_, err := client.ConfirmAuthenticatedChannel(requester)
		// 		if err != nil {
		// 			jww.FATAL.Panicf("%+v", err)
		// 		}
		// 	})
		// }

=======
>>>>>>> 6a6fec32
		err := client.StartNetworkFollower(50 * time.Millisecond)
		if err != nil {
			jww.FATAL.Panicf("%+v", err)
		}

		jww.TRACE.Printf("[UD] Waiting for connection...")

		// Wait until connected or crash on timeout
		connected := make(chan bool, 10)
		client.GetCmix().AddHealthCallback(
			func(isconnected bool) {
				connected <- isconnected
			})
		waitUntilConnected(connected)

		jww.TRACE.Printf("[UD] Connected!")

		// Make user discovery manager
		rng := client.GetRng()
		userToRegister := viper.GetString("register")
		jww.TRACE.Printf("[UD] Registering user %v...", userToRegister)
		userDiscoveryMgr, err := ud.NewManager(client, client.GetComms(),
			client.NetworkFollowerStatus, userToRegister, nil)
		if err != nil {
			if strings.Contains(err.Error(), ud.IsRegisteredErr) {
				userDiscoveryMgr, err = ud.LoadManager(client, client.GetComms())
				if err != nil {
					jww.FATAL.Panicf("Failed to load UD manager: %+v", err)
				}
			} else {
				jww.FATAL.Panicf("Failed to create new UD manager: %+v", err)

			}
		}
		jww.INFO.Printf("[UD] Registered user %v", userToRegister)

		var newFacts fact.FactList
		phone := viper.GetString(udAddPhoneFlag)
		if phone != "" {
			f, err := fact.NewFact(fact.Phone, phone)
			if err != nil {
				jww.FATAL.Panicf("Failed to create new fact: %+v", err)
			}
			newFacts = append(newFacts, f)
		}

		email := viper.GetString(udAddEmailFlag)
		if email != "" {
			f, err := fact.NewFact(fact.Email, email)
			if err != nil {
				jww.FATAL.Panicf("Failed to create new fact: %+v", err)
			}
			newFacts = append(newFacts, f)
		}

		for i := 0; i < len(newFacts); i++ {
			jww.INFO.Printf("[UD] Registering Fact: %v",
				newFacts[i])
			r, err := userDiscoveryMgr.SendRegisterFact(newFacts[i])
			if err != nil {
				fmt.Printf("Failed to register fact: %s\n",
					newFacts[i])
				jww.FATAL.Panicf("[UD] Failed to send register fact: %+v", err)
			}
			// TODO Store the code?
			jww.INFO.Printf("[UD] Fact Add Response: %+v", r)
		}

		confirmID := viper.GetString(udConfirmFlag)
		if confirmID != "" {
			jww.INFO.Printf("[UD] Confirming fact: %v", confirmID)
			err = userDiscoveryMgr.ConfirmFact(confirmID, confirmID)
			if err != nil {
				fmt.Printf("Couldn't confirm fact: %s\n",
					err.Error())
				jww.FATAL.Panicf("%+v", err)
			}

			jww.INFO.Printf("[UD] Confirmed %v", confirmID)
		}

		udContact, err := userDiscoveryMgr.GetContact()
		if err != nil {
			fmt.Printf("Failed to get user discovery contact object: %+v", err)
			jww.FATAL.Printf("Failed to get user discovery contact object: %+v", err)
		}

		// Handle lookup (verification) process
		// Note: Cryptographic verification occurs above the bindings layer
		lookupIDStr := viper.GetString(udLookupFlag)
		if lookupIDStr != "" {
			lookupID := parseRecipient(lookupIDStr)
			jww.INFO.Printf("[UD] Looking up %v", lookupID)

			cb := func(newContact contact.Contact, err error) {
				if err != nil {
					jww.FATAL.Panicf("UserDiscovery Lookup error: %+v", err)
				}
				printContact(newContact)
			}

			stream := rng.GetStream()
			_, _, err = ud.Lookup(client.GetCmix(),
				stream, client.GetE2E().GetGroup(),
				udContact, cb, lookupID, single.GetDefaultRequestParams())
			if err != nil {
				jww.WARN.Printf("Failed UD lookup: %+v", err)
			}
			stream.Close()

			time.Sleep(31 * time.Second)
		}

		if viper.IsSet(udBatchAddFlag) {
			idListFile, err := utils.ReadFile(viper.GetString(udBatchAddFlag))
			if err != nil {
				fmt.Printf("BATCHADD: Couldn't read file: %s\n",
					err.Error())
				jww.FATAL.Panicf("BATCHADD: Couldn't read file: %+v", err)
			}
			jww.INFO.Printf("[UD] BATCHADD: Running")
			restored, _, _, err := xxmutils.RestoreContactsFromBackup(
				idListFile, client, userDiscoveryMgr, nil)
			if err != nil {
				jww.FATAL.Panicf("%+v", err)
			}
			for i := 0; i < len(restored); i++ {
				uid := restored[i]
				for !client.GetE2E().HasAuthenticatedChannel(uid) {
					time.Sleep(time.Second)
				}
				jww.INFO.Printf("[UD] Authenticated channel established for %s", uid)
			}
		}
		usernameSearchStr := viper.GetString(udSearchUsernameFlag)
		emailSearchStr := viper.GetString(udSearchEmailFlag)
		phoneSearchStr := viper.GetString(udSearchPhoneFlag)

		var facts fact.FactList
		if usernameSearchStr != "" {
			f, err := fact.NewFact(fact.Username, usernameSearchStr)
			if err != nil {
				jww.FATAL.Panicf("Failed to create new fact: %+v", err)
			}
			facts = append(facts, f)
		}
		if emailSearchStr != "" {
			f, err := fact.NewFact(fact.Email, emailSearchStr)
			if err != nil {
				jww.FATAL.Panicf("Failed to create new fact: %+v", err)
			}
			facts = append(facts, f)
		}
		if phoneSearchStr != "" {
			f, err := fact.NewFact(fact.Phone, phoneSearchStr)
			if err != nil {
				jww.FATAL.Panicf("Failed to create new fact: %+v", err)
			}
			facts = append(facts, f)
		}

		userToRemove := viper.GetString(udRemoveFlag)
		if userToRemove != "" {
			f, err := fact.NewFact(fact.Username, userToRemove)
			if err != nil {
				jww.FATAL.Panicf(
					"Failed to create new fact: %+v", err)
			}
			err = userDiscoveryMgr.PermanentDeleteAccount(f)
			if err != nil {
				fmt.Printf("Couldn't remove user %s\n",
					userToRemove)
				jww.FATAL.Panicf(
					"Failed to remove user %s: %+v",
					userToRemove, err)
			}
			fmt.Printf("Removed user from discovery: %s\n",
				userToRemove)
		}

		if len(facts) == 0 {
			err = client.StopNetworkFollower()
			if err != nil {
				jww.WARN.Print(err)
			}
			return
		}

		cb := func(contacts []contact.Contact, err error) {
			if err != nil {
				jww.FATAL.Panicf("%+v", err)
			}
			for _, c := range contacts {
				printContact(c)
			}
		}

		stream := rng.GetStream()
		defer stream.Close()
		jww.INFO.Printf("[UD] Search: %v", facts)
		_, _, err = ud.Search(client.GetCmix(),
			client.GetEventReporter(),
			stream, client.GetE2E().GetGroup(),
			udContact, cb, facts, single.GetDefaultRequestParams())
		if err != nil {
			jww.FATAL.Panicf("%+v", err)
		}

		time.Sleep(91 * time.Second)
		err = client.StopNetworkFollower()
		if err != nil {
			jww.WARN.Print(err)
		}
	},
}

func init() {
	// User Discovery subcommand Options
	udCmd.Flags().StringP(udRegisterFlag, "r", "",
		"Register this user with user discovery.")
	bindFlagHelper(udRegisterFlag, udCmd)

	udCmd.Flags().StringP(udRemoveFlag, "", "",
		"Remove this user with user discovery.")
	bindFlagHelper(udRemoveFlag, udCmd)

	udCmd.Flags().String(udAddPhoneFlag, "",
		"Add phone number to existing user registration.")
	bindFlagHelper(udAddPhoneFlag, udCmd)

	udCmd.Flags().StringP(udAddEmailFlag, "e", "",
		"Add email to existing user registration.")
	bindFlagHelper(udAddEmailFlag, udCmd)

	udCmd.Flags().String(udConfirmFlag, "", "Confirm fact with confirmation ID.")
	bindFlagHelper(udConfirmFlag, udCmd)

	udCmd.Flags().StringP(udLookupFlag, "u", "",
		"Look up user ID. Use '0x' or 'b64:' for hex and base64 representations.")
	bindFlagHelper(udLookupFlag, udCmd)

	udCmd.Flags().String(udSearchUsernameFlag, "",
		"Search for users with this username.")
	bindFlagHelper(udSearchUsernameFlag, udCmd)

	udCmd.Flags().String(udSearchEmailFlag, "",
		"Search for users with this email address.")
	bindFlagHelper(udSearchEmailFlag, udCmd)

	udCmd.Flags().String(udSearchPhoneFlag, "",
		"Search for users with this email address.")
	bindFlagHelper(udSearchPhoneFlag, udCmd)

	udCmd.Flags().String(udBatchAddFlag, "",
		"Path to JSON marshalled slice of partner IDs that will be looked up on UD.")
	bindFlagHelper(udBatchAddFlag, udCmd)

	rootCmd.AddCommand(udCmd)
}

func printContact(c contact.Contact) {
	jww.DEBUG.Printf("Printing contact: %+v", c)
	cBytes := c.Marshal()
	if len(cBytes) == 0 {
		jww.ERROR.Print("Marshaled contact has a size of 0.")
	} else {
		jww.DEBUG.Printf("Printing marshaled contact of size %d.", len(cBytes))
	}

	fmt.Print(string(cBytes))
}<|MERGE_RESOLUTION|>--- conflicted
+++ resolved
@@ -42,33 +42,6 @@
 		jww.INFO.Printf("[UD]User: %s", user.ID)
 		writeContact(user.GetContact())
 
-<<<<<<< HEAD
-		// // Set up reception handler
-		// swBoard := client.GetSwitchboard()
-		// recvCh := make(chan message.Receive, 10000)
-		// listenerID := swBoard.RegisterChannel("DefaultCLIReceiver",
-		// 	switchboard.AnyUser(), message.XxMessage, recvCh)
-		// jww.INFO.Printf("Message ListenerID: %v", listenerID)
-
-		// // Set up auth request handler, which simply prints the user ID of the
-		// // requester
-		// authMgr := client.GetAuthRegistrar()
-		// authMgr.AddGeneralRequestCallback(printChanRequest)
-
-		// // If unsafe channels, add auto-acceptor
-		// if viper.GetBool(unsafeChannelCreationFlag) {
-		// 	authMgr.AddGeneralRequestCallback(func(
-		// 		requester contact.Contact) {
-		// 		jww.INFO.Printf("Got Request: %s", requester.ID)
-		// 		_, err := client.ConfirmAuthenticatedChannel(requester)
-		// 		if err != nil {
-		// 			jww.FATAL.Panicf("%+v", err)
-		// 		}
-		// 	})
-		// }
-
-=======
->>>>>>> 6a6fec32
 		err := client.StartNetworkFollower(50 * time.Millisecond)
 		if err != nil {
 			jww.FATAL.Panicf("%+v", err)
