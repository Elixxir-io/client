///////////////////////////////////////////////////////////////////////////////
// Copyright © 2020 xx network SEZC                                          //
//                                                                           //
// Use of this source code is governed by a license that can be found in the //
// LICENSE file                                                              //
///////////////////////////////////////////////////////////////////////////////

// Package cmd initializes the CLI and config parsers as well as the logger.
package cmd

import (
	"fmt"
	"github.com/spf13/cobra"
	jww "github.com/spf13/jwalterweatherman"
	"github.com/spf13/viper"
	"gitlab.com/elixxir/client/interfaces/contact"
	"gitlab.com/elixxir/client/interfaces/message"
	"gitlab.com/elixxir/client/switchboard"
	"gitlab.com/elixxir/client/ud"
	"gitlab.com/elixxir/primitives/fact"
	"time"
)

// udCmd user discovery subcommand, allowing user lookup and registration for
// allowing others to search.
// This basically runs a client for these functions with the UD module enabled.
// Normally, clients don't need it so it is not loaded for the rest of the
// commands.
var udCmd = &cobra.Command{
	Use: "ud",
	Short: ("Register for & search users using the xxnet user discovery " +
		"service"),
	Args: cobra.NoArgs,
	Run: func(cmd *cobra.Command, args []string) {
		client := initClient()
		user := client.GetUser()
<<<<<<< HEAD
		jww.INFO.Printf("User: %s", user.TransmissionID)
=======
		jww.INFO.Printf("User: %s", user.ReceptionID)
>>>>>>> 24dc0141
		writeContact(user.GetContact())

		// Set up reception handler
		swboard := client.GetSwitchboard()
		recvCh := make(chan message.Receive, 10000)
		listenerID := swboard.RegisterChannel("DefaultCLIReceiver",
			switchboard.AnyUser(), message.Text, recvCh)
		jww.INFO.Printf("Message ListenerID: %v", listenerID)

		// Set up auth request handler, which simply prints the
		// user id of the requestor.
		authMgr := client.GetAuthRegistrar()
		authMgr.AddGeneralRequestCallback(printChanRequest)

		// If unsafe channels, add auto-acceptor
		if viper.GetBool("unsafe-channel-creation") {
			authMgr.AddGeneralRequestCallback(func(
				requestor contact.Contact, message string) {
				jww.INFO.Printf("Got Request: %s", requestor.ID)
				err := client.ConfirmAuthenticatedChannel(
					requestor)
				if err != nil {
					jww.FATAL.Panicf("%+v", err)
				}
			})
		}

		err := client.StartNetworkFollower()
		if err != nil {
			jww.FATAL.Panicf("%+v", err)
		}

		// Wait until connected or crash on timeout
		connected := make(chan bool, 10)
		client.GetHealth().AddChannel(connected)
		waitUntilConnected(connected)

		userDiscoveryMgr, err := ud.NewManager(client)
		if err != nil {
			jww.FATAL.Panicf("%+v", err)
		}
		userDiscoveryMgr.StartProcesses()

		userToRegister := viper.GetString("register")
		if userToRegister != "" {
			err = userDiscoveryMgr.Register(userToRegister)
			if err != nil {
				jww.FATAL.Panicf("%+v", err)
			}
		}

		var newFacts fact.FactList
		phone := viper.GetString("addphone")
		if phone != "" {
			f, err := fact.NewFact(fact.Phone, phone)
			if err != nil {
				jww.FATAL.Panicf("%+v", err)
			}
			newFacts = append(newFacts, f)
		}
		email := viper.GetString("addemail")
		if email != "" {
			f, err := fact.NewFact(fact.Email, email)
			if err != nil {
				jww.FATAL.Panicf("%+v", err)
			}
			newFacts = append(newFacts, f)
		}

		for i := 0; i < len(newFacts); i++ {
			r, err := userDiscoveryMgr.SendRegisterFact(newFacts[i])
			if err != nil {
				jww.FATAL.Panicf("%+v", err)
			}
			// TODO Store the code?
			jww.INFO.Printf("Fact Add Response: %+v", r)
		}

		confirmID := viper.GetString("confirm")
		if confirmID != "" {
			// TODO Lookup code
			err = userDiscoveryMgr.SendConfirmFact(confirmID,
				confirmID)
			if err != nil {
				jww.FATAL.Panicf("%+v", err)
			}
		}

		lookupIDStr := viper.GetString("lookup")
		if lookupIDStr != "" {
			lookupID, ok := parseRecipient(lookupIDStr)
			if !ok {
				jww.FATAL.Panicf("Could not parse: %s",
					lookupIDStr)
			}
			userDiscoveryMgr.Lookup(lookupID,
				func(newContact contact.Contact, err error) {
					if err != nil {
						jww.FATAL.Panicf("%+v", err)
					}
					cBytes := newContact.Marshal()
					if err != nil {
						jww.FATAL.Panicf("%+v", err)
					}
					fmt.Printf(string(cBytes))
				},
				time.Duration(90*time.Second))
			time.Sleep(91 * time.Second)
		}

		usernameSrchStr := viper.GetString("searchusername")
		emailSrchStr := viper.GetString("searchemail")
		phoneSrchStr := viper.GetString("searchphone")

		var facts fact.FactList
		if usernameSrchStr != "" {
			f, err := fact.NewFact(fact.Username, usernameSrchStr)
			if err != nil {
				jww.FATAL.Panicf("%+v", err)
			}
			facts = append(facts, f)
		}
		if emailSrchStr != "" {
			f, err := fact.NewFact(fact.Email, emailSrchStr)
			if err != nil {
				jww.FATAL.Panicf("%+v", err)
			}
			facts = append(facts, f)
		}
		if phoneSrchStr != "" {
			f, err := fact.NewFact(fact.Phone, phoneSrchStr)
			if err != nil {
				jww.FATAL.Panicf("%+v", err)
			}
			facts = append(facts, f)
		}

		if len(facts) == 0 {
			client.StopNetworkFollower(10 * time.Second)
			return
		}

		err = userDiscoveryMgr.Search(facts,
			func(contacts []contact.Contact, err error) {
				if err != nil {
					jww.FATAL.Panicf("%+v", err)
				}
				for i := 0; i < len(contacts); i++ {
					cBytes := contacts[i].Marshal()
					if err != nil {
						jww.FATAL.Panicf("%+v", err)
					}
					jww.INFO.Printf("Size Printed: %d", len(cBytes))
					fmt.Printf("%s", cBytes)
				}
			}, 90*time.Second)
		if err != nil {
			jww.FATAL.Panicf("%+v", err)
		}
		time.Sleep(91 * time.Second)
		client.StopNetworkFollower(90 * time.Second)
	},
}

func init() {
	// User Discovery subcommand Options
	udCmd.Flags().StringP("register", "r", "",
		"Register this user with user discovery")
	viper.BindPFlag("register",
		udCmd.Flags().Lookup("register"))
	udCmd.Flags().StringP("addphone", "", "",
		"Add phone number to existing user registration.")
	viper.BindPFlag("addphone", udCmd.Flags().Lookup("addphone"))
	udCmd.Flags().StringP("addemail", "e", "",
		"Add email to existing user registration.")
	viper.BindPFlag("addemail", udCmd.Flags().Lookup("addemail"))
	udCmd.Flags().StringP("confirm", "", "",
		"Confirm fact with confirmation id")
	viper.BindPFlag("confirm", udCmd.Flags().Lookup("confirm"))

	udCmd.Flags().StringP("lookup", "u", "",
		"Look up user ID. Use '0x' or 'b64:' for hex and base64 "+
			"representations")
	viper.BindPFlag("lookup", udCmd.Flags().Lookup("lookup"))
	udCmd.Flags().StringP("searchusername", "", "",
		"Search for users with this username")
	viper.BindPFlag("searchusername",
		udCmd.Flags().Lookup("searchusername"))
	udCmd.Flags().StringP("searchemail", "", "",
		"Search for users with this email address")
	viper.BindPFlag("searchemail",
		udCmd.Flags().Lookup("searchemail"))
	udCmd.Flags().StringP("searchphone", "", "",
		"Search for users with this email address")
	viper.BindPFlag("searchphone",
		udCmd.Flags().Lookup("searchphone"))

	rootCmd.AddCommand(udCmd)
}<|MERGE_RESOLUTION|>--- conflicted
+++ resolved
@@ -34,11 +34,7 @@
 	Run: func(cmd *cobra.Command, args []string) {
 		client := initClient()
 		user := client.GetUser()
-<<<<<<< HEAD
-		jww.INFO.Printf("User: %s", user.TransmissionID)
-=======
 		jww.INFO.Printf("User: %s", user.ReceptionID)
->>>>>>> 24dc0141
 		writeContact(user.GetContact())
 
 		// Set up reception handler
