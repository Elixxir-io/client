////////////////////////////////////////////////////////////////////////////////
// Copyright © 2022 xx foundation                                             //
//                                                                            //
// Use of this source code is governed by a license that can be found in the  //
// LICENSE file.                                                              //
////////////////////////////////////////////////////////////////////////////////

package cmd

// This is a comprehensive list of CLI flag name constants. Organized by
// subcommand, with root level CLI flags at the top of the list. Newly added
// flags for any existing or new subcommands should be listed and organized
// here. Pulling flags using Viper should use the constants defined here.
// todo: fill this with all existing flags, replace hardcoded references with
//
//	these constants. This makes renaming them easier, as well as having
//	a consolidated place in code for these flags.
const (
	//////////////// Root flags ///////////////////////////////////////////////

	// Send/receive flags
	verifySendFlag   = "verify-sends"
	messageFlag      = "message"
	destIdFlag       = "destid"
	sendCountFlag    = "sendCount"
	sendDelayFlag    = "sendDelay"
	splitSendsFlag   = "splitSends"
	receiveCountFlag = "receiveCount"
	waitTimeoutFlag  = "waitTimeout"
	unsafeFlag       = "unsafe"

	// Channel flags
	unsafeChannelCreationFlag = "unsafe-channel-creation"
	acceptChannelFlag         = "accept-channel"
	deleteChannelFlag         = "delete-channel"

	// Request flags
	deleteReceiveRequestsFlag = "delete-receive-requests"
	deleteSentRequestsFlag    = "delete-sent-requests"
	deleteAllRequestsFlag     = "delete-all-requests"
	deleteRequestFlag         = "delete-request"
	sendAuthRequestFlag       = "send-auth-request"
	authTimeoutFlag           = "auth-timeout"

	// Contact file flags
	writeContactFlag = "writeContact"
	destFileFlag     = "destfile"

	// Log flags
	logLevelFlag = "logLevel"
	logFlag      = "log"

	// Loading/establishing xxdk.E2E
	sessionFlag       = "session"
	passwordFlag      = "password"
	ndfFlag           = "ndf"
	regCodeFlag       = "regcode"
	protoUserPathFlag = "protoUserPath"
	protoUserOutFlag  = "protoUserOut"
	forceLegacyFlag   = "force-legacy"

	// Backup flags
	backupOutFlag     = "backupOut"
	backupJsonOutFlag = "backupJsonOut"
	backupInFlag      = "backupIn"
	backupPassFlag    = "backupPass"
	backupIdListFlag  = "backupIdList"

	// Network following/logging flags
	verboseRoundTrackingFlag    = "verboseRoundTracking"
	forceHistoricalRoundsFlag   = "forceHistoricalRounds"
	slowPollingFlag             = "slowPolling"
	forceMessagePickupRetryFlag = "forceMessagePickupRetry"

	// E2E Params
	e2eMinKeysFlag        = "e2eMinKeys"
	e2eMaxKeysFlag        = "e2eMaxKeys"
	e2eNumReKeysFlag      = "e2eNumReKeys"
	e2eRekeyThresholdFlag = "e2eRekeyThreshold"

	// Misc
<<<<<<< HEAD
	sendIdFlag                      = "sendid"
	profileCpuFlag                  = "profile-cpu"
	profileMemFlag                  = "profile-mem"
	userIdPrefixFlag                = "userid-prefix"
	legacyFlag                      = "legacy"
	disableNodeRegistrationFlag     = "disableNodeRegistration"
	enableEphemeralRegistrationFlag = "enableEphemeralRegistration"
=======
	sendIdFlag           = "sendid"
	profileCpuFlag       = "profile-cpu"
	profileMemFlag       = "profile-mem"
	userIdPrefixFlag     = "userid-prefix"
	legacyFlag           = "legacy"
	gatewayWhitelistFlag = "gateway-whitelist"
>>>>>>> 838ff109

	///////////////// Broadcast subcommand flags //////////////////////////////
	broadcastNameFlag        = "channelName"
	broadcastRsaPubFlag      = "rsaPub"
	broadcastSaltFlag        = "salt"
	broadcastDescriptionFlag = "description"
	broadcastChanPathFlag    = "chanPath"
	broadcastKeyPathFlag     = "keyPath"
	broadcastNewFlag         = "new"
	broadcastFlag            = "broadcast"
	broadcastSymmetricFlag   = "symmetric"
	broadcastAsymmetricFlag  = "asymmetric"

	///////////////// Channels subcommand flags ///////////////////////////////
	channelsNameFlag             = "channelName"
	channelsChanIdentityPathFlag = "channelIdentityPath"
	channelsChanPathFlag         = "channelPath"
	channelsDescriptionFlag      = "channelDescription"
	channelsJoinFlag             = "joinChannel"
	channelsKeyPathFlag          = "channelKeyPath"
	channelsLeaveFlag            = "leaveChannel"
	channelsNewFlag              = "newChannel"
	channelsSendFlag             = "sendToChannel"

	///////////////// Connection subcommand flags /////////////////////////////
	connectionFlag              = "connect"
	connectionStartServerFlag   = "startServer"
	connectionServerTimeoutFlag = "serverTimeout"
	connectionAuthenticatedFlag = "authenticated"
	connectionEphemeralFlag     = "ephemeral"

	///////////////// File Transfer subcommand flags //////////////////////////
	fileSendFlag          = "sendFile"
	filePathFlag          = "filePath"
	fileTypeFlag          = "fileType"
	filePreviewPathFlag   = "filePreviewPath"
	filePreviewStringFlag = "filePreviewString"
	fileMaxThroughputFlag = "maxThroughput"
	fileRetry             = "retry"

	///////////////// GetNdf subcommand flags //////////////////////////////
	ndfGwHostFlag   = "gwhost"
	ndfPermHostFlag = "permhost"
	ndfCertFlag     = "cert"
	ndfEnvFlag      = "env"

	///////////////// Group subcommand flags //////////////////////////////////
	groupCreateFlag         = "create"
	groupNameFlag           = "name"
	groupResendFlag         = "resend"
	groupJoinFlag           = "join"
	groupLeaveFlag          = "leave"
	groupSendMessageFlag    = "sendMessage"
	groupWaitFlag           = "wait"
	groupReceiveTimeoutFlag = "receiveTimeout"
	groupListFlag           = "list"
	groupShowFlag           = "show"

	///////////////// Single subcommand flags /////////////////////////////////
	singleSendFlag        = "send"
	singleReplyFlag       = "reply"
	singleContactFlag     = "contact"
	singleTagFlag         = "tag"
	singleMaxMessagesFlag = "maxMessages"
	singleTimeoutFlag     = "timeout"

	///////////////// User Discovery subcommand flags /////////////////////////
	udRegisterFlag       = "register"
	udRemoveFlag         = "remove"
	udAddPhoneFlag       = "addphone"
	udAddEmailFlag       = "addemail"
	udConfirmFlag        = "confirm"
	udLookupFlag         = "lookup"
	udSearchUsernameFlag = "searchusername"
	udSearchEmailFlag    = "searchemail"
	udSearchPhoneFlag    = "searchphone"
	udBatchAddFlag       = "batchadd"

	///////////////// pickup subcommand flags //////////////////////////////
	pickupGW    = "gateway"
	pickupID    = "id"
	pickupEphID = "ephid"
)<|MERGE_RESOLUTION|>--- conflicted
+++ resolved
@@ -79,22 +79,14 @@
 	e2eRekeyThresholdFlag = "e2eRekeyThreshold"
 
 	// Misc
-<<<<<<< HEAD
 	sendIdFlag                      = "sendid"
 	profileCpuFlag                  = "profile-cpu"
 	profileMemFlag                  = "profile-mem"
 	userIdPrefixFlag                = "userid-prefix"
 	legacyFlag                      = "legacy"
+	gatewayWhitelistFlag            = "gateway-whitelist"
 	disableNodeRegistrationFlag     = "disableNodeRegistration"
 	enableEphemeralRegistrationFlag = "enableEphemeralRegistration"
-=======
-	sendIdFlag           = "sendid"
-	profileCpuFlag       = "profile-cpu"
-	profileMemFlag       = "profile-mem"
-	userIdPrefixFlag     = "userid-prefix"
-	legacyFlag           = "legacy"
-	gatewayWhitelistFlag = "gateway-whitelist"
->>>>>>> 838ff109
 
 	///////////////// Broadcast subcommand flags //////////////////////////////
 	broadcastNameFlag        = "channelName"
