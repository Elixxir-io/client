///////////////////////////////////////////////////////////////////////////////
// Copyright © 2020 xx network SEZC                                          //
//                                                                           //
// Use of this source code is governed by a license that can be found in the //
// LICENSE file                                                              //
///////////////////////////////////////////////////////////////////////////////

// callbacks.go implements all of the required api callbacks for the cli
package cmd

import (
	"fmt"

	"github.com/spf13/viper"
	"gitlab.com/elixxir/client/xxdk"

	jww "github.com/spf13/jwalterweatherman"
	"gitlab.com/elixxir/client/catalog"
	"gitlab.com/elixxir/client/cmix/identity/receptionID"
	"gitlab.com/elixxir/client/cmix/rounds"
	"gitlab.com/elixxir/client/e2e/receive"
	"gitlab.com/elixxir/crypto/contact"
	"gitlab.com/xx_network/primitives/id"
)

// authCallbacks implements the auth.Callbacks interface.
type authCallbacks struct {
	autoConfirm bool
	confCh      chan *id.ID
	params      xxdk.E2EParams
}

func makeAuthCallbacks(autoConfirm bool, params xxdk.E2EParams) *authCallbacks {
	return &authCallbacks{
		autoConfirm: autoConfirm,
		confCh:      make(chan *id.ID, 10),
		params:      params,
	}
}

func (a *authCallbacks) Request(requestor contact.Contact,
	receptionID receptionID.EphemeralIdentity,
	round rounds.Round, client *xxdk.E2e) {
	msg := fmt.Sprintf("Authentication channel request from: %s\n",
		requestor.ID)
	jww.INFO.Printf(msg)
	fmt.Printf(msg)
	if a.autoConfirm {
		jww.INFO.Printf("Channel Request: %s",
			requestor.ID)
<<<<<<< HEAD
		if viper.GetBool(verifySendFlag) { // Verify message sends were successful
			acceptChannelVerified(client, requestor.ID)
=======
		if viper.GetBool("verify-sends") { // Verify message sends were successful
			acceptChannelVerified(client, requestor.ID, a.params)
>>>>>>> ed09e127
		} else {
			acceptChannel(client, requestor.ID)
		}

		a.confCh <- requestor.ID
	}

}

func (a *authCallbacks) Confirm(requestor contact.Contact,
	receptionID receptionID.EphemeralIdentity,
	round rounds.Round, client *xxdk.E2e) {
	jww.INFO.Printf("Channel Confirmed: %s", requestor.ID)
	a.confCh <- requestor.ID
}

func (a *authCallbacks) Reset(requestor contact.Contact,
	receptionID receptionID.EphemeralIdentity,
	round rounds.Round, client *xxdk.E2e) {
	msg := fmt.Sprintf("Authentication channel reset from: %s\n",
		requestor.ID)
	jww.INFO.Printf(msg)
	fmt.Printf(msg)
}

func registerMessageListener(client *xxdk.E2e) chan receive.Message {
	recvCh := make(chan receive.Message, 10000)
	listenerID := client.GetE2E().RegisterChannel("DefaultCLIReceiver",
		receive.AnyUser(), catalog.NoType, recvCh)
	jww.INFO.Printf("Message ListenerID: %v", listenerID)
	return recvCh
}<|MERGE_RESOLUTION|>--- conflicted
+++ resolved
@@ -48,13 +48,8 @@
 	if a.autoConfirm {
 		jww.INFO.Printf("Channel Request: %s",
 			requestor.ID)
-<<<<<<< HEAD
 		if viper.GetBool(verifySendFlag) { // Verify message sends were successful
-			acceptChannelVerified(client, requestor.ID)
-=======
-		if viper.GetBool("verify-sends") { // Verify message sends were successful
 			acceptChannelVerified(client, requestor.ID, a.params)
->>>>>>> ed09e127
 		} else {
 			acceptChannel(client, requestor.ID)
 		}
