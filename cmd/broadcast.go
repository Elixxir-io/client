--- conflicted
+++ resolved
@@ -15,12 +15,7 @@
 	crypto "gitlab.com/elixxir/crypto/broadcast"
 	"gitlab.com/xx_network/crypto/signature/rsa"
 	"gitlab.com/xx_network/primitives/utils"
-<<<<<<< HEAD
-	"os"
 	"sync"
-	"time"
-=======
->>>>>>> 288b0232
 )
 
 // singleCmd is the single-use subcommand that allows for sening and responding
@@ -166,31 +161,21 @@
 		}
 		err = bcl.RegisterListener(scb, broadcast.Symmetric)
 		if err != nil {
-			jww.FATAL.Panicf("Failed to register symmetric listener: %+v", err)
-		}
-
-<<<<<<< HEAD
+			jww.FATAL.Panicf("Failed to register asymmetric listener: %+v", err)
+		}
+
 		// Create & register asymmetric receiver callback
 		asymmetricReceiveChan := make(chan []byte, 100)
 		acb := func(payload []byte,
 			receptionID receptionID.EphemeralIdentity, round rounds.Round) {
 			jww.INFO.Printf("Received asymmetric message from %s over round %d", receptionID, round.ID)
 			asymmetricReceiveChan <- payload
-=======
-		// Select broadcast method
-		var method broadcast.Method
-		symmetric := viper.GetBool(broadcastSymmetricFlag)
-		asymmetric := viper.GetBool(broadcastAsymmetricFlag)
-		if symmetric && asymmetric {
-			jww.FATAL.Panicf("Cannot simultaneously broadcast symmetric & asymmetric")
->>>>>>> 288b0232
 		}
 		err = bcl.RegisterListener(acb, broadcast.Asymmetric)
 		if err != nil {
 			jww.FATAL.Panicf("Failed to register asymmetric listener: %+v", err)
 		}
 
-<<<<<<< HEAD
 		jww.INFO.Printf("Broadcast listeners registered...")
 
 		/* Broadcast messages to the channel */
@@ -209,20 +194,6 @@
 						jww.FATAL.Panicf("Max retries reached")
 					}
 					time.Sleep(sendDelay*time.Millisecond*time.Duration(retries) + 1)
-=======
-		// Connect to broadcast channel
-		bcl, err := broadcast.NewBroadcastChannel(*channel, cb, client.GetCmix(), client.GetRng(), broadcast.Param{Method: method})
-
-		/* Create properly sized broadcast message */
-		message := viper.GetString(broadcastFlag)
-		fmt.Println(message)
-		var broadcastMessage []byte
-		if message != "" {
-			broadcastMessage, err = broadcast.NewSizedBroadcast(bcl.MaxPayloadSize(), []byte(message))
-			if err != nil {
-				jww.ERROR.Printf("Failed to create sized broadcast: %+v", err)
-			}
->>>>>>> 288b0232
 
 					/* Send symmetric broadcast */
 					if symmetric != "" {
@@ -268,16 +239,12 @@
 
 			wg.Wait()
 		}
+		/* Create properly sized broadcast message */
 
 		/* Receive broadcast messages over the channel */
-<<<<<<< HEAD
 		jww.INFO.Printf("Waiting for message reception...")
-		waitSecs := viper.GetUint("waitTimeout")
-		expectedCnt := viper.GetUint("receiveCount")
-=======
 		waitSecs := viper.GetUint(waitTimeoutFlag)
 		expectedCnt := viper.GetUint(receiveCountFlag)
->>>>>>> 288b0232
 		waitTimeout := time.Duration(waitSecs) * time.Second
 		receivedCount := uint(0)
 		done := false
@@ -352,27 +319,15 @@
 		"Create new broadcast channel")
 	bindFlagHelper(broadcastNewFlag, broadcastCmd)
 
-<<<<<<< HEAD
-	broadcastCmd.Flags().StringP("symmetric", "", "",
+	broadcastCmd.Flags().StringP(broadcastSymmetricFlag, "", "",
 		"Send symmetric broadcast message")
 	_ = viper.BindPFlag("symmetric", broadcastCmd.Flags().Lookup("symmetric"))
-
-	broadcastCmd.Flags().StringP("asymmetric", "", "",
+	bindFlagHelper(broadcastSymmetricFlag, broadcastCmd)
+
+	broadcastCmd.Flags().StringP(broadcastAsymmetricFlag, "", "",
 		"Send asymmetric broadcast message (must be used with keyPath)")
 	_ = viper.BindPFlag("asymmetric", broadcastCmd.Flags().Lookup("asymmetric"))
-=======
-	broadcastCmd.Flags().StringP(broadcastFlag, "", "",
-		"Message contents for broadcast")
-	bindFlagHelper(broadcastFlag, broadcastCmd)
-
-	broadcastCmd.Flags().BoolP(broadcastSymmetricFlag, "", false,
-		"Set broadcast method to symmetric")
-	bindFlagHelper(broadcastSymmetricFlag, broadcastCmd)
-
-	broadcastCmd.Flags().BoolP(broadcastAsymmetricFlag, "", false,
-		"Set broadcast method to asymmetric")
 	bindFlagHelper(broadcastAsymmetricFlag, broadcastCmd)
->>>>>>> 288b0232
 
 	rootCmd.AddCommand(broadcastCmd)
 }