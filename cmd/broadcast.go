--- conflicted
+++ resolved
@@ -68,10 +68,7 @@
 				jww.FATAL.Panicf("description cannot be empty")
 			}
 
-<<<<<<< HEAD
-=======
 			var cryptChannel *crypto.Channel
->>>>>>> e3cf8ac9
 			if viper.GetBool("new") {
 				// Create a new broadcast channel
 				cryptChannel, pk, err = crypto.NewChannel(name, desc, client.GetRng().GetStream())
