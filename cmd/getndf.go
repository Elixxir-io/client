--- conflicted
+++ resolved
@@ -67,13 +67,8 @@
 				Partial: &pb.NDFHash{
 					Hash: nil,
 				},
-<<<<<<< HEAD
-				LastUpdate: uint64(0),
-				ReceptionID:   id.DummyUser.Marshal(),
-=======
 				LastUpdate:  uint64(0),
 				ReceptionID: id.DummyUser.Marshal(),
->>>>>>> c39880bb
 			}
 			resp, err := comms.SendPoll(host, pollMsg)
 			if err != nil {
