package cmd

import (
	"github.com/spf13/cobra"
	"gitlab.com/elixxir/client/e2e"
	"gitlab.com/elixxir/client/xxdk"
	"io/ioutil"
	"strconv"
	"strings"

	jww "github.com/spf13/jwalterweatherman"
	"github.com/spf13/viper"
	"gitlab.com/elixxir/client/cmix"
	"gitlab.com/elixxir/crypto/contact"
	"gitlab.com/xx_network/primitives/id"
)

// todo: go through cmd package and organize utility functions

<<<<<<< HEAD
// bindPFlagCheckErr binds the key to a pflag.Flag used by Cobra and prints an
// error if one occurs.
func bindPFlagCheckErr(key string, command *cobra.Command) {
	err := viper.BindPFlag(key, command.Flags().Lookup(key))
	if err != nil {
		jww.ERROR.Printf("viper.BindPFlag failed for %q: %+v", key, err)
	}
}

func loadOrMakeIdentity(baseClient *xxdk.Cmix) xxdk.ReceptionIdentity {
	identity, err := xxdk.LoadReceptionIdentity(identityStorageKey, baseClient)
	if err != nil {
		// If no extant xxdk.ReceptionIdentity, generate and store a new one
		identity, err = xxdk.MakeReceptionIdentity(baseClient)
		if err != nil {
			jww.FATAL.Panicf("Failed to generate reception identity: %+v", err)
		}
		err = xxdk.StoreReceptionIdentity(identityStorageKey, identity, baseClient)
		if err != nil {
			jww.FATAL.Panicf("Failed to store new reception identity: %+v", err)
		}
	}

	return identity
}

func verifySendSuccess(client *xxdk.E2e, paramsE2E e2e.Params,
	roundIDs []id.Round, partnerId *id.ID, payload []byte) bool {
	retryChan := make(chan struct{})
	done := make(chan struct{}, 1)

	// Construct the callback function which
	// verifies successful message send or retries
	f := func(allRoundsSucceeded, timedOut bool,
		rounds map[id.Round]cmix.RoundResult) {
		printRoundResults(
			rounds, roundIDs, payload, partnerId)
		if !allRoundsSucceeded {
			retryChan <- struct{}{}
		} else {
			done <- struct{}{}
		}
	}

	// Monitor rounds for results
	err := client.GetCmix().GetRoundResults(
		paramsE2E.CMIXParams.Timeout, f, roundIDs...)
	if err != nil {
		jww.DEBUG.Printf("Could not verify messages were sent " +
			"successfully, resending messages...")
		return false
	}

	select {
	case <-retryChan:
		// On a retry, go to the top of the loop
		jww.DEBUG.Printf("Messages were not sent successfully," +
			" resending messages...")
		return true
	case <-done:
		// Close channels on verification success
		close(done)
		close(retryChan)
		return false
	}
}

func loadBackup(backupPath, backupPass string) (backupCrypto.Backup, []byte) {
	jww.INFO.Printf("Loading backup from path %q with password %q", backupPath, backupPass)
	backupFile, err := utils.ReadFile(backupPath)
	if err != nil {
		jww.FATAL.Panicf("%v", err)
=======
func parsePassword(pwStr string) []byte {
	if strings.HasPrefix(pwStr, "0x") {
		return getPWFromHexString(pwStr[2:])
	} else if strings.HasPrefix(pwStr, "b64:") {
		return getPWFromb64String(pwStr[4:])
	} else {
		return []byte(pwStr)
>>>>>>> 254b4eea
	}
}

/////////////////////////////////////////////////////////////////
////////////////// Print functions /////////////////////////////
/////////////////////////////////////////////////////////////////

// Helper function which prints the round results
func printRoundResults(rounds map[id.Round]cmix.RoundResult, roundIDs []id.Round, payload []byte, recipient *id.ID) {

	// Done as string slices for easy and human-readable printing
	successfulRounds := make([]string, 0)
	failedRounds := make([]string, 0)
	timedOutRounds := make([]string, 0)

	for _, r := range roundIDs {
		// Group all round reports into a category based on their
		// result (successful, failed, or timed out)
		if result, exists := rounds[r]; exists {
			if result.Status == cmix.Succeeded {
				successfulRounds = append(successfulRounds, strconv.Itoa(int(r)))
			} else if result.Status == cmix.Failed {
				failedRounds = append(failedRounds, strconv.Itoa(int(r)))
			} else {
				timedOutRounds = append(timedOutRounds, strconv.Itoa(int(r)))
			}
		}
	}

	jww.INFO.Printf("Result of sending message \"%s\" to \"%v\":",
		payload, recipient)

	// Print out all rounds results, if they are populated
	if len(successfulRounds) > 0 {
		jww.INFO.Printf("\tRound(s) %v successful", strings.Join(successfulRounds, ","))
	}
	if len(failedRounds) > 0 {
		jww.ERROR.Printf("\tRound(s) %v failed", strings.Join(failedRounds, ","))
	}
	if len(timedOutRounds) > 0 {
		jww.ERROR.Printf("\tRound(s) %v timed out (no network resolution could be found)",
			strings.Join(timedOutRounds, ","))
	}

}

func writeContact(c contact.Contact) {
	outfilePath := viper.GetString(writeContactFlag)
	if outfilePath == "" {
		return
	}
	jww.INFO.Printf("PubKey WRITE: %s", c.DhPubKey.Text(10))
	err := ioutil.WriteFile(outfilePath, c.Marshal(), 0644)
	if err != nil {
		jww.FATAL.Panicf("%+v", err)
	}
}

func readContact(inputFilePath string) contact.Contact {
	if inputFilePath == "" {
		return contact.Contact{}
	}

	data, err := ioutil.ReadFile(inputFilePath)
	jww.INFO.Printf("Contact file size read in: %d", len(data))
	if err != nil {
		jww.FATAL.Panicf("Failed to read contact file: %+v", err)
	}
	c, err := contact.Unmarshal(data)
	if err != nil {
		jww.FATAL.Panicf("Failed to unmarshal contact: %+v", err)
	}
	jww.INFO.Printf("CONTACTPUBKEY READ: %s",
		c.DhPubKey.TextVerbose(16, 0))
	jww.INFO.Printf("Contact ID: %s", c.ID)
	return c
}

func makeVerifySendsCallback(retryChan, done chan struct{}) cmix.RoundEventCallback {
	return func(allRoundsSucceeded, timedOut bool, rounds map[id.Round]cmix.RoundResult) {
		if !allRoundsSucceeded {
			retryChan <- struct{}{}
		} else {
			done <- struct{}{}
		}
	}
}<|MERGE_RESOLUTION|>--- conflicted
+++ resolved
@@ -17,7 +17,6 @@
 
 // todo: go through cmd package and organize utility functions
 
-<<<<<<< HEAD
 // bindPFlagCheckErr binds the key to a pflag.Flag used by Cobra and prints an
 // error if one occurs.
 func bindPFlagCheckErr(key string, command *cobra.Command) {
@@ -85,12 +84,6 @@
 	}
 }
 
-func loadBackup(backupPath, backupPass string) (backupCrypto.Backup, []byte) {
-	jww.INFO.Printf("Loading backup from path %q with password %q", backupPath, backupPass)
-	backupFile, err := utils.ReadFile(backupPath)
-	if err != nil {
-		jww.FATAL.Panicf("%v", err)
-=======
 func parsePassword(pwStr string) []byte {
 	if strings.HasPrefix(pwStr, "0x") {
 		return getPWFromHexString(pwStr[2:])
@@ -98,7 +91,6 @@
 		return getPWFromb64String(pwStr[4:])
 	} else {
 		return []byte(pwStr)
->>>>>>> 254b4eea
 	}
 }
 
