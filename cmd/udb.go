--- conflicted
+++ resolved
@@ -9,31 +9,22 @@
 import (
 	"fmt"
 	jww "github.com/spf13/jwalterweatherman"
-<<<<<<< HEAD
-	"gitlab.com/elixxir/client/bindings"
-	"gitlab.com/elixxir/crypto/large"
-=======
 	"gitlab.com/elixxir/client/api"
->>>>>>> 08242ac5
+	"gitlab.com/elixxir/primitives/id"
 	"strings"
 )
 
-func handleSearchResults(result bindings.SearchResult, err error) {
+func handleSearchResults(user *id.User, pubKey []byte, err error) {
 	if err != nil {
 		fmt.Printf("UDB search failed: %v\n", err.Error())
 	} else {
-		userIdText := large.NewIntFromBytes(result.ResultID).Text(10)
 		fmt.Printf("UDB search successful. Returned user %v, "+
-			"public key %q\n", userIdText, result.PublicKey)
+			"public key %q\n", *user, pubKey)
 	}
 }
 
 // Determines what UDB send function to call based on the text in the message
-<<<<<<< HEAD
-func parseUdbMessage(msg string) {
-=======
-func parseUdbMessage(msg string, client *api.Client) string {
->>>>>>> 08242ac5
+func parseUdbMessage(msg string, client *api.Client) {
 	// Split the message on spaces
 	args := strings.Fields(msg)
 	if len(args) < 3 {
@@ -45,26 +36,9 @@
 	keyword := args[0]
 	// Case-insensitive match the keyword to a command
 	if strings.EqualFold(keyword, "SEARCH") {
-<<<<<<< HEAD
-		bindings.SearchForUser(args[2], handleSearchResults)
+		client.SearchForUser(args[2], handleSearchResults)
 	} else if strings.EqualFold(keyword, "REGISTER") {
 		jww.ERROR.Printf("UDB REGISTER not allowed, it is already done during user registration")
-=======
-		userID, pubKey, err := client.SearchForUser(args[2])
-		if err != nil {
-			return fmt.Sprintf("UDB search failed: %v", err.Error())
-		} else {
-			return fmt.Sprintf("UDB search successful. Returned user %v, "+
-				"public key %q", *userID, pubKey)
-		}
-	} else if strings.EqualFold(keyword, "REGISTER") {
-		err := client.RegisterForUserDiscovery(args[2])
-		if err != nil {
-			return fmt.Sprintf("UDB registration failed: %v", err.Error())
-		} else {
-			return "UDB registration successful."
-		}
->>>>>>> 08242ac5
 	} else {
 		jww.ERROR.Printf("UDB command not recognized!")
 	}
