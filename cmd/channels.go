--- conflicted
+++ resolved
@@ -268,17 +268,10 @@
 func makeChannelReceptionHandler(msgType channels.MessageType,
 	chanManager channels.Manager) error {
 	// Construct receiver callback
-<<<<<<< HEAD
 	cb := func(channelID *id.ID, _ message.ID, _ channels.MessageType, _ string,
 		content, _ []byte, _ ed25519.PublicKey, _ uint32, _ uint8, _,
-		_ time.Time, _ time.Duration, _ rounds.Round, _ channels.SentStatus, _,
-		_ bool) uint64 {
-=======
-	cb := func(channelID *id.ID, _ cryptoChannel.MessageID,
-		_ channels.MessageType, _ string, content, _ []byte,
-		_ ed25519.PublicKey, _ uint8, _, _ time.Time, _ time.Duration,
-		_ id.Round, _ rounds.Round, _ channels.SentStatus, _, _ bool) uint64 {
->>>>>>> ac9b03ee
+		_ time.Time, _ time.Duration, _ id.Round, _ rounds.Round,
+		_ channels.SentStatus, _, _ bool) uint64 {
 		channelReceivedMessage, err := chanManager.GetChannel(channelID)
 		if err != nil {
 			jww.FATAL.Panicf("[%s] Failed to find channel for %s: %+v",
