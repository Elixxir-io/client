--- conflicted
+++ resolved
@@ -84,13 +84,8 @@
 			recipientID = receptionIdentity.ID
 			recipientContact = receptionIdentity.GetContact()
 		} else {
-<<<<<<< HEAD
 			recipientID = cmdUtils.ParseRecipient(destId)
-=======
-			recipientID = parseRecipient(destId)
 			jww.INFO.Printf("destId: %v\nrecipientId: %v", destId, recipientID)
-
->>>>>>> e6a4f347
 		}
 		isPrecanPartner := isPrecanID(recipientID)
 
@@ -399,145 +394,6 @@
 	},
 }
 
-<<<<<<< HEAD
-=======
-func initParams() (xxdk.CMIXParams, xxdk.E2EParams) {
-	e2eParams := xxdk.GetDefaultE2EParams()
-	e2eParams.Session.MinKeys = uint16(viper.GetUint(e2eMinKeysFlag))
-	e2eParams.Session.MaxKeys = uint16(viper.GetUint(e2eMaxKeysFlag))
-	e2eParams.Session.NumRekeys = uint16(viper.GetUint(e2eNumReKeysFlag))
-	e2eParams.Session.RekeyThreshold = viper.GetFloat64(e2eRekeyThresholdFlag)
-
-	if viper.GetBool(splitSendsFlag) {
-		e2eParams.Base.ExcludedRounds = excludedRounds.NewSet()
-	}
-
-	cmixParams := xxdk.GetDefaultCMixParams()
-	cmixParams.Network.Pickup.ForceHistoricalRounds = viper.GetBool(
-		forceHistoricalRoundsFlag)
-	cmixParams.Network.FastPolling = !viper.GetBool(slowPollingFlag)
-	cmixParams.Network.Pickup.ForceMessagePickupRetry = viper.GetBool(
-		forceMessagePickupRetryFlag)
-	if cmixParams.Network.Pickup.ForceMessagePickupRetry {
-		period := 3 * time.Second
-		jww.INFO.Printf("Setting Uncheck Round Period to %v", period)
-		cmixParams.Network.Pickup.UncheckRoundPeriod = period
-	}
-	cmixParams.Network.VerboseRoundTracking = viper.GetBool(
-		verboseRoundTrackingFlag)
-	return cmixParams, e2eParams
-}
-
-// initE2e returns a fully-formed xxdk.E2e object
-func initE2e(cmixParams xxdk.CMIXParams, e2eParams xxdk.E2EParams,
-	callbacks *authCallbacks) *xxdk.E2e {
-	initLog(viper.GetUint(logLevelFlag), viper.GetString(logFlag))
-	jww.INFO.Printf(Version())
-
-	// Intake parameters for client initialization
-	precanId := viper.GetUint(sendIdFlag)
-	protoUserPath := viper.GetString(protoUserPathFlag)
-	userIdPrefix := viper.GetString(userIdPrefixFlag)
-	backupPath := viper.GetString(backupInFlag)
-	backupPass := viper.GetString(backupPassFlag)
-	storePassword := parsePassword(viper.GetString(passwordFlag))
-	storeDir := viper.GetString(sessionFlag)
-	regCode := viper.GetString(regCodeFlag)
-	forceLegacy := viper.GetBool(forceLegacyFlag)
-	jww.DEBUG.Printf("sessionDir: %v", storeDir)
-
-	// Initialize the client of the proper type
-	var messenger *xxdk.E2e
-	if precanId != 0 {
-		messenger = loadOrInitPrecan(precanId, storePassword, storeDir, cmixParams, e2eParams, callbacks)
-	} else if protoUserPath != "" {
-		messenger = loadOrInitProto(protoUserPath, storePassword, storeDir, cmixParams, e2eParams, callbacks)
-	} else if userIdPrefix != "" {
-		messenger = loadOrInitVanity(storePassword, storeDir, regCode, userIdPrefix, cmixParams, e2eParams, callbacks)
-	} else if backupPath != "" {
-		messenger = loadOrInitBackup(backupPath, backupPass, storePassword, storeDir, cmixParams, e2eParams, callbacks)
-	} else {
-		messenger = loadOrInitMessenger(forceLegacy, storePassword, storeDir, regCode, cmixParams, e2eParams, callbacks)
-	}
-
-	// Handle protoUser output
-	if protoUser := viper.GetString(protoUserOutFlag); protoUser != "" {
-		jsonBytes, err := messenger.ConstructProtoUserFile()
-		if err != nil {
-			jww.FATAL.Panicf("cannot construct proto user file: %v",
-				err)
-		}
-
-		err = utils.WriteFileDef(protoUser, jsonBytes)
-		if err != nil {
-			jww.FATAL.Panicf("cannot write proto user to file: %v",
-				err)
-		}
-	}
-
-	// Handle backup output
-	if backupOut := viper.GetString(backupOutFlag); backupOut != "" {
-		if !forceLegacy {
-			jww.FATAL.Panicf("Unable to make backup for non-legacy sender!")
-		}
-		updateBackupCb := func(encryptedBackup []byte) {
-			jww.INFO.Printf("Backup update received, size %d",
-				len(encryptedBackup))
-			fmt.Println("Backup update received.")
-			err := utils.WriteFileDef(backupOut, encryptedBackup)
-			if err != nil {
-				jww.FATAL.Panicf("cannot write backup: %+v",
-					err)
-			}
-
-			backupJsonPath := viper.GetString(backupJsonOutFlag)
-
-			if backupJsonPath != "" {
-				var b backupCrypto.Backup
-				err = b.Decrypt(backupPass, encryptedBackup)
-				if err != nil {
-					jww.ERROR.Printf("cannot decrypt backup: %+v", err)
-				}
-
-				backupJson, err := json.Marshal(b)
-				if err != nil {
-					jww.ERROR.Printf("Failed to JSON unmarshal backup: %+v", err)
-				}
-
-				err = utils.WriteFileDef(backupJsonPath, backupJson)
-				if err != nil {
-					jww.FATAL.Panicf("Failed to write backup to file: %+v", err)
-				}
-			}
-		}
-		_, err := backup.InitializeBackup(backupPass, updateBackupCb,
-			messenger.GetBackupContainer(), messenger.GetE2E(), messenger.GetStorage(),
-			nil, messenger.GetStorage().GetKV(), messenger.GetRng())
-		if err != nil {
-			jww.FATAL.Panicf("Failed to initialize backup with key %q: %+v",
-				backupPass, err)
-		}
-	}
-
-	return messenger
-}
-
-func acceptChannel(messenger *xxdk.E2e, recipientID *id.ID) id.Round {
-	recipientContact, err := messenger.GetAuth().GetReceivedRequest(
-		recipientID)
-	if err != nil {
-		jww.FATAL.Panicf("%+v", err)
-	}
-	rid, err := messenger.GetAuth().Confirm(
-		recipientContact)
-	if err != nil {
-		jww.FATAL.Panicf("%+v", err)
-	}
-
-	return rid
-}
-
->>>>>>> e6a4f347
 func deleteChannel(messenger *xxdk.E2e, partnerId *id.ID) {
 	err := messenger.DeleteContact(partnerId)
 	if err != nil {
