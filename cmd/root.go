--- conflicted
+++ resolved
@@ -196,13 +196,9 @@
 			pprof.StartCPUProfile(f)
 		}
 
-<<<<<<< HEAD
 		cmixParams, e2eParams := initParams()
 
-		client := initClient(cmixParams, e2eParams)
-=======
-		client := initE2e()
->>>>>>> b2d8e080
+		client := initE2e(cmixParams, e2eParams)
 
 		jww.INFO.Printf("Client Initialized...")
 
@@ -644,14 +640,9 @@
 		}
 	}
 
-<<<<<<< HEAD
 	cmixParams, _ := initParams()
 
 	client, err := xxdk.OpenCmix(storeDir, pass, cmixParams)
-=======
-	params := initParams()
-	client, err := xxdk.OpenCmix(storeDir, pass, params)
->>>>>>> b2d8e080
 	if err != nil {
 		jww.FATAL.Panicf("%+v", err)
 	}
@@ -707,26 +698,16 @@
 	return cmixParams, e2eParams
 }
 
-<<<<<<< HEAD
-func initClient(cmixParams xxdk.CMIXParams, e2eParams xxdk.E2EParams) *xxdk.E2e {
-	createClient()
-=======
 // initE2e returns a fully-formed xxdk.E2e object
-func initE2e() *xxdk.E2e {
+func initE2e(cmixParams xxdk.CMIXParams, e2eParams xxdk.E2EParams) *xxdk.E2e {
 	_, receptionIdentity := initCmix()
->>>>>>> b2d8e080
 
 	pass := parsePassword(viper.GetString("password"))
 	storeDir := viper.GetString("session")
 	jww.DEBUG.Printf("sessionDur: %v", storeDir)
 
 	// load the client
-<<<<<<< HEAD
-	baseclient, err := xxdk.LoadCmix(storeDir, pass, cmixParams)
-
-=======
-	baseClient, err := xxdk.LoadCmix(storeDir, pass, params)
->>>>>>> b2d8e080
+	baseClient, err := xxdk.LoadCmix(storeDir, pass, cmixParams)
 	if err != nil {
 		jww.FATAL.Panicf("%+v", err)
 	}
@@ -734,26 +715,21 @@
 	authCbs = makeAuthCallbacks(
 		viper.GetBool("unsafe-channel-creation"), e2eParams)
 
-<<<<<<< HEAD
-	client, err := xxdk.LoginLegacy(baseclient, e2eParams, authCbs)
-	if err != nil {
-		jww.FATAL.Panicf("%+v", err)
-=======
 	// Force LoginLegacy for precanned senderID
 	var client *xxdk.E2e
 	if isPrecanID(receptionIdentity.ID) {
 		jww.INFO.Printf("Using LoginLegacy for precan sender")
-		client, err = xxdk.LoginLegacy(baseClient, authCbs)
+		client, err = xxdk.LoginLegacy(baseClient, e2eParams, authCbs)
 		if err != nil {
 			jww.FATAL.Panicf("%+v", err)
 		}
 	} else {
 		jww.INFO.Printf("Using Login for non-precan sender")
-		client, err = xxdk.Login(baseClient, authCbs, receptionIdentity)
+		client, err = xxdk.Login(baseClient, authCbs, receptionIdentity,
+			e2eParams)
 		if err != nil {
 			jww.FATAL.Panicf("%+v", err)
 		}
->>>>>>> b2d8e080
 	}
 
 	if protoUser := viper.GetString("protoUserOut"); protoUser != "" {
