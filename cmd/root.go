--- conflicted
+++ resolved
@@ -392,124 +392,6 @@
 	},
 }
 
-<<<<<<< HEAD
-// initCmix returns a newly-initialized xxdk.Cmix object and its stored xxdk.ReceptionIdentity
-func initCmix() (*xxdk.Cmix, xxdk.ReceptionIdentity) {
-	logLevel := viper.GetUint(logLevelFlag)
-	initLog(logLevel, viper.GetString(logFlag))
-	jww.INFO.Printf(Version())
-
-	pass := parsePassword(viper.GetString(passwordFlag))
-	storeDir := viper.GetString(sessionFlag)
-	regCode := viper.GetString(regCodeFlag)
-	precannedID := viper.GetUint(sendIdFlag)
-	userIDprefix := viper.GetString("userid-prefix")
-	protoUserPath := viper.GetString(protoUserPathFlag)
-	backupPath := viper.GetString(backupInFlag)
-	backupPass := []byte(viper.GetString(backupPassFlag))
-
-	// FIXME: All branches of the upcoming path
-	var knownReception xxdk.ReceptionIdentity
-
-	// create a new client if none exist
-	if _, err := os.Stat(storeDir); errors.Is(err, fs.ErrNotExist) {
-		// Load NDF
-		ndfJSON, err := ioutil.ReadFile(viper.GetString(ndfFlag))
-		if err != nil {
-			jww.FATAL.Panicf(err.Error())
-		}
-
-		if precannedID != 0 {
-			knownReception, err = xxdk.NewPrecannedClient(precannedID,
-				string(ndfJSON), storeDir, pass)
-		} else if protoUserPath != "" {
-			protoUserJson, err := utils.ReadFile(protoUserPath)
-			if err != nil {
-				jww.FATAL.Panicf("%v", err)
-			}
-
-			protoUser := &user.Proto{}
-			err = json.Unmarshal(protoUserJson, protoUser)
-			if err != nil {
-				jww.FATAL.Panicf("%v", err)
-			}
-
-			knownReception, err = xxdk.NewProtoClient_Unsafe(string(ndfJSON), storeDir,
-				pass, protoUser)
-		} else if userIDprefix != "" {
-			err = xxdk.NewVanityClient(string(ndfJSON), storeDir,
-				pass, regCode, userIDprefix)
-		} else if backupPath != "" {
-
-			b, backupFile := loadBackup(backupPath, string(backupPass))
-
-			// Marshal the backup object in JSON
-			backupJson, err := json.Marshal(b)
-			if err != nil {
-				jww.ERROR.Printf("Failed to JSON Marshal backup: %+v", err)
-			}
-
-			// Write the backup JSON to file
-			err = utils.WriteFileDef(viper.GetString(backupJsonOutFlag), backupJson)
-			if err != nil {
-				jww.FATAL.Panicf("Failed to write backup to file: %+v", err)
-			}
-
-			// Construct client from backup data
-			backupIdList, _, err := backup.NewClientFromBackup(string(ndfJSON), storeDir,
-				pass, backupPass, backupFile)
-			if err != nil {
-				jww.FATAL.Panicf("%+v", err)
-			}
-
-			backupIdListPath := viper.GetString(backupIdListFlag)
-			if backupIdListPath != "" {
-				// Marshal backed up ID list to JSON
-				backedUpIdListJson, err := json.Marshal(backupIdList)
-				if err != nil {
-					jww.ERROR.Printf("Failed to JSON Marshal backed up IDs: %+v", err)
-				}
-
-				// Write backed up ID list to file
-				err = utils.WriteFileDef(backupIdListPath, backedUpIdListJson)
-				if err != nil {
-					jww.FATAL.Panicf("Failed to write backed up IDs to file %q: %+v",
-						backupIdListPath, err)
-				}
-			}
-
-		} else {
-			jww.INFO.Printf("loading from existing session")
-			err = xxdk.NewCmix(string(ndfJSON), storeDir,
-				pass, regCode)
-		}
-
-		if err != nil {
-			jww.FATAL.Panicf("%+v", err)
-		}
-	}
-
-	cmixParams, _ := initParams()
-
-	client, err := xxdk.OpenCmix(storeDir, pass, cmixParams)
-	if err != nil {
-		jww.FATAL.Panicf("%+v", err)
-	}
-
-	// If there is a known xxdk.ReceptionIdentity, store it now
-	if knownReception.ID != nil {
-		err = xxdk.StoreReceptionIdentity(identityStorageKey, knownReception, client)
-		if err != nil {
-			jww.FATAL.Panicf("%+v", err)
-		}
-	}
-
-	// Attempt to load extant xxdk.ReceptionIdentity
-	return client, loadOrMakeIdentity(client)
-}
-
-=======
->>>>>>> 254b4eea
 func initParams() (xxdk.CMIXParams, xxdk.E2EParams) {
 	e2eParams := xxdk.GetDefaultE2EParams()
 	e2eParams.Session.MinKeys = uint16(viper.GetUint(e2eMinKeysFlag))
@@ -542,28 +424,16 @@
 	initLog(viper.GetUint("logLevel"), viper.GetString("log"))
 	jww.INFO.Printf(Version())
 
-<<<<<<< HEAD
-	pass := parsePassword(viper.GetString(passwordFlag))
+	// Intake parameters for client initialization
+	precanId := viper.GetUint(sendIdFlag)
+	protoUserPath := viper.GetString(protoUserPathFlag)
+	userIdPrefix := viper.GetString("userid-prefix")
+	backupPath := viper.GetString(backupInFlag)
+	backupPass := viper.GetString(backupPassFlag)
+	storePassword := parsePassword(viper.GetString(passwordFlag))
 	storeDir := viper.GetString(sessionFlag)
-	jww.DEBUG.Printf("sessionDur: %v", storeDir)
-
-	// load the client
-	baseClient, err := xxdk.LoadCmix(storeDir, pass, cmixParams)
-	if err != nil {
-		jww.FATAL.Panicf("%+v", err)
-	}
-=======
-	// Intake parameters for client initialization
-	precanId := viper.GetUint("sendid")
-	protoUserPath := viper.GetString("protoUserPath")
-	userIdPrefix := viper.GetString("userid-prefix")
-	backupPath := viper.GetString("backupIn")
-	backupPass := viper.GetString("backupPass")
-	storePassword := parsePassword(viper.GetString("password"))
-	storeDir := viper.GetString("session")
-	regCode := viper.GetString("regcode")
+	regCode := viper.GetString(regCodeFlag)
 	jww.DEBUG.Printf("sessionDir: %v", storeDir)
->>>>>>> 254b4eea
 
 	// TODO: This probably shouldn't be initialized globally.
 	authCbs = makeAuthCallbacks(
@@ -583,13 +453,8 @@
 		client = loadOrInitClient(storePassword, storeDir, regCode, cmixParams, e2eParams)
 	}
 
-<<<<<<< HEAD
+	// Handle protoUser output
 	if protoUser := viper.GetString(protoUserOutFlag); protoUser != "" {
-
-=======
-	// Handle protoUser output
-	if protoUser := viper.GetString("protoUserOut"); protoUser != "" {
->>>>>>> 254b4eea
 		jsonBytes, err := client.ConstructProtoUserFile()
 		if err != nil {
 			jww.FATAL.Panicf("cannot construct proto user file: %v",
@@ -603,13 +468,8 @@
 		}
 	}
 
-<<<<<<< HEAD
 	if backupOut := viper.GetString(backupOutFlag); backupOut != "" {
 		backupPass := viper.GetString(backupPassFlag)
-=======
-	// Handle backup output
-	if backupOut := viper.GetString("backupOut"); backupOut != "" {
->>>>>>> 254b4eea
 		updateBackupCb := func(encryptedBackup []byte) {
 			jww.INFO.Printf("Backup update received, size %d",
 				len(encryptedBackup))
