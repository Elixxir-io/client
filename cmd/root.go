--- conflicted
+++ resolved
@@ -134,28 +134,13 @@
 	client.SetRateLimiting(rateLimiting)
 
 	// Handle parsing gateway addresses from the config file
-<<<<<<< HEAD
-	gateways := viper.GetStringSlice("gateways")
-	if len(gwAddresses) < 1 {
-		// If gwAddr was not passed via command line, check config file
-		if len(gateways) < 1 {
-			// No gateways in config file or passed via command line
-			globals.Log.ERROR.Printf("Error: No gateway specified! Add to" +
-				" configuration file or pass via command line using -g!\n")
-			return id.ZeroID, nil
-		} else {
-			// List of gateways found in config file
-			gwAddresses = gateways
-		}
-=======
 	gateways := ndfJSON.Gateways
 	// If gwAddr was not passed via command line, check config file
 	if len(gateways) < 1 {
 		// No gateways in config file or passed via command line
 		globals.Log.ERROR.Printf("Error: No gateway specified! Add to" +
 			" configuration file or pass via command line using -g!\n")
-		return id.ZeroID
->>>>>>> cb8b03d7
+		return id.ZeroID, nil
 	}
 
 	// Connect to gateways and reg server
