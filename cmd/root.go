--- conflicted
+++ resolved
@@ -437,13 +437,6 @@
 	forceLegacy := viper.GetBool(forceLegacyFlag)
 	jww.DEBUG.Printf("sessionDir: %v", storeDir)
 
-<<<<<<< HEAD
-=======
-	// TODO: This probably shouldn't be initialized globally.
-	authCbs = makeAuthCallbacks(
-		viper.GetBool(unsafeChannelCreationFlag), e2eParams)
-
->>>>>>> 288b0232
 	// Initialize the client of the proper type
 	var messenger *xxdk.E2e
 	if precanId != 0 {
