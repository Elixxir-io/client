--- conflicted
+++ resolved
@@ -715,11 +715,7 @@
 	return client
 }
 
-<<<<<<< HEAD
-func acceptChannel(client *xxdk.E2e, recipientID *id.ID) {
-=======
-func acceptChannel(client *messenger.Client, recipientID *id.ID) id.Round {
->>>>>>> 36d263ca
+func acceptChannel(client *xxdk.E2e, recipientID *id.ID) id.Round {
 	recipientContact, err := client.GetAuth().GetReceivedRequest(
 		recipientID)
 	if err != nil {
@@ -828,7 +824,7 @@
 	}
 }
 
-func acceptChannelVerified(client *messenger.Client, recipientID *id.ID,
+func acceptChannelVerified(client *xxdk.E2e, recipientID *id.ID,
 	roundTimeout time.Duration) {
 	done := make(chan struct{}, 1)
 	retryChan := make(chan struct{}, 1)
