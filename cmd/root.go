///////////////////////////////////////////////////////////////////////////////
// Copyright © 2020 xx network SEZC                                          //
//                                                                           //
// Use of this source code is governed by a license that can be found in the //
// LICENSE file                                                              //
///////////////////////////////////////////////////////////////////////////////

// Package cmd initializes the CLI and config parsers as well as the logger.
package cmd

import (
	"encoding/base64"
	"encoding/binary"
	"encoding/hex"
	"fmt"
	"github.com/spf13/cobra"
	jww "github.com/spf13/jwalterweatherman"
	"github.com/spf13/viper"
	"gitlab.com/elixxir/client/api"
	"gitlab.com/elixxir/client/interfaces/contact"
	"gitlab.com/elixxir/client/interfaces/message"
	"gitlab.com/elixxir/client/interfaces/params"
	"gitlab.com/elixxir/client/switchboard"
	"gitlab.com/xx_network/primitives/id"
	"io/ioutil"
	"os"
	"strconv"
	"strings"
	"time"
)

// Execute adds all child commands to the root command and sets flags
// appropriately.  This is called by main.main(). It only needs to
// happen once to the rootCmd.
func Execute() {
	if err := rootCmd.Execute(); err != nil {
		fmt.Println(err)
		os.Exit(1)
	}
}

// rootCmd represents the base command when called without any subcommands
var rootCmd = &cobra.Command{
	Use:   "client",
	Short: "Runs a client for cMix anonymous communication platform",
	Args:  cobra.NoArgs,
	Run: func(cmd *cobra.Command, args []string) {

<<<<<<< HEAD
		//load the client
		client, err := api.Login(storeDir, []byte(pass), params.GetDefaultNetwork())
		if err != nil {
			jww.FATAL.Panicf("%+v", err)
		}
=======
		client := initClient()
>>>>>>> 988868b7

		user := client.GetUser()
		jww.INFO.Printf("User: %s", user.ID)
		writeContact(user.GetContact())

		// Set up reception handler
		swboard := client.GetSwitchboard()
		recvCh := make(chan message.Receive, 10000)
		listenerID := swboard.RegisterChannel("DefaultCLIReceiver",
			switchboard.AnyUser(), message.Text, recvCh)
		jww.INFO.Printf("Message ListenerID: %v", listenerID)

		// Set up auth request handler, which simply prints the
		// user id of the requestor.
		authMgr := client.GetAuthRegistrar()
		authMgr.AddGeneralRequestCallback(printChanRequest)

		// If unsafe channels, add auto-acceptor
		if viper.GetBool("unsafe-channel-creation") {
			authMgr.AddGeneralRequestCallback(func(
				requestor contact.Contact, message string) {
				jww.INFO.Printf("Got Request: %s", requestor.ID)
				err := client.ConfirmAuthenticatedChannel(
					requestor)
				if err != nil {
					jww.FATAL.Panicf("%+v", err)
				}
			})
		}

		err := client.StartNetworkFollower()
		if err != nil {
			jww.FATAL.Panicf("%+v", err)
		}

		// Wait until connected or crash on timeout
		connected := make(chan bool, 10)
		client.GetHealth().AddChannel(connected)
		waitUntilConnected(connected)

		// Send Messages
		msgBody := viper.GetString("message")

		isPrecanPartner := false
		recipientContact := readContact()
		recipientID := recipientContact.ID

		// Try to get recipientID from destid
		if recipientID == nil {
			recipientID, isPrecanPartner = parseRecipient(
				viper.GetString("destid"))
		}

		// Set it to myself
		if recipientID == nil {
			jww.INFO.Printf("sending message to self")
			recipientID = user.ID
			recipientContact = user.GetContact()
		}

		time.Sleep(10 * time.Second)

		// Accept auth request for this recipient
		if viper.GetBool("accept-channel") {
			acceptChannel(client, recipientID)
		}

		// Send unsafe messages or not?
		unsafe := viper.GetBool("unsafe")
		if !unsafe {
			addAuthenticatedChannel(client, recipientID,
				recipientContact, isPrecanPartner)
		}

		msg := message.Send{
			Recipient:   recipientID,
			Payload:     []byte(msgBody),
			MessageType: message.Text,
		}
		paramsE2E := params.GetDefaultE2E()
		paramsUnsafe := params.GetDefaultUnsafe()

		sendCnt := int(viper.GetUint("sendCount"))
		sendDelay := time.Duration(viper.GetUint("sendDelay"))
		for i := 0; i < sendCnt; i++ {
			fmt.Printf("Sending to %s: %s\n", recipientID, msgBody)
			var roundIDs []id.Round
			if unsafe {
				roundIDs, err = client.SendUnsafe(msg,
					paramsUnsafe)
			} else {
				roundIDs, _, err = client.SendE2E(msg,
					paramsE2E)
			}
			if err != nil {
				jww.FATAL.Panicf("%+v", err)
			}
			jww.INFO.Printf("RoundIDs: %+v\n", roundIDs)
			time.Sleep(sendDelay * time.Millisecond)
		}

		// Wait until message timeout or we receive enough then exit
		// TODO: Actually check for how many messages we've received
		expectedCnt := viper.GetUint("receiveCount")
		receiveCnt := uint(0)
		waitTimeout := time.Duration(viper.GetUint("waitTimeout"))
		timeoutTimer := time.NewTimer(waitTimeout * time.Second)
		done := false
		for !done && expectedCnt != 0 {
			select {
			case <-timeoutTimer.C:
				fmt.Println("Timed out!")
				done = true
				break
			case m := <-recvCh:
				fmt.Printf("Message received: %s\n", string(
					m.Payload))
				//fmt.Printf("%s", m.Timestamp)
				receiveCnt++
				if receiveCnt == expectedCnt {
					done = true
				}
				break
			}
		}
		fmt.Printf("Received %d\n", receiveCnt)
		// client.StopNetworkFollower(1 * time.Second)
		/*if err!=nil{
			fmt.Printf("Failed to cleanly close threads: %+v\n", err)
		}*/
		time.Sleep(10 * time.Second)
	},
}

func createClient() *api.Client {
	initLog(viper.GetBool("verbose"), viper.GetString("log"))
	jww.INFO.Printf(Version())

	pass := viper.GetString("password")
	storeDir := viper.GetString("session")
	regCode := viper.GetString("regcode")
	precannedID := viper.GetUint("sendid")

	//create a new client if none exist
	if _, err := os.Stat(storeDir); os.IsNotExist(err) {
		// Load NDF
		ndfPath := viper.GetString("ndf")
		ndfJSON, err := ioutil.ReadFile(ndfPath)
		if err != nil {
			jww.FATAL.Panicf(err.Error())
		}

		if precannedID != 0 {
			err = api.NewPrecannedClient(precannedID,
				string(ndfJSON), storeDir, []byte(pass))
		} else {
			err = api.NewClient(string(ndfJSON), storeDir,
				[]byte(pass), regCode)
		}

		if err != nil {
			jww.FATAL.Panicf("%+v", err)
		}
	}

	client, err := api.OpenClient(storeDir, []byte(pass))
	if err != nil {
		jww.FATAL.Panicf("%+v", err)
	}
	return client
}

func initClient() *api.Client {
	createClient()

	pass := viper.GetString("password")
	storeDir := viper.GetString("session")

	//load the client
	client, err := api.Login(storeDir, []byte(pass))
	if err != nil {
		jww.FATAL.Panicf("%+v", err)
	}

	return client
}

func writeContact(c contact.Contact) {
	outfilePath := viper.GetString("writeContact")
	if outfilePath == "" {
		return
	}
	err := ioutil.WriteFile(outfilePath, c.Marshal(), 0644)
	if err != nil {
		jww.FATAL.Panicf("%+v", err)
	}
}

func readContact() contact.Contact {
	inputFilePath := viper.GetString("destfile")
	if inputFilePath == "" {
		return contact.Contact{}
	}
	data, err := ioutil.ReadFile(inputFilePath)
	jww.INFO.Printf("Contact file size read in: %d", len(data))
	if err != nil {
		jww.FATAL.Panicf("Failed to read contact file: %+v", err)
	}
	c, err := contact.Unmarshal(data)
	if err != nil {
		jww.FATAL.Panicf("Failed to unmarshal contact: %+v", err)
	}
	return c
}

func acceptChannel(client *api.Client, recipientID *id.ID) {
	recipientContact, err := client.GetAuthenticatedChannelRequest(
		recipientID)
	if err != nil {
		jww.FATAL.Panicf("%+v", err)
	}
	err = client.ConfirmAuthenticatedChannel(
		recipientContact)
	if err != nil {
		jww.FATAL.Panicf("%+v", err)
	}
}

func printChanRequest(requestor contact.Contact, message string) {
	msg := fmt.Sprintf("Authentication channel request from: %s\n",
		requestor.ID)
	jww.INFO.Printf(msg)
	fmt.Printf(msg)
	msg = fmt.Sprintf("Authentication channel request message: %s\n", message)
	jww.INFO.Printf(msg)
	fmt.Printf(msg)
}

func addAuthenticatedChannel(client *api.Client, recipientID *id.ID,
	recipient contact.Contact, isPrecanPartner bool) {
	if client.HasAuthenticatedChannel(recipientID) {
		jww.INFO.Printf("Authenticated channel already in place for %s",
			recipientID)
		return
	}

	var allowed bool
	if viper.GetBool("unsafe-channel-creation") {
		msg := "unsafe channel creation enabled\n"
		jww.WARN.Printf(msg)
		fmt.Printf("WARNING: %s", msg)
		allowed = true
	} else {
		allowed = askToCreateChannel(recipientID)
	}
	if !allowed {
		jww.FATAL.Panicf("User did not allow channel creation!")
	}

	// Check if a channel exists for this recipientID
	recipientContact, err := client.GetAuthenticatedChannelRequest(
		recipientID)
	if err == nil {
		jww.INFO.Printf("Accepting existing channel request for %s",
			recipientID)
		err := client.ConfirmAuthenticatedChannel(recipientContact)
		if err != nil {
			jww.FATAL.Panicf("%+v", err)
		}
		return
	} else {
		recipientContact = recipient
	}

	msg := fmt.Sprintf("Adding authenticated channel for: %s\n",
		recipientID)
	jww.INFO.Printf(msg)
	fmt.Printf(msg)

	if isPrecanPartner {
		jww.WARN.Printf("Precanned user id detected: %s",
			recipientID)
		preUsr, err := client.MakePrecannedAuthenticatedChannel(
			getPrecanID(recipientID))
		if err != nil {
			jww.FATAL.Panicf("%+v", err)
		}
		// Sanity check, make sure user id's haven't changed
		preBytes := preUsr.ID.Bytes()
		idBytes := recipientID.Bytes()
		for i := 0; i < len(preBytes); i++ {
			if idBytes[i] != preBytes[i] {
				jww.FATAL.Panicf("no id match: %v %v",
					preBytes, idBytes)
			}
		}
	} else if recipientContact.ID != nil && recipientContact.DhPubKey != nil {
		me := client.GetUser().GetContact()
		jww.INFO.Printf("Requesting auth channel from: %s",
			recipientID)
		err := client.RequestAuthenticatedChannel(recipientContact,
			me, msg)
		if err != nil {
			jww.FATAL.Panicf("%+v", err)
		}
	} else {
		jww.ERROR.Printf("Could not add auth channel for %s",
			recipientID)
	}
}

func waitUntilConnected(connected chan bool) {
	waitTimeout := time.Duration(viper.GetUint("waitTimeout"))
	timeoutTimer := time.NewTimer(waitTimeout * time.Second)
	isConnected := false
	//Wait until we connect or panic if we can't by a timeout
	for !isConnected {
		select {
		case isConnected = <-connected:
			jww.INFO.Printf("Network Status: %v\n",
				isConnected)
			break
		case <-timeoutTimer.C:
			jww.FATAL.Panic("timeout on connection")
		}
	}

	// Now start a thread to empty this channel and update us
	// on connection changes for debugging purposes.
	go func() {
		prev := true
		for {
			select {
			case isConnected = <-connected:
				if isConnected != prev {
					prev = isConnected
					jww.INFO.Printf(
						"Network Status Changed: %v\n",
						isConnected)
				}
				break
			}
		}
	}()
}

func getPrecanID(recipientID *id.ID) uint {
	return uint(recipientID.Bytes()[7])
}

func parseRecipient(idStr string) (*id.ID, bool) {
	if idStr == "0" {
		return nil, false
	}

	var recipientID *id.ID
	if strings.HasPrefix(idStr, "0x") {
		recipientID = getUIDFromHexString(idStr[2:])
	} else if strings.HasPrefix(idStr, "b64:") {
		recipientID = getUIDFromb64String(idStr[4:])
	} else {
		recipientID = getUIDFromString(idStr)
	}
	// check if precanned
	rBytes := recipientID.Bytes()
	for i := 0; i < 32; i++ {
		if i != 7 && rBytes[i] != 0 {
			return recipientID, false
		}
	}
	if rBytes[7] != byte(0) && rBytes[7] <= byte(40) {
		return recipientID, true
	}
	jww.FATAL.Panicf("error recipient id parse failure: %+v", recipientID)
	return recipientID, false
}

func getUIDFromHexString(idStr string) *id.ID {
	idBytes, err := hex.DecodeString(fmt.Sprintf("%0*d%s",
		66-len(idStr), 0, idStr))
	if err != nil {
		jww.FATAL.Panicf("%+v", err)
	}
	ID, err := id.Unmarshal(idBytes)
	if err != nil {
		jww.FATAL.Panicf("%+v", err)
	}
	return ID
}

func getUIDFromb64String(idStr string) *id.ID {
	idBytes, err := base64.StdEncoding.DecodeString(idStr)
	if err != nil {
		jww.FATAL.Panicf("%+v", err)
	}
	ID, err := id.Unmarshal(idBytes)
	if err != nil {
		jww.FATAL.Panicf("%+v", err)
	}
	return ID
}

func getUIDFromString(idStr string) *id.ID {
	idInt, err := strconv.Atoi(idStr)
	if err != nil {
		jww.FATAL.Panicf("%+v", err)
	}
	if idInt > 255 {
		jww.FATAL.Panicf("cannot convert integers above 255. Use 0x " +
			"or b64: representation")
	}
	idBytes := make([]byte, 33)
	binary.BigEndian.PutUint64(idBytes, uint64(idInt))
	idBytes[32] = byte(id.User)
	ID, err := id.Unmarshal(idBytes)
	if err != nil {
		jww.FATAL.Panicf("%+v", err)
	}
	return ID
}

func initLog(verbose bool, logPath string) {
	if logPath != "-" && logPath != "" {
		// Disable stdout output
		jww.SetStdoutOutput(ioutil.Discard)
		// Use log file
		logOutput, err := os.OpenFile(logPath,
			os.O_APPEND|os.O_CREATE|os.O_WRONLY, 0644)
		if err != nil {
			panic(err.Error())
		}
		jww.SetLogOutput(logOutput)
	}

	if verbose {
		jww.SetStdoutThreshold(jww.LevelTrace)
		jww.SetLogThreshold(jww.LevelTrace)
	} else {
		jww.SetStdoutThreshold(jww.LevelInfo)
		jww.SetLogThreshold(jww.LevelInfo)
	}

}

func isValidUser(usr []byte) (bool, *id.ID) {
	if len(usr) != id.ArrIDLen {
		return false, nil
	}
	for _, b := range usr {
		if b != 0 {
			uid, err := id.Unmarshal(usr)
			if err != nil {
				jww.WARN.Printf("Could not unmarshal user: %s", err)
				return false, nil
			}
			return true, uid
		}
	}
	return false, nil
}

func askToCreateChannel(recipientID *id.ID) bool {
	for {
		fmt.Printf("This is the first time you have messaged %v, "+
			"are you sure? (yes/no) ", recipientID)
		var input string
		fmt.Scanln(&input)
		if input == "yes" {
			return true
		}
		if input == "no" {
			return false
		}
		fmt.Printf("Please answer 'yes' or 'no'\n")
	}
}

// init is the initialization function for Cobra which defines commands
// and flags.
func init() {
	// NOTE: The point of init() is to be declarative.
	// There is one init in each sub command. Do not put variable declarations
	// here, and ensure all the Flags are of the *P variety, unless there's a
	// very good reason not to have them as local params to sub command."
	cobra.OnInitialize(initConfig)

	// Here you will define your flags and configuration settings.
	// Cobra supports persistent flags, which, if defined here,
	// will be global for your application.
	rootCmd.PersistentFlags().BoolP("verbose", "v", false,
		"Verbose mode for debugging")
	viper.BindPFlag("verbose", rootCmd.PersistentFlags().Lookup("verbose"))

	rootCmd.PersistentFlags().StringP("session", "s",
		"", "Sets the initial storage directory for "+
			"client session data")
	viper.BindPFlag("session", rootCmd.PersistentFlags().Lookup("session"))

	rootCmd.PersistentFlags().StringP("writeContact", "w",
		"-", "Write contact information, if any, to this file, "+
			" defaults to stdout")
	viper.BindPFlag("writeContact", rootCmd.PersistentFlags().Lookup(
		"writeContact"))

	rootCmd.PersistentFlags().StringP("password", "p", "",
		"Password to the session file")
	viper.BindPFlag("password", rootCmd.PersistentFlags().Lookup(
		"password"))

	rootCmd.PersistentFlags().StringP("ndf", "n", "ndf.json",
		"Path to the network definition JSON file")
	viper.BindPFlag("ndf", rootCmd.PersistentFlags().Lookup("ndf"))

	rootCmd.PersistentFlags().StringP("log", "l", "-",
		"Path to the log output path (- is stdout)")
	viper.BindPFlag("log", rootCmd.PersistentFlags().Lookup("log"))

	rootCmd.Flags().StringP("regcode", "", "",
		"Registration code (optional)")
	viper.BindPFlag("regcode", rootCmd.Flags().Lookup("regcode"))

	rootCmd.Flags().StringP("message", "m", "", "Message to send")
	viper.BindPFlag("message", rootCmd.Flags().Lookup("message"))

	rootCmd.Flags().UintP("sendid", "", 0,
		"Use precanned user id (must be between 1 and 40, inclusive)")
	viper.BindPFlag("sendid", rootCmd.Flags().Lookup("sendid"))

	rootCmd.Flags().StringP("destid", "d", "0",
		"ID to send message to (if below 40, will be precanned. Use "+
			"'0x' or 'b64:' for hex and base64 representations)")
	viper.BindPFlag("destid", rootCmd.Flags().Lookup("destid"))

	rootCmd.Flags().StringP("destfile", "",
		"", "Read this contact file for the destination id")
	viper.BindPFlag("destfile", rootCmd.Flags().Lookup("destfile"))

	rootCmd.Flags().UintP("sendCount",
		"", 1, "The number of times to send the message")
	viper.BindPFlag("sendCount", rootCmd.Flags().Lookup("sendCount"))
	rootCmd.Flags().UintP("sendDelay",
		"", 500, "The delay between sending the messages in ms")
	viper.BindPFlag("sendDelay", rootCmd.Flags().Lookup("sendDelay"))

	rootCmd.Flags().UintP("receiveCount",
		"", 1, "How many messages we should wait for before quitting")
	viper.BindPFlag("receiveCount", rootCmd.Flags().Lookup("receiveCount"))
	rootCmd.Flags().UintP("waitTimeout", "", 15,
		"The number of seconds to wait for messages to arrive")
	viper.BindPFlag("waitTimeout",
		rootCmd.Flags().Lookup("waitTimeout"))

	rootCmd.Flags().BoolP("unsafe", "", false,
		"Send raw, unsafe messages without e2e encryption.")
	viper.BindPFlag("unsafe", rootCmd.Flags().Lookup("unsafe"))

	rootCmd.Flags().BoolP("unsafe-channel-creation", "", false,
		"Turns off the user identity authenticated channel check, "+
			"automatically approving authenticated channels")
	viper.BindPFlag("unsafe-channel-creation",
		rootCmd.Flags().Lookup("unsafe-channel-creation"))

	rootCmd.Flags().BoolP("accept-channel", "", false,
		"Accept the channel request for the corresponding recipient ID")
	viper.BindPFlag("accept-channel",
		rootCmd.Flags().Lookup("accept-channel"))
}

// initConfig reads in config file and ENV variables if set.
func initConfig() {}

// returns a simple numerical id if the user is a precanned user, otherwise
// returns the normal string of the userID
func printIDNice(uid *id.ID) string {

	for index, puid := range precannedIDList {
		if uid.Cmp(puid) {
			return strconv.Itoa(index + 1)
		}
	}

	return uid.String()
}

// build a list of precanned ids to use for comparision for nicer user id output
var precannedIDList = buildPrecannedIDList()

func buildPrecannedIDList() []*id.ID {

	idList := make([]*id.ID, 40)

	for i := 0; i < 40; i++ {
		uid := new(id.ID)
		binary.BigEndian.PutUint64(uid[:], uint64(i+1))
		uid.SetType(id.User)
		idList[i] = uid
	}

	return idList
}<|MERGE_RESOLUTION|>--- conflicted
+++ resolved
@@ -46,15 +46,7 @@
 	Args:  cobra.NoArgs,
 	Run: func(cmd *cobra.Command, args []string) {
 
-<<<<<<< HEAD
-		//load the client
-		client, err := api.Login(storeDir, []byte(pass), params.GetDefaultNetwork())
-		if err != nil {
-			jww.FATAL.Panicf("%+v", err)
-		}
-=======
 		client := initClient()
->>>>>>> 988868b7
 
 		user := client.GetUser()
 		jww.INFO.Printf("User: %s", user.ID)
