--- conflicted
+++ resolved
@@ -129,9 +129,6 @@
 		user := client.GetUser()
 		jww.INFO.Printf("%s", user.ID)
 
-<<<<<<< HEAD
-		err = client.StartNetworkFollower()
-=======
 		// Set up reception handler
 		swboard := client.GetSwitchboard()
 		recvCh := make(chan message.Receive, 10)
@@ -140,7 +137,6 @@
 		jww.INFO.Printf("Message ListenerID: %v", listenerID)
 
 		err := client.StartNetworkFollower()
->>>>>>> 638c8d81
 		if err != nil {
 			jww.FATAL.Panicf("%+v", err)
 		}
