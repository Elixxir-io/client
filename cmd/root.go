///////////////////////////////////////////////////////////////////////////////
// Copyright © 2020 xx network SEZC                                          //
//                                                                           //
// Use of this source code is governed by a license that can be found in the //
// LICENSE file                                                              //
///////////////////////////////////////////////////////////////////////////////

// Package cmd initializes the CLI and config parsers as well as the logger.
package cmd

import (
	"encoding/base64"
	"encoding/binary"
	"encoding/hex"
	"encoding/json"
	"fmt"
	"io/ioutil"
	"log"
	"os"
	"runtime/pprof"
	"strconv"
	"strings"
	"sync"
	"time"

	"gitlab.com/elixxir/client/backup"
	"gitlab.com/elixxir/client/xxdk"

	"gitlab.com/elixxir/client/catalog"
	"gitlab.com/elixxir/client/cmix"
	"gitlab.com/elixxir/client/e2e/ratchet/partner/session"

	"github.com/spf13/cobra"
	jww "github.com/spf13/jwalterweatherman"
	"github.com/spf13/viper"
	backupCrypto "gitlab.com/elixxir/crypto/backup"
	"gitlab.com/elixxir/crypto/contact"
	"gitlab.com/elixxir/primitives/excludedRounds"
	"gitlab.com/xx_network/primitives/id"
	"gitlab.com/xx_network/primitives/utils"
)

// Deployment environment constants for the download-ndf code path
const (
	mainnet = "mainnet"
	release = "release"
	dev     = "dev"
	testnet = "testnet"
)

// URL constants pointing to the NDF of the associated deployment environment
// requested for the download-ndf code path.
const (
	mainNetUrl = "https://elixxir-bins.s3.us-west-1.amazonaws.com/ndf/mainnet.json"
	releaseUrl = "https://elixxir-bins.s3.us-west-1.amazonaws.com/ndf/release.json"
	devUrl     = "https://elixxir-bins.s3.us-west-1.amazonaws.com/ndf/default.json"
	testNetUrl = "https://elixxir-bins.s3.us-west-1.amazonaws.com/ndf/testnet.json"
)

// Certificates for deployment environments. Used to verify NDF signatures.
const (
	mainNetCert = `-----BEGIN CERTIFICATE-----
MIIFqTCCA5GgAwIBAgIUO0qHXSeKrOMucO+Zz82Mf1Zlq4gwDQYJKoZIhvcNAQEL
BQAwgYAxCzAJBgNVBAYTAktZMRQwEgYDVQQHDAtHZW9yZ2UgVG93bjETMBEGA1UE
CgwKeHggbmV0d29yazEPMA0GA1UECwwGRGV2T3BzMRMwEQYDVQQDDAp4eC5uZXR3
b3JrMSAwHgYJKoZIhvcNAQkBFhFhZG1pbnNAeHgubmV0d29yazAeFw0yMTEwMzAy
MjI5MjZaFw0zMTEwMjgyMjI5MjZaMIGAMQswCQYDVQQGEwJLWTEUMBIGA1UEBwwL
R2VvcmdlIFRvd24xEzARBgNVBAoMCnh4IG5ldHdvcmsxDzANBgNVBAsMBkRldk9w
czETMBEGA1UEAwwKeHgubmV0d29yazEgMB4GCSqGSIb3DQEJARYRYWRtaW5zQHh4
Lm5ldHdvcmswggIiMA0GCSqGSIb3DQEBAQUAA4ICDwAwggIKAoICAQD08ixnPWwz
FtBIEWx2SnFjBsdrSWCp9NcWXRtGWeq3ACz+ixiflj/U9U4b57aULeOAvcoC7bwU
j5w3oYxRmXIV40QSevx1z9mNcW3xbbacQ+yCgPPhhj3/c285gVVOUzURLBTNAi9I
EA59zAb8Vy0E6zfq4HRAhH11Q/10QgDjEXuGXra1k3IlemVsouiJGNAtKojNDE1N
x9HnraSEiXzdnV2GDplEvMHaLd3s9vs4XsiLB3VwKyHv7EH9+LOIra6pr5BWw+kD
2qHKGmQMOQe0a7nCirW/k9axH0WiA0XWuQu3U1WfcMEfdC/xn1vtubrdYjtzpXUy
oUEX5eHfu4OlA/zoH+trocfARDyBmTVbDy0P9imH//a6GUKDui9r3fXwEy5YPMhb
dKaNc7QWLPHMh1n25h559z6PqxxPT6UqFFbZD2gTw1sbbpjyqhLbnYguurkxY3jZ
ztW337hROzQ1/abbg/P59JA95Pmhkl8nqqDEf0buOmvMazq3Lwg92nuZ8gsdMKXB
xaEtTTpxhTPOqzc1/XQgScZnc+092MBDh3C2GMxzylOIdk+yF2Gyb+VWPUe29dSa
azzxsDXzRy8y8jaOjdSUWaLa/MgS5Dg1AfHtD55bdvqYzw3NEXIVarpMlzl+Z+6w
jvuwz8GyoMSVe+YEGgvSDvlfY/z19aqneQIDAQABoxkwFzAVBgNVHREEDjAMggp4
eC5uZXR3b3JrMA0GCSqGSIb3DQEBCwUAA4ICAQCp0JDub2w5vZQvFREyA+utZ/+s
XT05j1iTgIRKMa3nofDGERYJUG7FcTd373I2baS70PGx8FF1QuXhn4DNNZlW/SZt
pa1d0pAerqFrIzwOuWVDponYHQ8ayvsT7awCbwZEZE4RhooqS4LqnvtgFu/g7LuM
zkFN8TER7HAUn3P7BujLvcgtqk2LMDz+AgBRszDp/Bw7+1EJDeG9d7hC/stXgDV/
vpD1YDpxSmW4zjezFJqV6OdMOwo9RWVIktK3RXbFc6I5UJZ5kmzPe/I2oPPCBQvD
G3VqFLQe5ik5rXP7SgAN1fL/7KuQna0s42hkV64Z2ymCX69G1ofpgpEFaQLaxLbj
QOun0r8A3NyKvHRIh4K0dFcc3FSOF60Y6k769HKbOPmSDjSSg0qO9GEONBJ8BxAT
IHcHoTAOQoqGehdzepXQSjHsPqTXv3ZFFwCCgO0toI0Qhqwo89X6R3k+i4Kaktr7
mLiPO8s0nq1PZ1XrybKE9BCHkYH1JkUDA+M0pn4QAEx/BuM0QnGXoi1sImW3pEUG
NP7fjkISrD48P8P/TLS45sx5pB8MNGEsRw0lBKmuOdWDmdfhOltB6JxmbhpstNZp
6LVLK6SEOwE76xnHiisR2KyhTTiroUq73BgPFWkWhoJDPbmL1DHgnbdKwwstG8Qu
UGb8k8vh6tzqYZAOKg==
-----END CERTIFICATE-----`
	releaseCert = `-----BEGIN CERTIFICATE-----
MIIFtjCCA56gAwIBAgIJAJnUcpLbGSQiMA0GCSqGSIb3DQEBCwUAMIGMMQswCQYD
VQQGEwJVUzELMAkGA1UECAwCQ0ExEjAQBgNVBAcMCUNsYXJlbW9udDEQMA4GA1UE
CgwHRWxpeHhpcjEUMBIGA1UECwwLRGV2ZWxvcG1lbnQxEzARBgNVBAMMCmVsaXh4
aXIuaW8xHzAdBgkqhkiG9w0BCQEWEGFkbWluQGVsaXh4aXIuaW8wHhcNMjAxMTE3
MTkwMTUyWhcNMjIxMTE3MTkwMTUyWjCBjDELMAkGA1UEBhMCVVMxCzAJBgNVBAgM
AkNBMRIwEAYDVQQHDAlDbGFyZW1vbnQxEDAOBgNVBAoMB0VsaXh4aXIxFDASBgNV
BAsMC0RldmVsb3BtZW50MRMwEQYDVQQDDAplbGl4eGlyLmlvMR8wHQYJKoZIhvcN
AQkBFhBhZG1pbkBlbGl4eGlyLmlvMIICIjANBgkqhkiG9w0BAQEFAAOCAg8AMIIC
CgKCAgEAvtByOoSS8SeMLvvHIuOGfnx0VgweveJHX93LUyJxr1RlVBXCgC5/QOQN
N3dmKWzu4YwaA2jtwaAMhkgdfyOcw6kuqfvQjxv99XRIRKM4GZQkJiym2cnorNu7
hm2/bxmj5TjpP9+vFzbjkJrpRQ80hsV7I9+NKzIhMK4YTgte/F/q9URESlMZxTbb
MFh3s5iiBfBLRNFFsHVdy8OVH+Jv5901cLn+yowaMDLrBMOWGlRROg82ZeRAranX
9X1s+6BclJ/cBe/LcDxGso5sco6UzrWHzpDTnOTzHoamQHYCXtAZP4XbzcqI6A5i
GFM2akuG9Wv3XZZv/6eJRnKS2GLkvv7dtzv+nalxoBKtyIE8ICIVOrb+pVJvY1Id
HOXkK9MEJJ6sZhddipUaQw6hD4I0dNEt30Ugq9zTgFcEnM2R7qKpIDmxrRbcl280
TQGNYgdidzleNdZbjcTvsMVhcxPXCY+bVX1xICD1oJiZZbZFejBvPEfLYyzSdYp+
awX5OnLVSrQtTJu9yz5q3q5pHhxJnqS/CVGLTvzLfmk7BGwRZZuK87LnSixyYfpd
S23qI45AEUINEE0HDZsI+KBq0oVlDB0Z3AZpWauRDqY3o6JIbIOpqmZc6KntyL7j
YCAhbB1tchS47PpbIxUgMMGoR3MBkJutPqtTWCEE3l5jvv0CknUCAwEAAaMZMBcw
FQYDVR0RBA4wDIIKZWxpeHhpci5pbzANBgkqhkiG9w0BAQsFAAOCAgEACLoxE3nh
3VzXH2lQo1QzjKkG/+1m75T0l9Wn9uxa2W/90qBCfim1CPfWUstGdRLBi8gjDevV
zK5HN+Cpz2E22qByeN9fl6rJC4zd1vIdexEre5h7goWoV+qFPhOACElor1tF5UQ2
GD+NFH+Z0ALG1u8db0hBv8NCbtD4YzcQzzINEbs9gp/Sq3cRzkz1wCufFwJwr7+R
0YqZfPj/v/w9G9wSUys1s3i4xr2u87T/bPF68VRg6r1+kXRSRevXd99wKwap52jY
zOwsDGZF9BHMpFVYR/yZhfzSK3F1DmvwuqOsfwSFIjrUjfRlwS28zyZ8rjBq1suD
EAdvYCLDmBSGssNh8E20PHmk5UROYFGEEhlK5ZKj/f1HOmMiOX461XK6HODYyitq
Six2dPi1ZlBJW83DyFqSWJaUR/CluBYmqrWoBX+chv54bU2Y9j/sA/O98wa7trsk
ctzvAcXjhXm6ESRVVD/iZvkW5MP2mkgbDpW3RP9souK5JzbcpC7i3hEcAqPSPgzL
94kHDpYNY7jcGQC4CjPdfBi+Tf6il/QLFRFgyHm2ze3+qrlPT6SQ4hSSH1iXyf4v
tlqu6u77fbF9yaHtq7dvYxH1WioIUxMqbIC1CNgGC1Y/LhzgLRKPSTBCrbQyTcGc
0b5cTzVKxdP6v6WOAXVOEkXTcBPZ4nEZxY0=
-----END CERTIFICATE-----`
	devCert = `-----BEGIN CERTIFICATE-----
MIIF4DCCA8igAwIBAgIUegUvihtQooWNIzsNqj6lucXn6g8wDQYJKoZIhvcNAQEL
BQAwgYwxCzAJBgNVBAYTAlVTMQswCQYDVQQIDAJDQTESMBAGA1UEBwwJQ2xhcmVt
b250MRAwDgYDVQQKDAdFbGl4eGlyMRQwEgYDVQQLDAtEZXZlbG9wbWVudDETMBEG
A1UEAwwKZWxpeHhpci5pbzEfMB0GCSqGSIb3DQEJARYQYWRtaW5AZWxpeHhpci5p
bzAeFw0yMTExMzAxODMwMTdaFw0zMTExMjgxODMwMTdaMIGMMQswCQYDVQQGEwJV
UzELMAkGA1UECAwCQ0ExEjAQBgNVBAcMCUNsYXJlbW9udDEQMA4GA1UECgwHRWxp
eHhpcjEUMBIGA1UECwwLRGV2ZWxvcG1lbnQxEzARBgNVBAMMCmVsaXh4aXIuaW8x
HzAdBgkqhkiG9w0BCQEWEGFkbWluQGVsaXh4aXIuaW8wggIiMA0GCSqGSIb3DQEB
AQUAA4ICDwAwggIKAoICAQCckGabzUitkySleveyD9Yrxrpj50FiGkOvwkmgN1jF
9r5StN3otiU5tebderkjD82mVqB781czRA9vPqAggbw1ZdAyQPTvDPTj7rmzkByq
QIkdZBMshV/zX1z8oXoNB9bzZlUFVF4HTY3dEytAJONJRkGGAw4FTa/wCkWsITiT
mKvkP3ciKgz7s8uMyZzZpj9ElBphK9Nbwt83v/IOgTqDmn5qDBnHtoLw4roKJkC8
00GF4ZUhlVSQC3oFWOCu6tvSUVCBCTUzVKYJLmCnoilmiE/8nCOU0VOivtsx88f5
9RSPfePUk8u5CRmgThwOpxb0CAO0gd+sY1YJrn+FaW+dSR8OkM3bFuTq7fz9CEkS
XFfUwbJL+HzT0ZuSA3FupTIExyDmM/5dF8lC0RB3j4FNQF+H+j5Kso86e83xnXPI
e+IKKIYa/LVdW24kYRuBDpoONN5KS/F+F/5PzOzH9Swdt07J9b7z1dzWcLnKGtkN
WVsZ7Ue6cuI2zOEWqF1OEr9FladgORcdVBoF/WlsA63C2c1J0tjXqqcl/27GmqGW
gvhaA8Jkm20qLCEhxQ2JzrBdk/X/lCZdP/7A5TxnLqSBq8xxMuLJlZZbUG8U/BT9
sHF5mXZyiucMjTEU7qHMR2UGNFot8TQ7ZXntIApa2NlB/qX2qI5D13PoXI9Hnyxa
8wIDAQABozgwNjAVBgNVHREEDjAMggplbGl4eGlyLmlvMB0GA1UdDgQWBBQimFud
gCzDVFD3Xz68zOAebDN6YDANBgkqhkiG9w0BAQsFAAOCAgEAccsH9JIyFZdytGxC
/6qjSHPgV23ZGmW7alg+GyEATBIAN187Du4Lj6cLbox5nqLdZgYzizVop32JQAHv
N1QPKjViOOkLaJprSUuRULa5kJ5fe+XfMoyhISI4mtJXXbMwl/PbOaDSdeDjl0ZO
auQggWslyv8ZOkfcbC6goEtAxljNZ01zY1ofSKUj+fBw9Lmomql6GAt7NuubANs4
9mSjXwD27EZf3Aqaaju7gX1APW2O03/q4hDqhrGW14sN0gFt751ddPuPr5COGzCS
c3Xg2HqMpXx//FU4qHrZYzwv8SuGSshlCxGJpWku9LVwci1Kxi4LyZgTm6/xY4kB
5fsZf6C2yAZnkIJ8bEYr0Up4KzG1lNskU69uMv+d7W2+4Ie3Evf3HdYad/WeUskG
tc6LKY6B2NX3RMVkQt0ftsDaWsktnR8VBXVZSBVYVEQu318rKvYRdOwZJn339obI
jyMZC/3D721e5Anj/EqHpc3I9Yn3jRKw1xc8kpNLg/JIAibub8JYyDvT1gO4xjBO
+6EWOBFgDAsf7bSP2xQn1pQFWcA/sY1MnRsWeENmKNrkLXffP+8l1tEcijN+KCSF
ek1mr+qBwSaNV9TA+RXVhvqd3DEKPPJ1WhfxP1K81RdUESvHOV/4kdwnSahDyao0
EnretBzQkeKeBwoB2u6NTiOmUjk=
-----END CERTIFICATE-----`
	testNetCert = ``
)

// Key used for storing xxdk.ReceptionIdentity objects
const identityStorageKey = "identityStorageKey"

var authCbs *authCallbacks

// Execute adds all child commands to the root command and sets flags
// appropriately.  This is called by main.main(). It only needs to
// happen once to the rootCmd.
func Execute() {
	if err := rootCmd.Execute(); err != nil {
		fmt.Println(err)
		os.Exit(1)
	}
}

// rootCmd represents the base command when called without any subcommands
var rootCmd = &cobra.Command{
	Use:   "client",
	Short: "Runs a client for cMix anonymous communication platform",
	Args:  cobra.NoArgs,
	Run: func(cmd *cobra.Command, args []string) {
		profileOut := viper.GetString("profile-cpu")
		if profileOut != "" {
			f, err := os.Create(profileOut)
			if err != nil {
				jww.FATAL.Panicf("%+v", err)
			}
			pprof.StartCPUProfile(f)
		}

		cmixParams, e2eParams := initParams()

		client := initE2e(cmixParams, e2eParams)

		jww.INFO.Printf("Client Initialized...")

		receptionIdentity := client.GetReceptionIdentity()
		jww.INFO.Printf("User: %s", receptionIdentity.ID)
		writeContact(receptionIdentity.GetContact())

		var recipientContact contact.Contact
		var recipientID *id.ID

		destFile := viper.GetString("destfile")
		destId := viper.GetString("destid")
		sendId := viper.GetString("sendid")
		if destFile != "" {
			recipientContact = readContact(destFile)
			recipientID = recipientContact.ID
		} else if destId == "0" || sendId == destId {
			jww.INFO.Printf("Sending message to self")
			recipientID = receptionIdentity.ID
			recipientContact = receptionIdentity.GetContact()
		} else {
			recipientID = parseRecipient(destId)
		}
		isPrecanPartner := isPrecanID(recipientID)

		jww.INFO.Printf("Client: %s, Partner: %s", receptionIdentity.ID,
			recipientID)

		client.GetE2E().EnableUnsafeReception()
		recvCh := registerMessageListener(client)

		jww.INFO.Printf("Starting Network followers...")

		err := client.StartNetworkFollower(5 * time.Second)
		if err != nil {
			jww.FATAL.Panicf("%+v", err)
		}

		jww.INFO.Printf("Network followers started!")

		// Wait until connected or crash on timeout
		connected := make(chan bool, 10)
		client.GetCmix().AddHealthCallback(
			func(isConnected bool) {
				connected <- isConnected
			})
		waitUntilConnected(connected)

		// err = client.RegisterForNotifications("dJwuGGX3KUyKldWK5PgQH8:APA91bFjuvimRc4LqOyMDiy124aLedifA8DhldtaB_b76ggphnFYQWJc_fq0hzQ-Jk4iYp2wPpkwlpE1fsOjs7XWBexWcNZoU-zgMiM0Mso9vTN53RhbXUferCbAiEylucEOacy9pniN")
		// if err != nil {
		//	jww.FATAL.Panicf("Failed to register for notifications: %+v", err)
		// }

		// After connection, make sure we have registered with at least
		// 85% of the nodes
		numReg := 1
		total := 100
		jww.INFO.Printf("Registering with nodes...")

		for numReg < (total*3)/4 {
			time.Sleep(1 * time.Second)
			numReg, total, err = client.GetNodeRegistrationStatus()
			if err != nil {
				jww.FATAL.Panicf("%+v", err)
			}
			jww.INFO.Printf("Registering with nodes (%d/%d)...",
				numReg, total)
		}

		client.GetBackupContainer().TriggerBackup("Integration test.")

		jww.INFO.Printf("Client backup triggered...")

		// Send Messages
		msgBody := viper.GetString("message")
		time.Sleep(10 * time.Second)

		// Accept auth request for this recipient
		authConfirmed := false
		if viper.GetBool("accept-channel") {
			// Verify that the confirmation message makes it to the
			// original sender
			if viper.GetBool("verify-sends") {
				acceptChannelVerified(client, recipientID,
					e2eParams)
			} else {
				// Accept channel, agnostic of round result
				acceptChannel(client, recipientID)
			}

			// Do not wait for channel confirmations if we
			// accepted one
			authConfirmed = true
		}

		jww.INFO.Printf("Preexisting E2e partners: %+v", client.GetE2E().GetAllPartnerIDs())
		if client.GetE2E().HasAuthenticatedChannel(recipientID) {
			jww.INFO.Printf("Authenticated channel already in "+
				"place for %s", recipientID)
			authConfirmed = true
		} else {
			jww.INFO.Printf("No authenticated channel in "+
				"place for %s", recipientID)
		}

		// Send unsafe messages or not?
		unsafe := viper.GetBool("unsafe")
		sendAuthReq := viper.GetBool("send-auth-request")
		if !unsafe && !authConfirmed && !isPrecanPartner &&
			sendAuthReq {
			addAuthenticatedChannel(client, recipientID,
				recipientContact, e2eParams)
		} else if !unsafe && !authConfirmed && isPrecanPartner {
			addPrecanAuthenticatedChannel(client,
				recipientID, recipientContact)
			authConfirmed = true
		} else if !unsafe && authConfirmed && !isPrecanPartner &&
			sendAuthReq {
			jww.WARN.Printf("Resetting negotiated auth channel")
			resetAuthenticatedChannel(client, recipientID,
				recipientContact, e2eParams)
			authConfirmed = false
		}

		if !unsafe && !authConfirmed {
			// Signal for authConfirm callback in a separate thread
			go func() {
				for {
					authID := <-authCbs.confCh
					if authID.Cmp(recipientID) {
						authConfirmed = true
					}
				}
			}()

			jww.INFO.Printf("Waiting for authentication channel"+
				" confirmation with partner %s", recipientID)
			scnt := uint(0)

			// Wait until authConfirmed
			waitSecs := viper.GetUint("auth-timeout")
			for !authConfirmed && scnt < waitSecs {
				time.Sleep(1 * time.Second)
				scnt++
			}
			if scnt == waitSecs {
				jww.FATAL.Panicf("Could not confirm "+
					"authentication channel for %s, "+
					"waited %d seconds.", recipientID,
					waitSecs)
			}
			jww.INFO.Printf("Authentication channel confirmation"+
				" took %d seconds", scnt)
			jww.INFO.Printf("Authenticated partners saved: %v\n    PartnersList: %+v",
				!client.GetStorage().GetKV().IsMemStore(), client.GetE2E().GetAllPartnerIDs())
		}

		// DeleteFingerprint this recipient
		if viper.GetBool("delete-channel") {
			deleteChannel(client, recipientID)
		}

		if viper.GetBool("delete-receive-requests") {
			err = client.GetAuth().DeleteReceiveRequests()
			if err != nil {
				jww.FATAL.Panicf("Failed to delete received requests:"+
					" %+v", err)
			}
		}

		if viper.GetBool("delete-sent-requests") {
			err = client.GetAuth().DeleteSentRequests()
			if err != nil {
				jww.FATAL.Panicf("Failed to delete sent requests:"+
					" %+v", err)
			}
		}

		if viper.GetBool("delete-all-requests") {
			err = client.GetAuth().DeleteAllRequests()
			if err != nil {
				jww.FATAL.Panicf("Failed to delete all requests:"+
					" %+v", err)
			}
		}

		if viper.GetBool("delete-request") {
			err = client.GetAuth().DeleteRequest(recipientID)
			if err != nil {
				jww.FATAL.Panicf("Failed to delete request for %s:"+
					" %+v", recipientID, err)
			}
		}

		mt := catalog.MessageType(catalog.XxMessage)
		payload := []byte(msgBody)
		recipient := recipientID

		jww.INFO.Printf("Client Sending messages...")

		wg := &sync.WaitGroup{}
		sendCnt := int(viper.GetUint("sendCount"))
		wg.Add(sendCnt)
		go func() {
			sendDelay := time.Duration(viper.GetUint("sendDelay"))
			for i := 0; i < sendCnt; i++ {
				go func(i int) {
					defer wg.Done()
					fmt.Printf("Sending to %s: %s\n", recipientID, msgBody)
					for {
						// Send messages
						var roundIDs []id.Round
						if unsafe {
							e2eParams.Base.DebugTag = "cmd.Unsafe"
							roundIDs, _, err = client.GetE2E().SendUnsafe(
								mt, recipient, payload,
								e2eParams.Base)
						} else {
							e2eParams.Base.DebugTag = "cmd.E2E"
							roundIDs, _, _, err = client.GetE2E().SendE2E(mt,
								recipient, payload, e2eParams.Base)
						}
						if err != nil {
							jww.FATAL.Panicf("%+v", err)
						}

						if viper.GetBool("verify-sends") { // Verify message sends were successful
							retryChan := make(chan struct{})
							done := make(chan struct{}, 1)

							// Construct the callback function which
							// verifies successful message send or retries
							f := func(allRoundsSucceeded, timedOut bool,
								rounds map[id.Round]cmix.RoundResult) {
								printRoundResults(
									rounds, roundIDs, payload, recipientID)
								if !allRoundsSucceeded {
									retryChan <- struct{}{}
								} else {
									done <- struct{}{}
								}
							}

							// Monitor rounds for results
							err = client.GetCmix().GetRoundResults(e2eParams.Base.Timeout, f, roundIDs...)
							if err != nil {
								jww.DEBUG.Printf("Could not verify messages were sent successfully, resending messages...")
								continue
							}

							select {
							case <-retryChan:
								// On a retry, go to the top of the loop
								jww.DEBUG.Printf("Messages were not sent successfully, resending messages...")
								continue
							case <-done:
								// Close channels on verification success
								close(done)
								close(retryChan)
								break
							}

						}

						break
					}
				}(i)
				time.Sleep(sendDelay * time.Millisecond)
			}
		}()

		// Wait until message timeout or we receive enough then exit
		// TODO: Actually check for how many messages we've received
		expectedCnt := viper.GetUint("receiveCount")
		receiveCnt := uint(0)
		waitSecs := viper.GetUint("waitTimeout")
		waitTimeout := time.Duration(waitSecs) * time.Second
		done := false

		jww.INFO.Printf("Client receiving messages...")

		for !done && expectedCnt != 0 {
			timeoutTimer := time.NewTimer(waitTimeout)
			select {
			case <-timeoutTimer.C:
				fmt.Println("Timed out!")
				jww.ERROR.Printf("Timed out on message reception after %s!", waitTimeout)
				done = true
				break
			case m := <-recvCh:
				strToPrint := string(m.Payload)
				if m.MessageType != catalog.XxMessage {
					strToPrint = fmt.Sprintf("type is %s",
						m.MessageType)
				} else {
					receiveCnt++
				}

				fmt.Printf("Message received: %s\n",
					strToPrint)

				// fmt.Printf("%s", m.Timestamp)
				if receiveCnt == expectedCnt {
					done = true
					break
				}
			}
		}

		// wait an extra 5 seconds to make sure no messages were missed
		done = false
		waitTime := 5 * time.Second
		if expectedCnt == 0 {
			// Wait longer if we didn't expect to receive anything
			waitTime = 15 * time.Second
		}
		timer := time.NewTimer(waitTime)
		for !done {
			select {
			case <-timer.C:
				done = true
				break
			case m := <-recvCh:
				fmt.Printf("Message received: %s\n", string(
					m.Payload))
				// fmt.Printf("%s", m.Timestamp)
				receiveCnt++
			}
		}

		jww.INFO.Printf("Received %d/%d Messages!", receiveCnt, expectedCnt)
		fmt.Printf("Received %d\n", receiveCnt)
		if roundsNotepad != nil {
			roundsNotepad.INFO.Printf("\n%s", client.GetCmix().GetVerboseRounds())
		}
		wg.Wait()
		err = client.StopNetworkFollower()
		if err != nil {
			jww.WARN.Printf(
				"Failed to cleanly close threads: %+v\n",
				err)
		}
		if profileOut != "" {
			pprof.StopCPUProfile()
		}
		jww.INFO.Printf("Client exiting!")
	},
}

func initParams() (xxdk.CMIXParams, xxdk.E2EParams) {
	e2eParams := xxdk.GetDefaultE2EParams()
	e2eParams.Session.MinKeys = uint16(viper.GetUint("e2eMinKeys"))
	e2eParams.Session.MaxKeys = uint16(viper.GetUint("e2eMaxKeys"))
	e2eParams.Session.NumRekeys = uint16(viper.GetUint("e2eNumReKeys"))
	e2eParams.Session.RekeyThreshold = viper.GetFloat64("e2eRekeyThreshold")

	if viper.GetBool("splitSends") {
		e2eParams.Base.ExcludedRounds = excludedRounds.NewSet()
	}

	cmixParams := xxdk.GetDefaultCMixParams()
	cmixParams.Network.Pickup.ForceHistoricalRounds = viper.GetBool(
		"forceHistoricalRounds")
	cmixParams.Network.FastPolling = !viper.GetBool("slowPolling")
	cmixParams.Network.Pickup.ForceMessagePickupRetry = viper.GetBool(
		"forceMessagePickupRetry")
	if cmixParams.Network.Pickup.ForceMessagePickupRetry {
		period := 3 * time.Second
		jww.INFO.Printf("Setting Uncheck Round Period to %v", period)
		cmixParams.Network.Pickup.UncheckRoundPeriod = period
	}
	cmixParams.Network.VerboseRoundTracking = viper.GetBool(
		"verboseRoundTracking")
	return cmixParams, e2eParams
}

// initE2e returns a fully-formed xxdk.E2e object
func initE2e(cmixParams xxdk.CMIXParams, e2eParams xxdk.E2EParams) *xxdk.E2e {
	initLog(viper.GetUint("logLevel"), viper.GetString("log"))
	jww.INFO.Printf(Version())

	// Intake parameters for client initialization
	precanId := viper.GetUint("sendid")
	protoUserPath := viper.GetString("protoUserPath")
	userIdPrefix := viper.GetString("userid-prefix")
	backupPath := viper.GetString("backupIn")
	backupPass := viper.GetString("backupPass")
	storePassword := parsePassword(viper.GetString("password"))
	storeDir := viper.GetString("session")
	regCode := viper.GetString("regcode")
<<<<<<< HEAD
=======
	forceLegacy := viper.GetBool("force-legacy")
>>>>>>> e58c031b
	jww.DEBUG.Printf("sessionDir: %v", storeDir)

	// TODO: This probably shouldn't be initialized globally.
	authCbs = makeAuthCallbacks(
		viper.GetBool("unsafe-channel-creation"), e2eParams)

	// Initialize the client of the proper type
<<<<<<< HEAD
	var client *xxdk.E2e
	if precanId != 0 {
		client = loadOrInitPrecan(precanId, storePassword, storeDir, cmixParams, e2eParams)
	} else if protoUserPath != "" {
		client = loadOrInitProto(protoUserPath, storePassword, storeDir, cmixParams, e2eParams)
	} else if userIdPrefix != "" {
		client = loadOrInitVanity(storePassword, storeDir, regCode, userIdPrefix, cmixParams, e2eParams)
	} else if backupPath != "" {
		client = loadOrInitBackup(backupPath, backupPass, storePassword, storeDir, cmixParams, e2eParams)
	} else {
		client = loadOrInitClient(storePassword, storeDir, regCode, cmixParams, e2eParams)
=======
	var messenger *xxdk.E2e
	if precanId != 0 {
		messenger = loadOrInitPrecan(precanId, storePassword, storeDir, cmixParams, e2eParams)
	} else if protoUserPath != "" {
		messenger = loadOrInitProto(protoUserPath, storePassword, storeDir, cmixParams, e2eParams)
	} else if userIdPrefix != "" {
		messenger = loadOrInitVanity(storePassword, storeDir, regCode, userIdPrefix, cmixParams, e2eParams)
	} else if backupPath != "" {
		messenger = loadOrInitBackup(backupPath, backupPass, storePassword, storeDir, cmixParams, e2eParams)
	} else {
		messenger = loadOrInitMessenger(forceLegacy, storePassword, storeDir, regCode, cmixParams, e2eParams)
>>>>>>> e58c031b
	}

	// Handle protoUser output
	if protoUser := viper.GetString("protoUserOut"); protoUser != "" {
<<<<<<< HEAD
		jsonBytes, err := client.ConstructProtoUserFile()
=======
		jsonBytes, err := messenger.ConstructProtoUserFile()
>>>>>>> e58c031b
		if err != nil {
			jww.FATAL.Panicf("cannot construct proto user file: %v",
				err)
		}

		err = utils.WriteFileDef(protoUser, jsonBytes)
		if err != nil {
			jww.FATAL.Panicf("cannot write proto user to file: %v",
				err)
		}
	}

	// Handle backup output
	if backupOut := viper.GetString("backupOut"); backupOut != "" {
<<<<<<< HEAD
=======
		if !forceLegacy {
			jww.FATAL.Panicf("Unable to make backup for non-legacy sender!")
		}
>>>>>>> e58c031b
		updateBackupCb := func(encryptedBackup []byte) {
			jww.INFO.Printf("Backup update received, size %d",
				len(encryptedBackup))
			fmt.Println("Backup update received.")
			err := utils.WriteFileDef(backupOut, encryptedBackup)
			if err != nil {
				jww.FATAL.Panicf("cannot write backup: %+v",
					err)
			}

			backupJsonPath := viper.GetString("backupJsonOut")

			if backupJsonPath != "" {
				var b backupCrypto.Backup
				err = b.Decrypt(backupPass, encryptedBackup)
				if err != nil {
					jww.ERROR.Printf("cannot decrypt backup: %+v", err)
				}

				backupJson, err := json.Marshal(b)
				if err != nil {
					jww.ERROR.Printf("Failed to JSON unmarshal backup: %+v", err)
				}

				err = utils.WriteFileDef(backupJsonPath, backupJson)
				if err != nil {
					jww.FATAL.Panicf("Failed to write backup to file: %+v", err)
				}
			}
		}
		_, err := backup.InitializeBackup(backupPass, updateBackupCb,
<<<<<<< HEAD
			client.GetBackupContainer(), client.GetE2E(), client.GetStorage(),
			nil, client.GetStorage().GetKV(), client.GetRng())
=======
			messenger.GetBackupContainer(), messenger.GetE2E(), messenger.GetStorage(),
			nil, messenger.GetStorage().GetKV(), messenger.GetRng())
>>>>>>> e58c031b
		if err != nil {
			jww.FATAL.Panicf("Failed to initialize backup with key %q: %+v",
				backupPass, err)
		}
	}

	return messenger
}

func acceptChannel(messenger *xxdk.E2e, recipientID *id.ID) id.Round {
	recipientContact, err := messenger.GetAuth().GetReceivedRequest(
		recipientID)
	if err != nil {
		jww.FATAL.Panicf("%+v", err)
	}
	rid, err := messenger.GetAuth().Confirm(
		recipientContact)
	if err != nil {
		jww.FATAL.Panicf("%+v", err)
	}

	return rid
}

func deleteChannel(messenger *xxdk.E2e, partnerId *id.ID) {
	err := messenger.DeleteContact(partnerId)
	if err != nil {
		jww.FATAL.Panicf("%+v", err)
	}
}

func addAuthenticatedChannel(messenger *xxdk.E2e, recipientID *id.ID,
	recipient contact.Contact, e2eParams xxdk.E2EParams) {
	var allowed bool
	if viper.GetBool("unsafe-channel-creation") {
		msg := "unsafe channel creation enabled\n"
		jww.WARN.Printf(msg)
		fmt.Printf("WARNING: %s", msg)
		allowed = true
	} else {
		allowed = askToCreateChannel(recipientID)
	}
	if !allowed {
		jww.FATAL.Panicf("User did not allow channel creation!")
	}

	msg := fmt.Sprintf("Adding authenticated channel for: %s\n",
		recipientID)
	jww.INFO.Printf(msg)
	fmt.Printf(msg)

	recipientContact := recipient

	if recipientContact.ID != nil && recipientContact.DhPubKey != nil {
		me := messenger.GetReceptionIdentity().GetContact()
		jww.INFO.Printf("Requesting auth channel from: %s",
			recipientID)

		// Verify that the auth request makes it to the recipient
		// by monitoring the round result
		if viper.GetBool("verify-sends") {
			requestChannelVerified(messenger, recipientContact, me, e2eParams)
		} else {
			// Just call Request, agnostic of round result
			_, err := messenger.GetAuth().Request(recipientContact,
				me.Facts)
			if err != nil {
				jww.FATAL.Panicf("%+v", err)
			}
		}

	} else {
		jww.ERROR.Printf("Could not add auth channel for %s",
			recipientID)
	}
}

func resetAuthenticatedChannel(messenger *xxdk.E2e, recipientID *id.ID,
	recipient contact.Contact, e2eParams xxdk.E2EParams) {
	var allowed bool
	if viper.GetBool("unsafe-channel-creation") {
		msg := "unsafe channel creation enabled\n"
		jww.WARN.Printf(msg)
		fmt.Printf("WARNING: %s", msg)
		allowed = true
	} else {
		allowed = askToCreateChannel(recipientID)
	}
	if !allowed {
		jww.FATAL.Panicf("User did not allow channel reset!")
	}

	msg := fmt.Sprintf("Resetting authenticated channel for: %s\n",
		recipientID)
	jww.INFO.Printf(msg)
	fmt.Printf(msg)

	recipientContact := recipient

	if recipientContact.ID != nil && recipientContact.DhPubKey != nil {
		jww.INFO.Printf("Requesting auth channel from: %s",
			recipientID)
		// Verify that the auth request makes it to the recipient
		// by monitoring the round result
		if viper.GetBool("verify-sends") {
			resetChannelVerified(messenger, recipientContact,
				e2eParams)
		} else {
			_, err := messenger.GetAuth().Reset(recipientContact)
			if err != nil {
				jww.FATAL.Panicf("%+v", err)
			}
		}
	} else {
		jww.ERROR.Printf("Could not reset auth channel for %s",
			recipientID)
	}
}

func acceptChannelVerified(messenger *xxdk.E2e, recipientID *id.ID,
	params xxdk.E2EParams) {
	roundTimeout := params.Base.CMIXParams.SendTimeout

	done := make(chan struct{}, 1)
	retryChan := make(chan struct{}, 1)
	for {
		rid := acceptChannel(messenger, recipientID)

		// Monitor rounds for results
		err := messenger.GetCmix().GetRoundResults(roundTimeout,
			makeVerifySendsCallback(retryChan, done), rid)
		if err != nil {
			jww.DEBUG.Printf("Could not verify "+
				"confirmation message for relationship with %s were sent "+
				"successfully, resending messages...", recipientID)
			continue
		}

		select {
		case <-retryChan:
			// On a retry, go to the top of the loop
			jww.DEBUG.Printf("Confirmation message for relationship"+
				" with %s were not sent successfully, resending "+
				"messages...", recipientID)
			continue
		case <-done:
			// Close channels on verification success
			close(done)
			close(retryChan)
			break
		}
		break
	}
}

func requestChannelVerified(messenger *xxdk.E2e,
	recipientContact, me contact.Contact,
	params xxdk.E2EParams) {
	roundTimeout := params.Base.CMIXParams.SendTimeout

	retryChan := make(chan struct{}, 1)
	done := make(chan struct{}, 1)
	for {
		rid, err := messenger.GetAuth().Request(recipientContact,
			me.Facts)
		if err != nil {
			continue
		}

		// Monitor rounds for results
		err = messenger.GetCmix().GetRoundResults(roundTimeout,
			makeVerifySendsCallback(retryChan, done),
			rid)
		if err != nil {
			jww.DEBUG.Printf("Could not verify auth request was sent " +
				"successfully, resending...")
			continue
		}

		select {
		case <-retryChan:
			// On a retry, go to the top of the loop
			jww.DEBUG.Printf("Auth request was not sent " +
				"successfully, resending...")
			continue
		case <-done:
			// Close channels on verification success
			close(done)
			close(retryChan)
			break
		}
		break
	}
}

func resetChannelVerified(messenger *xxdk.E2e, recipientContact contact.Contact,
	params xxdk.E2EParams) {
	roundTimeout := params.Base.CMIXParams.SendTimeout

	retryChan := make(chan struct{}, 1)
	done := make(chan struct{}, 1)
	for {

		rid, err := messenger.GetAuth().Reset(recipientContact)
		if err != nil {
			jww.FATAL.Panicf("%+v", err)
		}

		// Monitor rounds for results
		err = messenger.GetCmix().GetRoundResults(roundTimeout,
			makeVerifySendsCallback(retryChan, done),
			rid)
		if err != nil {
			jww.DEBUG.Printf("Could not verify auth request was sent " +
				"successfully, resending...")
			continue
		}

		select {
		case <-retryChan:
			// On a retry, go to the top of the loop
			jww.DEBUG.Printf("Auth request was not sent " +
				"successfully, resending...")
			continue
		case <-done:
			// Close channels on verification success
			close(done)
			close(retryChan)
			break
		}
		break

	}

}

func waitUntilConnected(connected chan bool) {
	waitTimeout := time.Duration(viper.GetUint("waitTimeout"))
	timeoutTimer := time.NewTimer(waitTimeout * time.Second)
	isConnected := false
	// Wait until we connect or panic if we can't by a timeout
	for !isConnected {
		select {
		case isConnected = <-connected:
			jww.INFO.Printf("Network Status: %v\n",
				isConnected)
			break
		case <-timeoutTimer.C:
			jww.FATAL.Panicf("timeout on connection after %s", waitTimeout*time.Second)
		}
	}

	// Now start a thread to empty this channel and update us
	// on connection changes for debugging purposes.
	go func() {
		prev := true
		for {
			select {
			case isConnected = <-connected:
				if isConnected != prev {
					prev = isConnected
					jww.INFO.Printf(
						"Network Status Changed: %v\n",
						isConnected)
				}
				break
			}
		}
	}()
}

func parseRecipient(idStr string) *id.ID {
	if idStr == "0" {
		jww.FATAL.Panicf("No recipient specified")
	}

	if strings.HasPrefix(idStr, "0x") {
		return getUIDFromHexString(idStr[2:])
	} else if strings.HasPrefix(idStr, "b64:") {
		return getUIDFromb64String(idStr[4:])
	} else {
		return getUIDFromString(idStr)
	}
}

func getUIDFromHexString(idStr string) *id.ID {
	idBytes, err := hex.DecodeString(fmt.Sprintf("%0*d%s",
		66-len(idStr), 0, idStr))
	if err != nil {
		jww.FATAL.Panicf("%+v", err)
	}
	ID, err := id.Unmarshal(idBytes)
	if err != nil {
		jww.FATAL.Panicf("%+v", err)
	}
	return ID
}

func getUIDFromb64String(idStr string) *id.ID {
	idBytes, err := base64.StdEncoding.DecodeString(idStr)
	if err != nil {
		jww.FATAL.Panicf("%+v", err)
	}
	ID, err := id.Unmarshal(idBytes)
	if err != nil {
		jww.FATAL.Panicf("%+v", err)
	}
	return ID
}

func getPWFromHexString(pwStr string) []byte {
	pwBytes, err := hex.DecodeString(fmt.Sprintf("%0*d%s",
		66-len(pwStr), 0, pwStr))
	if err != nil {
		jww.FATAL.Panicf("%+v", err)
	}
	return pwBytes
}

func getPWFromb64String(pwStr string) []byte {
	pwBytes, err := base64.StdEncoding.DecodeString(pwStr)
	if err != nil {
		jww.FATAL.Panicf("%+v", err)
	}
	return pwBytes
}

func getUIDFromString(idStr string) *id.ID {
	idInt, err := strconv.Atoi(idStr)
	if err != nil {
		jww.FATAL.Panicf("%+v", err)
	}
	if idInt > 255 {
		jww.FATAL.Panicf("cannot convert integers above 255. Use 0x " +
			"or b64: representation")
	}
	idBytes := make([]byte, 33)
	binary.BigEndian.PutUint64(idBytes, uint64(idInt))
	idBytes[32] = byte(id.User)
	ID, err := id.Unmarshal(idBytes)
	if err != nil {
		jww.FATAL.Panicf("%+v", err)
	}
	return ID
}

func initLog(threshold uint, logPath string) {
	if logPath != "-" && logPath != "" {
		// Disable stdout output
		jww.SetStdoutOutput(ioutil.Discard)
		// Use log file
		logOutput, err := os.OpenFile(logPath,
			os.O_APPEND|os.O_CREATE|os.O_WRONLY, 0644)
		if err != nil {
			panic(err.Error())
		}
		jww.SetLogOutput(logOutput)
	}

	if threshold > 1 {
		jww.INFO.Printf("log level set to: TRACE")
		jww.SetStdoutThreshold(jww.LevelTrace)
		jww.SetLogThreshold(jww.LevelTrace)
		jww.SetFlags(log.LstdFlags | log.Lmicroseconds)
	} else if threshold == 1 {
		jww.INFO.Printf("log level set to: DEBUG")
		jww.SetStdoutThreshold(jww.LevelDebug)
		jww.SetLogThreshold(jww.LevelDebug)
		jww.SetFlags(log.LstdFlags | log.Lmicroseconds)
	} else {
		jww.INFO.Printf("log level set to: INFO")
		jww.SetStdoutThreshold(jww.LevelInfo)
		jww.SetLogThreshold(jww.LevelInfo)
	}

	if viper.GetBool("verboseRoundTracking") {
		initRoundLog(logPath)
	}
}

func askToCreateChannel(recipientID *id.ID) bool {
	for {
		fmt.Printf("This is the first time you have messaged %v, "+
			"are you sure? (yes/no) ", recipientID)
		var input string
		fmt.Scanln(&input)
		if input == "yes" {
			return true
		}
		if input == "no" {
			return false
		}
		fmt.Printf("Please answer 'yes' or 'no'\n")
	}
}

// this the the nodepad used for round logging.
var roundsNotepad *jww.Notepad

// initRoundLog creates the log output for round tracking. In debug mode,
// the client will keep track of all rounds it evaluates if it has
// messages in, and then will dump them to this log on client exit
func initRoundLog(logPath string) {
	parts := strings.Split(logPath, ".")
	path := parts[0] + "-rounds." + parts[1]
	logOutput, err := os.OpenFile(path,
		os.O_APPEND|os.O_CREATE|os.O_WRONLY, 0644)
	if err != nil {
		jww.FATAL.Panicf(err.Error())
	}
	roundsNotepad = jww.NewNotepad(jww.LevelInfo, jww.LevelInfo,
		ioutil.Discard, logOutput, "", log.Ldate|log.Ltime)
}

// init is the initialization function for Cobra which defines commands
// and flags.
func init() {
	// NOTE: The point of init() is to be declarative.  There is
	// one init in each sub command. Do not put variable
	// declarations here, and ensure all the Flags are of the *P
	// variety, unless there's a very good reason not to have them
	// as local params to sub command."
	cobra.OnInitialize(initConfig)

	// Here you will define your flags and configuration settings.
	// Cobra supports persistent flags, which, if defined here,
	// will be global for your application.
	rootCmd.PersistentFlags().UintP("logLevel", "v", 0,
		"Verbose mode for debugging")
	viper.BindPFlag("logLevel", rootCmd.PersistentFlags().Lookup("logLevel"))

	rootCmd.PersistentFlags().Bool("verboseRoundTracking", false,
		"Verbose round tracking, keeps track and prints all rounds the "+
			"client was aware of while running. Defaults to false if not set.")
	viper.BindPFlag("verboseRoundTracking", rootCmd.PersistentFlags().Lookup("verboseRoundTracking"))

	rootCmd.PersistentFlags().StringP("session", "s",
		"", "Sets the initial storage directory for "+
			"client session data")
	viper.BindPFlag("session", rootCmd.PersistentFlags().Lookup("session"))

	rootCmd.PersistentFlags().StringP("writeContact", "w",
		"-", "Write contact information, if any, to this file, "+
			" defaults to stdout")
	viper.BindPFlag("writeContact", rootCmd.PersistentFlags().Lookup(
		"writeContact"))

	rootCmd.PersistentFlags().StringP("password", "p", "",
		"Password to the session file")
	viper.BindPFlag("password", rootCmd.PersistentFlags().Lookup(
		"password"))

	rootCmd.PersistentFlags().StringP("ndf", "n", "ndf.json",
		"Path to the network definition JSON file")
	viper.BindPFlag("ndf", rootCmd.PersistentFlags().Lookup("ndf"))

	rootCmd.PersistentFlags().StringP("log", "l", "-",
		"Path to the log output path (- is stdout)")
	viper.BindPFlag("log", rootCmd.PersistentFlags().Lookup("log"))

	rootCmd.Flags().StringP("regcode", "", "",
		"ReceptionIdentity code (optional)")
	viper.BindPFlag("regcode", rootCmd.Flags().Lookup("regcode"))

	rootCmd.PersistentFlags().StringP("message", "m", "",
		"Message to send")
	viper.BindPFlag("message", rootCmd.PersistentFlags().Lookup("message"))

	rootCmd.Flags().UintP("sendid", "", 0,
		"Use precanned user id (must be between 1 and 40, inclusive)")
	viper.BindPFlag("sendid", rootCmd.Flags().Lookup("sendid"))

	rootCmd.Flags().StringP("destid", "d", "0",
		"ID to send message to (if below 40, will be precanned. Use "+
			"'0x' or 'b64:' for hex and base64 representations)")
	viper.BindPFlag("destid", rootCmd.Flags().Lookup("destid"))
	rootCmd.PersistentFlags().Bool("force-legacy", false,
		"Force client to operate using legacy identities.")
	viper.BindPFlag("force-legacy", rootCmd.PersistentFlags().Lookup("force-legacy"))

	rootCmd.Flags().StringP("destfile", "",
		"", "Read this contact file for the destination id")
	viper.BindPFlag("destfile", rootCmd.Flags().Lookup("destfile"))

	rootCmd.Flags().UintP("sendCount",
		"", 1, "The number of times to send the message")
	viper.BindPFlag("sendCount", rootCmd.Flags().Lookup("sendCount"))
	rootCmd.Flags().UintP("sendDelay",
		"", 500, "The delay between sending the messages in ms")
	viper.BindPFlag("sendDelay", rootCmd.Flags().Lookup("sendDelay"))
	rootCmd.Flags().BoolP("splitSends",
		"", false, "Force sends to go over multiple rounds if possible")
	viper.BindPFlag("splitSends", rootCmd.Flags().Lookup("splitSends"))

	rootCmd.Flags().BoolP("verify-sends", "", false,
		"Ensure successful message sending by checking for round completion")
	viper.BindPFlag("verify-sends", rootCmd.Flags().Lookup("verify-sends"))

	rootCmd.PersistentFlags().UintP("receiveCount",
		"", 1, "How many messages we should wait for before quitting")
	viper.BindPFlag("receiveCount", rootCmd.PersistentFlags().Lookup("receiveCount"))
	rootCmd.PersistentFlags().UintP("waitTimeout", "", 15,
		"The number of seconds to wait for messages to arrive")
	viper.BindPFlag("waitTimeout",
		rootCmd.PersistentFlags().Lookup("waitTimeout"))

	rootCmd.Flags().BoolP("unsafe", "", false,
		"Send raw, unsafe messages without e2e encryption.")
	viper.BindPFlag("unsafe", rootCmd.Flags().Lookup("unsafe"))

	rootCmd.PersistentFlags().BoolP("unsafe-channel-creation", "", false,
		"Turns off the user identity authenticated channel check, "+
			"automatically approving authenticated channels")
	viper.BindPFlag("unsafe-channel-creation",
		rootCmd.PersistentFlags().Lookup("unsafe-channel-creation"))

	rootCmd.Flags().BoolP("accept-channel", "", false,
		"Accept the channel request for the corresponding recipient ID")
	viper.BindPFlag("accept-channel",
		rootCmd.Flags().Lookup("accept-channel"))

	rootCmd.PersistentFlags().Bool("delete-channel", false,
		"DeleteFingerprint the channel information for the corresponding recipient ID")
	viper.BindPFlag("delete-channel",
		rootCmd.PersistentFlags().Lookup("delete-channel"))

	rootCmd.PersistentFlags().Bool("delete-receive-requests", false,
		"DeleteFingerprint the all received contact requests.")
	viper.BindPFlag("delete-receive-requests",
		rootCmd.PersistentFlags().Lookup("delete-receive-requests"))

	rootCmd.PersistentFlags().Bool("delete-sent-requests", false,
		"DeleteFingerprint the all sent contact requests.")
	viper.BindPFlag("delete-sent-requests",
		rootCmd.PersistentFlags().Lookup("delete-sent-requests"))

	rootCmd.PersistentFlags().Bool("delete-all-requests", false,
		"DeleteFingerprint the all contact requests, both sent and received.")
	viper.BindPFlag("delete-all-requests",
		rootCmd.PersistentFlags().Lookup("delete-all-requests"))

	rootCmd.PersistentFlags().Bool("delete-request", false,
		"DeleteFingerprint the request for the specified ID given by the "+
			"destfile flag's contact file.")
	viper.BindPFlag("delete-request",
		rootCmd.PersistentFlags().Lookup("delete-request"))

	rootCmd.Flags().BoolP("send-auth-request", "", false,
		"Send an auth request to the specified destination and wait"+
			"for confirmation")
	viper.BindPFlag("send-auth-request",
		rootCmd.Flags().Lookup("send-auth-request"))
	rootCmd.Flags().UintP("auth-timeout", "", 60,
		"The number of seconds to wait for an authentication channel"+
			"to confirm")
	viper.BindPFlag("auth-timeout",
		rootCmd.Flags().Lookup("auth-timeout"))

	rootCmd.Flags().BoolP("forceHistoricalRounds", "", false,
		"Force all rounds to be sent to historical round retrieval")
	viper.BindPFlag("forceHistoricalRounds",
		rootCmd.Flags().Lookup("forceHistoricalRounds"))

	// Network params
	rootCmd.Flags().BoolP("slowPolling", "", false,
		"Enables polling for unfiltered network updates with RSA signatures")
	viper.BindPFlag("slowPolling",
		rootCmd.Flags().Lookup("slowPolling"))
	rootCmd.Flags().Bool("forceMessagePickupRetry", false,
		"Enable a mechanism which forces a 50% chance of no message pickup, "+
			"instead triggering the message pickup retry mechanism")
	viper.BindPFlag("forceMessagePickupRetry",
		rootCmd.Flags().Lookup("forceMessagePickupRetry"))

	// E2E Params
	defaultE2EParams := session.GetDefaultParams()
	rootCmd.Flags().UintP("e2eMinKeys",
		"", uint(defaultE2EParams.MinKeys),
		"Minimum number of keys used before requesting rekey")
	viper.BindPFlag("e2eMinKeys", rootCmd.Flags().Lookup("e2eMinKeys"))
	rootCmd.Flags().UintP("e2eMaxKeys",
		"", uint(defaultE2EParams.MaxKeys),
		"Max keys used before blocking until a rekey completes")
	viper.BindPFlag("e2eMaxKeys", rootCmd.Flags().Lookup("e2eMaxKeys"))
	rootCmd.Flags().UintP("e2eNumReKeys",
		"", uint(defaultE2EParams.NumRekeys),
		"Number of rekeys reserved for rekey operations")
	viper.BindPFlag("e2eNumReKeys", rootCmd.Flags().Lookup("e2eNumReKeys"))
	rootCmd.Flags().Float64P("e2eRekeyThreshold",
		"", defaultE2EParams.RekeyThreshold,
		"Number between 0 an 1. Percent of keys used before a rekey is started")
	viper.BindPFlag("e2eRekeyThreshold", rootCmd.Flags().Lookup("e2eRekeyThreshold"))

	rootCmd.Flags().String("profile-cpu", "",
		"Enable cpu profiling to this file")
	viper.BindPFlag("profile-cpu", rootCmd.Flags().Lookup("profile-cpu"))

	// Proto user flags
	rootCmd.Flags().String("protoUserPath", "",
		"Path to proto user JSON file containing cryptographic primitives "+
			"the client will load")
	viper.BindPFlag("protoUserPath", rootCmd.Flags().Lookup("protoUserPath"))
	rootCmd.Flags().String("protoUserOut", "",
		"Path to which a normally constructed client "+
			"will write proto user JSON file")
	viper.BindPFlag("protoUserOut", rootCmd.Flags().Lookup("protoUserOut"))

	// Backup flags
	rootCmd.Flags().String("backupOut", "",
		"Path to output encrypted client backup. If no path is supplied, the "+
			"backup system is not started.")
	viper.BindPFlag("backupOut", rootCmd.Flags().Lookup("backupOut"))

	rootCmd.Flags().String("backupJsonOut", "",
		"Path to output unencrypted client JSON backup.")
	viper.BindPFlag("backupJsonOut", rootCmd.Flags().Lookup("backupJsonOut"))

	rootCmd.Flags().String("backupIn", "",
		"Path to load backup client from")
	viper.BindPFlag("backupIn", rootCmd.Flags().Lookup("backupIn"))

	rootCmd.Flags().String("backupPass", "",
		"Passphrase to encrypt/decrypt backup")
	viper.BindPFlag("backupPass", rootCmd.Flags().Lookup("backupPass"))

	rootCmd.Flags().String("backupIdList", "",
		"JSON file containing the backed up partner IDs")
	viper.BindPFlag("backupIdList", rootCmd.Flags().Lookup("backupIdList"))

}

// initConfig reads in config file and ENV variables if set.
func initConfig() {}<|MERGE_RESOLUTION|>--- conflicted
+++ resolved
@@ -585,10 +585,7 @@
 	storePassword := parsePassword(viper.GetString("password"))
 	storeDir := viper.GetString("session")
 	regCode := viper.GetString("regcode")
-<<<<<<< HEAD
-=======
 	forceLegacy := viper.GetBool("force-legacy")
->>>>>>> e58c031b
 	jww.DEBUG.Printf("sessionDir: %v", storeDir)
 
 	// TODO: This probably shouldn't be initialized globally.
@@ -596,19 +593,6 @@
 		viper.GetBool("unsafe-channel-creation"), e2eParams)
 
 	// Initialize the client of the proper type
-<<<<<<< HEAD
-	var client *xxdk.E2e
-	if precanId != 0 {
-		client = loadOrInitPrecan(precanId, storePassword, storeDir, cmixParams, e2eParams)
-	} else if protoUserPath != "" {
-		client = loadOrInitProto(protoUserPath, storePassword, storeDir, cmixParams, e2eParams)
-	} else if userIdPrefix != "" {
-		client = loadOrInitVanity(storePassword, storeDir, regCode, userIdPrefix, cmixParams, e2eParams)
-	} else if backupPath != "" {
-		client = loadOrInitBackup(backupPath, backupPass, storePassword, storeDir, cmixParams, e2eParams)
-	} else {
-		client = loadOrInitClient(storePassword, storeDir, regCode, cmixParams, e2eParams)
-=======
 	var messenger *xxdk.E2e
 	if precanId != 0 {
 		messenger = loadOrInitPrecan(precanId, storePassword, storeDir, cmixParams, e2eParams)
@@ -620,16 +604,11 @@
 		messenger = loadOrInitBackup(backupPath, backupPass, storePassword, storeDir, cmixParams, e2eParams)
 	} else {
 		messenger = loadOrInitMessenger(forceLegacy, storePassword, storeDir, regCode, cmixParams, e2eParams)
->>>>>>> e58c031b
 	}
 
 	// Handle protoUser output
 	if protoUser := viper.GetString("protoUserOut"); protoUser != "" {
-<<<<<<< HEAD
-		jsonBytes, err := client.ConstructProtoUserFile()
-=======
 		jsonBytes, err := messenger.ConstructProtoUserFile()
->>>>>>> e58c031b
 		if err != nil {
 			jww.FATAL.Panicf("cannot construct proto user file: %v",
 				err)
@@ -644,12 +623,9 @@
 
 	// Handle backup output
 	if backupOut := viper.GetString("backupOut"); backupOut != "" {
-<<<<<<< HEAD
-=======
 		if !forceLegacy {
 			jww.FATAL.Panicf("Unable to make backup for non-legacy sender!")
 		}
->>>>>>> e58c031b
 		updateBackupCb := func(encryptedBackup []byte) {
 			jww.INFO.Printf("Backup update received, size %d",
 				len(encryptedBackup))
@@ -681,13 +657,8 @@
 			}
 		}
 		_, err := backup.InitializeBackup(backupPass, updateBackupCb,
-<<<<<<< HEAD
-			client.GetBackupContainer(), client.GetE2E(), client.GetStorage(),
-			nil, client.GetStorage().GetKV(), client.GetRng())
-=======
 			messenger.GetBackupContainer(), messenger.GetE2E(), messenger.GetStorage(),
 			nil, messenger.GetStorage().GetKV(), messenger.GetRng())
->>>>>>> e58c031b
 		if err != nil {
 			jww.FATAL.Panicf("Failed to initialize backup with key %q: %+v",
 				backupPass, err)
