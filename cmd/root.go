--- conflicted
+++ resolved
@@ -13,10 +13,11 @@
 	"github.com/spf13/cobra"
 	jww "github.com/spf13/jwalterweatherman"
 	"github.com/spf13/viper"
-	//"gitlab.com/privategrity/client/api"
+	"gitlab.com/privategrity/client/api"
 	"gitlab.com/privategrity/client/bindings"
 	"gitlab.com/privategrity/client/globals"
 	"gitlab.com/privategrity/crypto/cyclic"
+	"gitlab.com/privategrity/crypto/format"
 	"os"
 	"time"
 )
@@ -86,7 +87,7 @@
 			}
 
 			err = bindings.InitClient(&globals.DefaultStorage{}, sessionFile,
-			nil)
+				nil)
 
 			if err != nil {
 				fmt.Printf("Could Not Initilize OS Storage: %s\n", err.Error())
@@ -124,7 +125,6 @@
 		fmt.Printf("Sending Message to %d, %v: %s\n", destinationUserId,
 			contact, message)
 
-		//bindings.Send(api.APIMessage{userId, message, destinationUserId})
 		// Loop until we get a message, then print and exit
 
 		if dummyFrequency != 0 {
@@ -138,7 +138,7 @@
 
 			end := false
 
-			if err != nil && err != globals.FifoEmptyErr{
+			if err != nil && err != globals.FifoEmptyErr {
 				fmt.Printf("Could not Receive Message: %s\n", err.Error())
 				break
 			}
@@ -158,12 +158,7 @@
 			if dummyPeriod != 0 {
 				end = false
 				<-timer.C
-<<<<<<< HEAD
-				fmt.Printf("Sending Message to %d: %s\n", destinationUserId, message)
-				//bindings.Send(api.APIMessage{userId, message,
-				//	destinationUserId})
-				timer = time.NewTimer(dummyPeroid)
-=======
+
 				contact = ""
 				user, ok := globals.Users.GetUser(destinationUserId)
 				if ok {
@@ -171,10 +166,16 @@
 				}
 				fmt.Printf("Sending Message to %d, %v: %s\n", destinationUserId,
 					contact, message)
-				bindings.Send(api.APIMessage{userId, message,
-				destinationUserId})
+
+				messages, err := format.NewMessage(userId, destinationUserId, message)
+				if err != nil {
+					jww.ERROR.Printf("Error creating messages: %v",
+						err.Error())
+				}
+				for _, msg := range messages {
+					bindings.Send(msg)
+				}
 				timer = time.NewTimer(dummyPeriod)
->>>>>>> 76563c90
 			} else {
 				time.Sleep(200 * time.Millisecond)
 			}
@@ -211,7 +212,7 @@
 	rootCmd.PersistentFlags().Uint64VarP(&userId, "userid", "i", 0,
 		"UserID to sign in as")
 	rootCmd.MarkPersistentFlagRequired("userid")
-	rootCmd.PersistentFlags().StringVarP(&nick, "nick", "","",
+	rootCmd.PersistentFlags().StringVarP(&nick, "nick", "", "",
 		"Nickname to register as")
 	rootCmd.PersistentFlags().StringVarP(&serverAddr, "serveraddr", "s", "",
 		"Server address to send messages to")
