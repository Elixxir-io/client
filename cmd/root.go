--- conflicted
+++ resolved
@@ -544,140 +544,6 @@
 	},
 }
 
-<<<<<<< HEAD
-// initCmix returns a newly-initialized xxdk.Cmix object and its stored xxdk.ReceptionIdentity
-func initCmix() (*xxdk.Cmix, xxdk.ReceptionIdentity) {
-	logLevel := viper.GetUint("logLevel")
-	initLog(logLevel, viper.GetString("log"))
-	jww.INFO.Printf(Version())
-
-	pass := parsePassword(viper.GetString("password"))
-	storeDir := viper.GetString("session")
-	regCode := viper.GetString("regcode")
-	precannedID := viper.GetUint("sendid")
-	userIDprefix := viper.GetString("userid-prefix")
-	protoUserPath := viper.GetString("protoUserPath")
-	backupPath := viper.GetString("backupIn")
-	backupPass := []byte(viper.GetString("backupPass"))
-
-	// FIXME: All branches of the upcoming path
-	var knownReception xxdk.ReceptionIdentity
-
-	// create a new client if none exist
-	if _, err := os.Stat(storeDir); errors.Is(err, fs.ErrNotExist) {
-		// Load NDF
-		ndfJSON, err := ioutil.ReadFile(viper.GetString("ndf"))
-		if err != nil {
-			jww.FATAL.Panicf(err.Error())
-		}
-
-		if precannedID != 0 {
-			knownReception, err = xxdk.NewPrecannedClient(precannedID,
-				string(ndfJSON), storeDir, pass)
-		} else if protoUserPath != "" {
-			protoUserJson, err := utils.ReadFile(protoUserPath)
-			if err != nil {
-				jww.FATAL.Panicf("%v", err)
-			}
-
-			protoUser := &user.Proto{}
-			err = json.Unmarshal(protoUserJson, protoUser)
-			if err != nil {
-				jww.FATAL.Panicf("%v", err)
-			}
-
-			knownReception, err = xxdk.NewProtoClient_Unsafe(string(ndfJSON), storeDir,
-				pass, protoUser)
-		} else if userIDprefix != "" {
-			err = xxdk.NewVanityClient(string(ndfJSON), storeDir,
-				pass, regCode, userIDprefix)
-		} else if backupPath != "" {
-
-			jww.INFO.Printf("Restoring user from %s", backupPath)
-			b, backupFile := loadBackup(backupPath, string(backupPass))
-
-			// Marshal the backup object in JSON
-			backupJson, err := json.Marshal(b)
-			if err != nil {
-				jww.ERROR.Printf("Failed to JSON Marshal backup: %+v", err)
-			}
-
-			// Write the backup JSON to file
-			err = utils.WriteFileDef(viper.GetString("backupJsonOut"), backupJson)
-			if err != nil {
-				jww.FATAL.Panicf("Failed to write backup to file: %+v", err)
-			}
-
-			// Construct client from backup data
-			id, backupIdList, _, err := backup.NewClientFromBackup(
-				string(ndfJSON), storeDir, pass, backupPass,
-				backupFile)
-			knownReception = id
-			if err != nil {
-				jww.FATAL.Panicf("%+v", err)
-			}
-
-			jww.INFO.Printf("User Restored: %v", knownReception.ID)
-
-			backupIdListPath := viper.GetString("backupIdList")
-			if backupIdListPath != "" {
-				// Marshal backed up ID list to JSON
-				backedUpIdListJson, err := json.Marshal(backupIdList)
-				if err != nil {
-					jww.ERROR.Printf("Failed to JSON Marshal backed up IDs: %+v", err)
-				}
-
-				// Write backed up ID list to file
-				err = utils.WriteFileDef(backupIdListPath, backedUpIdListJson)
-				if err != nil {
-					jww.FATAL.Panicf("Failed to write backed up IDs to file %q: %+v",
-						backupIdListPath, err)
-				}
-			}
-
-		} else {
-			err = xxdk.NewCmix(string(ndfJSON), storeDir,
-				pass, regCode)
-		}
-
-		if err != nil {
-			jww.FATAL.Panicf("%+v", err)
-		}
-	}
-
-	cmixParams, _ := initParams()
-
-	client, err := xxdk.OpenCmix(storeDir, pass, cmixParams)
-	if err != nil {
-		jww.FATAL.Panicf("%+v", err)
-	}
-
-	// If there is a known xxdk.ReceptionIdentity, store it now
-	if knownReception.ID != nil {
-		err = xxdk.StoreReceptionIdentity(identityStorageKey, knownReception, client)
-		if err != nil {
-			jww.FATAL.Panicf("%+v", err)
-		}
-	}
-
-	// Attempt to load extant xxdk.ReceptionIdentity
-	identity, err := xxdk.LoadReceptionIdentity(identityStorageKey, client)
-	if err != nil {
-		// If no extant xxdk.ReceptionIdentity, generate and store a new one
-		identity, err = xxdk.MakeReceptionIdentity(client)
-		if err != nil {
-			jww.FATAL.Panicf("%+v", err)
-		}
-		err = xxdk.StoreReceptionIdentity(identityStorageKey, identity, client)
-		if err != nil {
-			jww.FATAL.Panicf("%+v", err)
-		}
-	}
-	return client, identity
-}
-
-=======
->>>>>>> c86498bb
 func initParams() (xxdk.CMIXParams, xxdk.E2EParams) {
 	e2eParams := xxdk.GetDefaultE2EParams()
 	e2eParams.Session.MinKeys = uint16(viper.GetUint("e2eMinKeys"))
