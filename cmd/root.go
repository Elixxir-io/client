--- conflicted
+++ resolved
@@ -386,14 +386,11 @@
 		// Log the user in, for now using the first gateway specified
 		// This will also register the user email with UDB
 		globals.Log.INFO.Println("Logging in...")
-<<<<<<< HEAD
 		cb := func(err error) {
 			globals.Log.ERROR.Print(err)
 		}
 		err := client.StartMessageReceiver(cb)
-=======
-		err := client.StartMessageReceiver(func(err error) { return })
->>>>>>> a962db87
+
 		if err != nil {
 			globals.Log.FATAL.Panicf("Could Not start message reciever: %s\n", err)
 		}
