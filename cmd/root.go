--- conflicted
+++ resolved
@@ -24,6 +24,7 @@
 	"gitlab.com/elixxir/client/user"
 	"gitlab.com/elixxir/comms/connect"
 	"gitlab.com/elixxir/crypto/cyclic"
+	"gitlab.com/elixxir/crypto/large"
 	"gitlab.com/elixxir/primitives/format"
 	"gitlab.com/elixxir/primitives/id"
 	"gitlab.com/elixxir/primitives/switchboard"
@@ -124,7 +125,13 @@
 
 	// Register a new user if requested
 	if register {
-<<<<<<< HEAD
+		grp := cyclic.Group{}
+		grpBuff := []byte(viper.GetString("group"))
+		err := grp.UnmarshalJSON(grpBuff)
+		if err != nil {
+			fmt.Printf("Could Not Decode group from JSON: %s\n", err.Error())
+			return id.ZeroID
+		}
 
 		regCode := registrationCode
 		// If precanned user, use generated code instead
@@ -134,22 +141,7 @@
 
 		fmt.Printf("Attempting to register with code %s...\n", regCode)
 
-		uid, err = bindings.Register(userId != 0, regCode, registrationAddr, gwAddresses, mint)
-=======
-		// FIXME Use a different encoding for the user ID command line argument,
-		// to allow testing with IDs that are long enough to exercise more than
-		// 64 bits
-		grp := cyclic.Group{}
-		grpBuff := []byte(viper.GetString("group"))
-		err := grp.UnmarshalJSON(grpBuff)
-		if err != nil {
-			fmt.Printf("Could Not Decode group from JSON: %s\n", err.Error())
-			return
-		}
-
-		regCode := new(id.User).SetUints(&[4]uint64{0, 0, 0, userId}).RegistrationCode()
-		_, err = bindings.Register(regCode, gwAddr, int(numNodes), mint, &grp)
->>>>>>> 1e307dc0
+		uid, err = bindings.Register(userId != 0, regCode, registrationAddr, gwAddresses, mint, &grp)
 		if err != nil {
 			fmt.Printf("Could Not Register User: %s\n", err.Error())
 			return id.ZeroID
@@ -214,7 +206,7 @@
 	} else {
 		senderNick = sender.Nick
 	}
-	fmt.Printf("Message from %v, %v Received: %s\n", cyclic.NewIntFromBytes(message.Sender[:]).Text(10),
+	fmt.Printf("Message from %v, %v Received: %s\n", large.NewIntFromBytes(message.Sender[:]).Text(10),
 		senderNick, result.Message)
 
 	atomic.AddInt64(&l.messagesReceived, 1)
