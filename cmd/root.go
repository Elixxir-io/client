--- conflicted
+++ resolved
@@ -409,15 +409,10 @@
 
 							// Construct the callback function which
 							// verifies successful message send or retries
-<<<<<<< HEAD
 							f := func(allRoundsSucceeded, timedOut bool,
 								rounds map[id.Round]cmix.RoundResult) {
-								printRoundResults(allRoundsSucceeded, timedOut,
+								printRoundResults(
 									rounds, roundIDs, payload, recipientID)
-=======
-							f := func(allRoundsSucceeded, timedOut bool, rounds map[id.Round]cmix.RoundResult) {
-								printRoundResults(rounds, roundIDs, payload, recipientID)
->>>>>>> cebe2c8f
 								if !allRoundsSucceeded {
 									retryChan <- struct{}{}
 								} else {
