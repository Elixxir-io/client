--- conflicted
+++ resolved
@@ -191,21 +191,12 @@
 		paramsUnsafe := params.GetDefaultUnsafe()
 		wg := &sync.WaitGroup{}
 		sendCnt := int(viper.GetUint("sendCount"))
-<<<<<<< HEAD
-		//sendDelay := time.Duration(viper.GetUint("sendDelay"))
-		wg := sync.WaitGroup{}
-		go func(){
-			for i := 0; i < sendCnt; i++ {
-				wg.Add(1)
-				go func(locali int) {
-=======
 		wg.Add(sendCnt)
 		go func() {
 			//sendDelay := time.Duration(viper.GetUint("sendDelay"))
 			for i := 0; i < sendCnt; i++ {
 				go func(i int) {
 					defer wg.Done()
->>>>>>> d7324b97
 					fmt.Printf("Sending to %s: %s\n", recipientID, msgBody)
 					var roundIDs []id.Round
 					var roundTimeout time.Duration
@@ -229,22 +220,6 @@
 					}
 
 					// Have the client report back the round results
-<<<<<<< HEAD
-					for j:=0;j<5&&(err==nil || i==0);j++{
-						err = client.GetRoundResults(roundIDs, roundTimeout, f)
-						if err != nil {
-							jww.WARN.Printf("Received error on send %d attempt %d: %+v", locali, j, err)
-						}
-					}
-
-					if err!=nil{
-						jww.FATAL.Panicf("%v",err)
-					}
-
-				}(i)
-
-				//time.Sleep(sendDelay * time.Millisecond)
-=======
 					err = errors.New("derp")
 					for j := 0; j < 5 && err != nil; j++ {
 						err = client.GetRoundResults(roundIDs, roundTimeout, f)
@@ -254,7 +229,6 @@
 						jww.FATAL.Panicf("Message sending for send %d failed: %+v", i, err)
 					}
 				}(i)
->>>>>>> d7324b97
 			}
 		}()
 
@@ -307,13 +281,7 @@
 		if roundsNotepad != nil {
 			roundsNotepad.INFO.Printf("\n%s", client.GetNetworkInterface().GetVerboseRounds())
 		}
-<<<<<<< HEAD
-		jww.INFO.Printf("Waiting on all sending to finish to exit")
-		wg.Done()
-		jww.INFO.Printf("All sending to finished, exiting")
-=======
 		wg.Wait()
->>>>>>> d7324b97
 		err = client.StopNetworkFollower()
 		if err != nil {
 			jww.WARN.Printf(
