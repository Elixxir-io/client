////////////////////////////////////////////////////////////////////////////////
// Copyright © 2020 Privategrity Corporation                                   /
//                                                                             /
// All rights reserved.                                                        /
////////////////////////////////////////////////////////////////////////////////

// Package cmd initializes the CLI and config parsers as well as the logger.
package cmd

import (
	"encoding/base64"
	"fmt"
	"github.com/golang/protobuf/proto"
	"github.com/spf13/cobra"
	"github.com/spf13/viper"
	"gitlab.com/elixxir/client/api"
	"gitlab.com/elixxir/client/bots"
	"gitlab.com/elixxir/client/cmixproto"
	"gitlab.com/elixxir/client/globals"
	"gitlab.com/elixxir/client/parse"
	"gitlab.com/elixxir/client/user"
	"gitlab.com/elixxir/crypto/large"
	"gitlab.com/elixxir/crypto/signature/rsa"
	"gitlab.com/elixxir/primitives/id"
	"gitlab.com/elixxir/primitives/switchboard"
	"gitlab.com/elixxir/primitives/utils"
	"io/ioutil"
	"os"
	"strconv"
	"strings"
	"sync/atomic"
	"time"
)

var verbose bool
var userId uint64
var sourcePublicKeyPath string
var destinationUserId uint64
var destinationUserIDBase64 string
var message string
var sessionFile string
var noBlockingTransmission bool
var rateLimiting uint32
var registrationCode string
var username string
var end2end bool
var keyParams []string
var ndfPath string
var skipNDFVerification bool
var ndfPubKey string
var sessFilePassword string
var noTLS bool
var searchForUser string
var waitForMessages uint
var messageTimeout uint
var messageCnt uint
<<<<<<< HEAD
var precanned = false
=======
var logPath string = ""
>>>>>>> 116f0897

// Execute adds all child commands to the root command and sets flags
// appropriately.  This is called by main.main(). It only needs to
// happen once to the rootCmd.
func Execute() {
	if err := rootCmd.Execute(); err != nil {
		fmt.Println(err)
		os.Exit(1)
	}
}

func sessionInitialization() (*id.User, string, *api.Client) {
	var err error
	register := false

	var client *api.Client

	// Read in the network definition file and save as string
	ndfBytes, err := utils.ReadFile(ndfPath)
	if err != nil {
		globals.Log.FATAL.Panicf("Could not read network definition file: %v", err)
	}

	// Check if the NDF verify flag is set
	if skipNDFVerification {
		ndfPubKey = ""
		globals.Log.WARN.Println("Skipping NDF verification")
	} else {
		pkFile, err := os.Open(ndfPubKey)
		if err != nil {
			globals.Log.FATAL.Panicf("Could not open cert file: %v",
				err)
		}

		pkBytes, err := ioutil.ReadAll(pkFile)
		if err != nil {
			globals.Log.FATAL.Panicf("Could not read cert file: %v",
				err)
		}
		ndfPubKey = string(pkBytes)
	}

	// Verify the signature
	globals.Log.DEBUG.Println("Verifying NDF...")
	ndfJSON := api.VerifyNDF(string(ndfBytes), ndfPubKey)
	globals.Log.DEBUG.Printf("   NDF Verified")

	//If no session file is passed initialize with RAM Storage
	if sessionFile == "" {
		client, err = api.NewClient(&globals.RamStorage{}, "", "", ndfJSON)
		if err != nil {
			globals.Log.ERROR.Printf("Could Not Initialize Ram Storage: %s\n",
				err.Error())
			return id.ZeroID, "", nil
		}
		globals.Log.INFO.Println("Initialized Ram Storage")
		register = true
	} else {

		var sessionA, sessionB string

		locs := strings.Split(sessionFile, ",")

		if len(locs) == 2 {
			sessionA = locs[0]
			sessionB = locs[1]
		} else {
			sessionA = sessionFile
			sessionB = sessionFile + "-2"
		}

		//If a session file is passed, check if it's valid
		_, err1 := os.Stat(sessionA)
		_, err2 := os.Stat(sessionB)

		if err1 != nil && err2 != nil {
			//If the file does not exist, register a new user
			if os.IsNotExist(err1) && os.IsNotExist(err2) {
				register = true
			} else {
				//Fail if any other error is received
				globals.Log.ERROR.Printf("Error with file paths: %s %s",
					err1, err2)
				return id.ZeroID, "", nil
			}
		}
		//Initialize client with OS Storage
		client, err = api.NewClient(nil, sessionA, sessionB, ndfJSON)
		if err != nil {
			globals.Log.ERROR.Printf("Could Not Initialize OS Storage: %s\n", err.Error())
			return id.ZeroID, "", nil
		}
		globals.Log.INFO.Println("Initialized OS Storage")

	}

	if noBlockingTransmission {
		globals.Log.INFO.Println("Disabling Blocking Transmissions")
		client.DisableBlockingTransmission()
	}

	client.SetRateLimiting(rateLimiting)

	// Handle parsing gateway addresses from the config file

	//REVIEWER NOTE: Possibly need to remove/rearrange this,
	// now that client may not know gw's upon client creation
	/*gateways := client.GetNDF().Gateways
	// If gwAddr was not passed via command line, check config file
	if len(gateways) < 1 {
		// No gateways in config file or passed via command line
		globals.Log.ERROR.Printf("Error: No gateway specified! Add to" +
			" configuration file or pass via command line using -g!\n")
		return id.ZeroID, "", nil
	}*/

	if noTLS {
		client.DisableTls()
	}

	// InitNetwork to gateways and reg server
	err = client.InitNetwork()
	if err != nil {
		globals.Log.FATAL.Panicf("Could not call connect on client: %+v", err)
	}

	// Holds the User ID
	var uid *id.User

	// Register a new user if requested
	if register {
		globals.Log.INFO.Println("Registering...")

		regCode := registrationCode
		// If precanned user, use generated code instead
		if userId != 0 {
			precanned = true
			regCode = id.NewUserFromUints(&[4]uint64{0, 0, 0, userId}).RegistrationCode()
		}

		globals.Log.INFO.Printf("Building keys...")

		var privKey *rsa.PrivateKey

		if sourcePublicKeyPath != "" {
			pubKeyBytes, err := utils.ReadFile(sourcePublicKeyPath)
			if err != nil {
				globals.Log.FATAL.Panicf("Could not load user public key PEM from "+
					"path %s: %+v", sourcePublicKeyPath, err)
			}

			privKey, err = rsa.LoadPrivateKeyFromPem(pubKeyBytes)
			if err != nil {
				globals.Log.FATAL.Panicf("Could not public key from "+
					"PEM: %+v", err)
			}
		}

		//Generate keys for registration
		err := client.GenerateKeys(privKey, sessFilePassword)
		if err != nil {
			globals.Log.FATAL.Panicf("%+v", err)
		}

		globals.Log.INFO.Printf("Attempting to register with code %s...", regCode)

		errRegister := fmt.Errorf("")
		uid = client.GetCurrentUser()
		//Attempt to register user with same keys until a success occurs
		for errRegister != nil {
			_, errRegister = client.RegisterWithPermissioning(userId != 0, regCode)
			if errRegister != nil {
				globals.Log.FATAL.Panicf("Could Not Register User: %s",
					errRegister.Error())
			}
		}

		err = client.RegisterWithNodes()
		if err != nil {
			globals.Log.FATAL.Panicf("Could Not Register User with nodes: %s",
				err.Error())
		}

		userbase64 := base64.StdEncoding.EncodeToString(uid[:])
		globals.Log.INFO.Printf("Registered as user (uid, the var) %v", uid)
		globals.Log.INFO.Printf("Registered as user (userID, the global) %v", userId)
		globals.Log.INFO.Printf("Successfully registered user %s!", userbase64)

	} else {
		// hack for session persisting with cmd line
		// doesn't support non pre canned users
		uid = id.NewUserFromUints(&[4]uint64{0, 0, 0, userId})
		globals.Log.INFO.Printf("Skipped Registration, user: %v", uid)
	}

	if !precanned {
		// If we are sending to a non precanned user we retrieve the uid from the session returned by client.login
		uid, err = client.Login(sessFilePassword)
	} else {
		_, err = client.Login(sessFilePassword)
	}

	if err != nil {
		globals.Log.FATAL.Panicf("Could not login: %v", err)
	}

	return uid, client.GetSession().GetCurrentUser().Username, client
}

func setKeyParams(client *api.Client) {
	globals.Log.DEBUG.Printf("Trying to parse key parameters...")
	minKeys, err := strconv.Atoi(keyParams[0])
	if err != nil {
		return
	}

	maxKeys, err := strconv.Atoi(keyParams[1])
	if err != nil {
		return
	}

	numRekeys, err := strconv.Atoi(keyParams[2])
	if err != nil {
		return
	}

	ttlScalar, err := strconv.ParseFloat(keyParams[3], 64)
	if err != nil {
		return
	}

	minNumKeys, err := strconv.Atoi(keyParams[4])
	if err != nil {
		return
	}

	globals.Log.DEBUG.Printf("Setting key generation parameters: %d, %d, %d, %f, %d",
		minKeys, maxKeys, numRekeys, ttlScalar, minNumKeys)

	params := client.GetKeyParams()
	params.MinKeys = uint16(minKeys)
	params.MaxKeys = uint16(maxKeys)
	params.NumRekeys = uint16(numRekeys)
	params.TTLScalar = ttlScalar
	params.MinNumKeys = uint16(minNumKeys)
}

type FallbackListener struct {
	MessagesReceived int64
}

func (l *FallbackListener) Hear(item switchboard.Item, isHeardElsewhere bool, i ...interface{}) {
	if !isHeardElsewhere {
		message := item.(*parse.Message)
		sender, ok := user.Users.GetUser(message.Sender)
		var senderNick string
		if !ok {
			globals.Log.ERROR.Printf("Couldn't get sender %v", message.Sender)
		} else {
			senderNick = sender.Username
		}
		atomic.AddInt64(&l.MessagesReceived, 1)
		globals.Log.INFO.Printf("Message of type %v from %q, %v received with fallback: %s\n",
			message.MessageType, *message.Sender, senderNick,
			string(message.Body))
	}
}

type TextListener struct {
	MessagesReceived int64
}

func (l *TextListener) Hear(item switchboard.Item, isHeardElsewhere bool, i ...interface{}) {
	message := item.(*parse.Message)
	globals.Log.INFO.Println("Hearing a text message")
	result := cmixproto.TextMessage{}
	err := proto.Unmarshal(message.Body, &result)
	if err != nil {
		globals.Log.ERROR.Printf("Error unmarshaling text message: %v\n",
			err.Error())
	}

	sender, ok := user.Users.GetUser(message.Sender)
	var senderNick string
	if !ok {
		globals.Log.INFO.Printf("First message from sender %v", message.Sender)
		u := user.Users.NewUser(message.Sender, base64.StdEncoding.EncodeToString(message.Sender[:]))
		user.Users.UpsertUser(u)
		senderNick = u.Username
	} else {
		senderNick = sender.Username
	}
	logMsg := fmt.Sprintf("Message from %v, %v Received: %s\n",
		large.NewIntFromBytes(message.Sender[:]).Text(10),
		senderNick, result.Message)
	globals.Log.INFO.Printf("%s -- Timestamp: %s\n", logMsg,
		message.Timestamp.String())
	fmt.Printf(logMsg)

	atomic.AddInt64(&l.MessagesReceived, 1)
}

type userSearcher struct {
	foundUserChan chan []byte
}

func newUserSearcher() api.SearchCallback {
	us := userSearcher{}
	us.foundUserChan = make(chan []byte)
	return &us
}

func (us *userSearcher) Callback(userID, pubKey []byte, err error) {
	if err != nil {
		globals.Log.ERROR.Printf("Could not find searched user: %+v", err)
	} else {
		us.foundUserChan <- userID
	}
}

// rootCmd represents the base command when called without any subcommands
var rootCmd = &cobra.Command{
	Use:   "client",
	Short: "Runs a client for cMix anonymous communication platform",
	Args:  cobra.NoArgs,
	Run: func(cmd *cobra.Command, args []string) {
		if !verbose && viper.Get("verbose") != nil {
			verbose = viper.GetBool("verbose")
		}
		if logPath == "" && viper.Get("logPath") != nil {
			logPath = viper.GetString("logPath")
		}
		globals.Log = globals.InitLog(verbose, logPath)
		// Main client run function
		userID, _, client := sessionInitialization()
		err := client.RegisterWithNodes()
		if err != nil {
			globals.Log.ERROR.Println(err)
		}
		// Set Key parameters if defined
		if len(keyParams) == 5 {
			setKeyParams(client)
		}

		// Set up the listeners for both of the types the client needs for
		// the integration test
		// Normal text messages
		text := TextListener{}
		client.Listen(id.ZeroID, int32(cmixproto.Type_TEXT_MESSAGE),
			&text)
		// All other messages
		fallback := FallbackListener{}
		client.Listen(id.ZeroID, int32(cmixproto.Type_NO_TYPE),
			&fallback)

		// Log the user in, for now using the first gateway specified
		// This will also register the user email with UDB
		globals.Log.INFO.Println("Logging in...")
		cb := func(err error) {
			globals.Log.ERROR.Print(err)
		}

		err = client.InitListeners()
		if err != nil {
			globals.Log.FATAL.Panicf("Could not initialize receivers: %s\n", err)
		}

		err = client.StartMessageReceiver(cb)

		if err != nil {
			globals.Log.FATAL.Panicf("Could Not start message reciever: %s\n", err)
		}
		globals.Log.INFO.Println("Logged In!")

		if username != "" {
			err := client.RegisterWithUDB(username, 2*time.Minute)
			if err != nil {
				globals.Log.ERROR.Printf("%+v", err)
			}
		}

		cryptoType := parse.Unencrypted
		if end2end {
			cryptoType = parse.E2E
		}

		var recipientId *id.User

		if destinationUserId != 0 && destinationUserIDBase64 != "" {
			globals.Log.FATAL.Panicf("Two destiantions set for the message, can only have one")
		}

		if destinationUserId == 0 && destinationUserIDBase64 == "" {
			recipientId = userID
		} else if destinationUserIDBase64 != "" {
			recipientIdBytes, err := base64.StdEncoding.DecodeString(destinationUserIDBase64)
			if err != nil {
				globals.Log.FATAL.Panic("Could not decode the destination user ID")
			}
			recipientId = id.NewUserFromBytes(recipientIdBytes)

		} else {
			recipientId = id.NewUserFromUints(&[4]uint64{0, 0, 0, destinationUserId})
		}

		if message != "" {
			// Get the recipient's nick
			recipientNick := ""
			u, ok := user.Users.GetUser(recipientId)
			if ok {
				recipientNick = u.Username
			}

			// Handle sending to UDB
			if *recipientId == *bots.UdbID {
				parseUdbMessage(message, client)
			} else {
				// Handle sending to any other destination
				wireOut := api.FormatTextMessage(message)

				for i := uint(0); i < messageCnt; i++ {
					logMsg := fmt.Sprintf(
						"Sending Message to "+
							"%s, %v: %s\n",
						large.NewIntFromBytes(
							recipientId[:]).Text(
							10),
						recipientNick, message)
					globals.Log.INFO.Printf(logMsg)
					fmt.Printf(logMsg)
					if i != 0 {
						time.Sleep(1 * time.Second)
					}
					// Send the message
					err := client.Send(&parse.Message{
						Sender: userID,
						TypedBody: parse.TypedBody{
							MessageType: int32(cmixproto.Type_TEXT_MESSAGE),
							Body:        wireOut,
						},
						InferredType: cryptoType,
						Receiver:     recipientId,
					})
					if err != nil {
						globals.Log.ERROR.Printf("Error sending message: %+v", err)
					}
				}
			}
		}

		var udbLister api.SearchCallback

		if searchForUser != "" {
			udbLister = newUserSearcher()
			client.SearchForUser(searchForUser, udbLister, 2*time.Minute)
		}

		if message != "" {
			// Wait up to 45s to receive a message
			lastCnt := int64(0)
			for end, timeout := false, time.After(45*time.Second); !end; {
				numMsgReceived := atomic.LoadInt64(&text.MessagesReceived)
				if numMsgReceived == int64(waitForMessages) {
					end = true
				}
				if numMsgReceived != lastCnt {
					lastCnt = numMsgReceived
					timeout = time.After(45 * time.Second)
				}

				select {
				case <-timeout:
					fmt.Printf("Timing out client, %v/%v "+
						"message(s) been received\n",
						numMsgReceived, waitForMessages)
					end = true
				default:
				}
			}
		}

		if searchForUser != "" {
			foundUser := <-udbLister.(*userSearcher).foundUserChan
			if isValidUser(foundUser) {
				userIDBase64 := base64.StdEncoding.EncodeToString(foundUser)
				globals.Log.INFO.Printf("Found User %s at ID: %s",
					searchForUser, userIDBase64)
			} else {
				globals.Log.INFO.Printf("Found User %s is invalid", searchForUser)
			}
		}

		//Logout
		err = client.Logout()

		if err != nil {
			globals.Log.ERROR.Printf("Could not logout: %s\n", err.Error())
			return
		}

	},
}

func isValidUser(usr []byte) bool {
	if len(usr) != id.UserLen {
		return false
	}
	for _, b := range usr {
		if b != 0 {
			return true
		}
	}
	return false
}

// init is the initialization function for Cobra which defines commands
// and flags.
func init() {
	// NOTE: The point of init() is to be declarative.
	// There is one init in each sub command. Do not put variable declarations
	// here, and ensure all the Flags are of the *P variety, unless there's a
	// very good reason not to have them as local params to sub command."
	cobra.OnInitialize(initConfig)

	// Here you will define your flags and configuration settings.
	// Cobra supports persistent flags, which, if defined here,
	// will be global for your application.
	rootCmd.PersistentFlags().BoolVarP(&verbose, "verbose", "v", false,
		"Verbose mode for debugging")

	rootCmd.PersistentFlags().BoolVarP(&noBlockingTransmission, "noBlockingTransmission",
		"", false, "Sets if transmitting messages blocks or not.  "+
			"Defaults to true if unset.")
	rootCmd.PersistentFlags().Uint32VarP(&rateLimiting, "rateLimiting", "",
		1000, "Sets the amount of time, in ms, "+
			"that the client waits between sending messages.  "+
			"set to zero to disable.  "+
			"Automatically disabled if 'blockingTransmission' is false")

	rootCmd.PersistentFlags().Uint64VarP(&userId, "userid", "i", 0,
		"ID to sign in as. Does not register, must be an available precanned user")

	rootCmd.PersistentFlags().StringVarP(&registrationCode,
		"regcode", "r",
		"",
		"Registration Code with the registration server")

	rootCmd.PersistentFlags().StringVarP(&username,
		"username", "E",
		"",
		"Username to register for User Discovery")

	rootCmd.PersistentFlags().StringVarP(&sessionFile, "sessionfile", "f",
		"", "Passes a file path for loading a session.  "+
			"If the file doesn't exist the code will register the user and"+
			" store it there.  If not passed the session will be stored"+
			" to ram and lost when the cli finishes")

	rootCmd.PersistentFlags().StringVarP(&ndfPubKey,
		"ndfPubKeyCertPath",
		"p",
		"",
		"Path to the certificated containing the public key for the "+
			" network definition JSON file")

	rootCmd.PersistentFlags().StringVarP(&ndfPath,
		"ndf",
		"n",
		"ndf.json",
		"Path to the network definition JSON file")

	rootCmd.PersistentFlags().BoolVar(&skipNDFVerification,
		"skipNDFVerification",
		false,
		"Specifies if the NDF should be loaded without the signature")

	rootCmd.PersistentFlags().StringVarP(&sessFilePassword,
		"password",
		"P",
		"",
		"Password to the session file")

	// Cobra also supports local flags, which will only run
	// when this action is called directly.
	rootCmd.Flags().StringVarP(&message, "message", "m", "", "Message to send")
	rootCmd.PersistentFlags().Uint64VarP(&destinationUserId, "destid", "d", 0,
		"ID to send message to")
	rootCmd.PersistentFlags().BoolVarP(&end2end, "end2end", "", false,
		"Send messages with E2E encryption to destination user. Must have found each other via UDB first")

	rootCmd.PersistentFlags().StringSliceVarP(&keyParams, "keyParams", "",
		make([]string, 0), "Define key generation parameters. Pass values in comma separated list"+
			" in the following order: MinKeys,MaxKeys,NumRekeys,TTLScalar,MinNumKeys")

	rootCmd.Flags().BoolVarP(&noTLS, "noTLS", "", false,
		"Set to ignore tls. Connections will fail if the network requires tls. For debugging")

	rootCmd.Flags().StringVar(&sourcePublicKeyPath, "privateKey", "",
		"The path for a PEM encoded private key which will be used "+
			"to create the user")

	rootCmd.Flags().StringVar(&destinationUserIDBase64, "dest64", "",
		"Sets the destination user id encoded in base 64")

	rootCmd.Flags().UintVarP(&waitForMessages, "waitForMessages",
		"w", 1, "Denotes the number of messages the "+
			"client should receive before closing")

	rootCmd.Flags().StringVarP(&searchForUser, "SearchForUser", "s", "",
		"Sets the email to search for to find a user with user discovery")

	rootCmd.Flags().StringVarP(&logPath, "log", "l", "",
		"Print logs to specified log file, not stdout")

	rootCmd.Flags().UintVarP(&messageTimeout, "messageTimeout",
		"t", 45, "The number of seconds to wait for "+
			"'waitForMessages' messages to arrive")

	rootCmd.Flags().UintVarP(&messageCnt, "messageCount",
		"c", 1, "The number of times to send the message")
}

// initConfig reads in config file and ENV variables if set.
func initConfig() {}<|MERGE_RESOLUTION|>--- conflicted
+++ resolved
@@ -54,11 +54,8 @@
 var waitForMessages uint
 var messageTimeout uint
 var messageCnt uint
-<<<<<<< HEAD
 var precanned = false
-=======
 var logPath string = ""
->>>>>>> 116f0897
 
 // Execute adds all child commands to the root command and sets flags
 // appropriately.  This is called by main.main(). It only needs to
