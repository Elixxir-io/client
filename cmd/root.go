--- conflicted
+++ resolved
@@ -49,11 +49,7 @@
 		client := initClient()
 
 		user := client.GetUser()
-<<<<<<< HEAD
-		jww.INFO.Printf("User: %s", user.TransmissionID)
-=======
 		jww.INFO.Printf("User: %s", user.ReceptionID)
->>>>>>> 24dc0141
 		writeContact(user.GetContact())
 
 		// Set up reception handler
