////////////////////////////////////////////////////////////////////////////////
// Copyright © 2018 Privategrity Corporation                                   /
//                                                                             /
// All rights reserved.                                                        /
////////////////////////////////////////////////////////////////////////////////

// Package cmd initializes the CLI and config parsers as well as the logger.
package cmd

import (
	"encoding/binary"
	"fmt"
	"github.com/spf13/cobra"
	jww "github.com/spf13/jwalterweatherman"
	"github.com/spf13/viper"
	"gitlab.com/privategrity/client/api"
	"gitlab.com/privategrity/client/bindings"
	"gitlab.com/privategrity/client/globals"
	"gitlab.com/privategrity/crypto/cyclic"
	"gitlab.com/privategrity/crypto/format"
	"os"
	"time"
)

var verbose bool
var userId uint64
var destinationUserId uint64
var serverAddr string
var message string
var numNodes uint
var sessionFile string
var noRatchet bool
var dummyFrequency float64
var nick string

// Execute adds all child commands to the root command and sets flags
// appropriately.  This is called by main.main(). It only needs to
// happen once to the rootCmd.
func Execute() {
	if err := rootCmd.Execute(); err != nil {
		jww.ERROR.Println(err)
		os.Exit(1)
	}
}

// rootCmd represents the base command when called without any subcommands
var rootCmd = &cobra.Command{
	Use:   "client",
	Short: "Runs a client for cMix anonymous communication platform",
	Args:  cobra.NoArgs,
	Run: func(cmd *cobra.Command, args []string) {
		// Main client run function

		var dummyPeriod time.Duration
		var timer *time.Timer

		// Do calculation for dummy messages if the flag is set
		if dummyFrequency != 0 {
			dummyPeriod = time.Nanosecond *
				(time.Duration(1000000000 * (1.0 / dummyFrequency)))
		}

		// Disable ratcheting if the flag is set
		if noRatchet {
			bindings.DisableRatchet()
		}

		var err error
		register := false

		//If no session file is passed initialize with RAM Storage
		if sessionFile == "" {
			err = bindings.InitClient(&globals.RamStorage{}, "", nil)
			if err != nil {
				fmt.Printf("Could Not Initilize Ram Storage: %s\n",
					err.Error())
				return
			}
			register = true
		} else {

			//If a session file is passed, check if it's valid
			_, err1 := os.Stat(sessionFile)

			if err1 != nil {
				//If the file does not exist, register a new user
				if os.IsNotExist(err1) {
					register = true
				} else {
					//Fail if any other error is received
					fmt.Printf("Error with file path: %s\n", err1.Error())
				}
			}

<<<<<<< HEAD
			err = bindings.InitClient(&globals.DefaultStorage{}, sessionFile,
				nil)
=======
			//Initialize client with OS Storage
			err = bindings.InitClient(&globals.DefaultStorage{}, sessionFile)
>>>>>>> 32f42ebb

			if err != nil {
				fmt.Printf("Could Not Initilize OS Storage: %s\n", err.Error())
				return
			}
		}

		//Register a new user if requested
		if register {
			_, err := bindings.Register(
				cyclic.NewIntFromUInt(globals.UserHash(userId)).TextVerbose(
					32, 0),
				nick, serverAddr, int(numNodes))
			if err != nil {
				fmt.Printf("Could Not Register User: %s\n", err.Error())
				return
			}
		}

		//log the user in
		_, err = bindings.Login(
			cyclic.NewIntFromUInt(userId).LeftpadBytes(8))

		if err != nil {
			fmt.Printf("Could Not Log In\n")
			return
		}

		//Get contact list (just for testing)
		contact := ""
		api.UpdateContactList()
		users, nicks := api.GetContactList()

		for i := range users {
			if destinationUserId == users[i] {
				contact = nicks[i]
			}
		}

		fmt.Printf("Sending Message to %d, %v: %s\n", destinationUserId,
			contact, message)
<<<<<<< HEAD

		// Loop until we get a message, then print and exit
=======
		//Send the message
		bindings.Send(api.APIMessage{userId, message, destinationUserId})
>>>>>>> 32f42ebb

		if dummyFrequency != 0 {
			timer = time.NewTimer(dummyPeriod)
		}

		// Loop until we get a message, then print and exit
		for {

			var msg bindings.Message
			msg, err = bindings.TryReceive()

			end := false

<<<<<<< HEAD
=======
			//Report failed message reception
>>>>>>> 32f42ebb
			if err != nil && err != globals.FifoEmptyErr {
				fmt.Printf("Could not Receive Message: %s\n", err.Error())
				break
			}
			sender := binary.BigEndian.Uint64(msg.GetSender())

			contact = ""
			user, ok := globals.Users.GetUser(sender)
			if ok {
				contact = user.Nick
			}

			//Return the received message to console
			if msg.GetPayload() != "" {
				fmt.Printf("Message from %v, %v Received: %s\n", sender,
					contact, msg.GetPayload())
				end = true
			}

			//If dummy messages are enabled, send the next one
			if dummyPeriod != 0 {
				end = false
				<-timer.C

				contact = ""
				user, ok := globals.Users.GetUser(destinationUserId)
				if ok {
					contact = user.Nick
				}
				fmt.Printf("Sending Message to %d, %v: %s\n", destinationUserId,
					contact, message)
<<<<<<< HEAD

				messages, err := format.NewMessage(userId, destinationUserId, message)
				if err != nil {
					jww.ERROR.Printf("Error creating messages: %v",
						err.Error())
				}
				for _, msg := range messages {
					bindings.Send(msg)
				}
=======
				bindings.Send(api.APIMessage{userId, message,
					destinationUserId})
>>>>>>> 32f42ebb
				timer = time.NewTimer(dummyPeriod)
				//otherwise just wait to check for new messages
			} else {
				time.Sleep(200 * time.Millisecond)
			}

			if end {
				break
			}

		}

		//Logout
		err = bindings.Logout()

		if err != nil {
			fmt.Printf("Could not logout: %s\n", err.Error())
			return
		}

	},
}

// init is the initialization function for Cobra which defines commands
// and flags.
func init() {
	cobra.OnInitialize(initConfig, initLog)

	// Here you will define your flags and configuration settings.
	// Cobra supports persistent flags, which, if defined here,
	// will be global for your application.
	rootCmd.PersistentFlags().BoolVarP(&verbose, "verbose", "v", false,
		"Verbose mode for debugging")
	rootCmd.Flags().BoolVar(&noRatchet, "noratchet", false,
		"Avoid ratcheting the keys for forward secrecy")

	rootCmd.PersistentFlags().Uint64VarP(&userId, "userid", "i", 0,
		"UserID to sign in as")
	rootCmd.MarkPersistentFlagRequired("userid")
	rootCmd.PersistentFlags().StringVarP(&nick, "nick", "", "",
		"Nickname to register as")
	rootCmd.PersistentFlags().StringVarP(&serverAddr, "serveraddr", "s", "",
		"Server address to send messages to")
	rootCmd.MarkPersistentFlagRequired("serveraddr")
	// TODO: support this negotiating separate keys with different servers
	rootCmd.PersistentFlags().UintVarP(&numNodes, "numnodes", "n", 1,
		"The number of servers in the network that the client is"+
			" connecting to")
	rootCmd.MarkPersistentFlagRequired("numnodes")

	rootCmd.PersistentFlags().StringVarP(&sessionFile, "sessionfile", "f",
		"", "Passes a file path for loading a session.  "+
			"If the file doesn't exist the code will register the user and"+
			" store it there.  If not passed the session will be stored"+
			" to ram and lost when the cli finishes")

	// Cobra also supports local flags, which will only run
	// when this action is called directly.
	rootCmd.Flags().StringVarP(&message, "message", "m", "", "Message to send")
	rootCmd.PersistentFlags().Uint64VarP(&destinationUserId, "destid", "d", 0,
		"UserID to send message to")

	rootCmd.Flags().Float64Var(&dummyFrequency, "dummyfrequency", 0,
		"Frequency of dummy messages in Hz.  If no message is passed, "+
			"will transmit a random message.  Dummies are only sent if this flag is passed")
}

// initConfig reads in config file and ENV variables if set.
func initConfig() {}

// initLog initializes logging thresholds and the log path.
func initLog() {
	// If verbose flag set then log more info for debugging
	if verbose || viper.GetBool("verbose") {
		jww.SetLogThreshold(jww.LevelDebug)
		jww.SetStdoutThreshold(jww.LevelDebug)
	} else {
		jww.SetLogThreshold(jww.LevelInfo)
		jww.SetStdoutThreshold(jww.LevelInfo)
	}
	if viper.Get("logPath") != nil {
		// Create log file, overwrites if existing
		logPath := viper.GetString("logPath")
		logFile, err := os.Create(logPath)
		if err != nil {
			jww.WARN.Println("Invalid or missing log path, default path used.")
		} else {
			jww.SetLogOutput(logFile)
		}
	}
}<|MERGE_RESOLUTION|>--- conflicted
+++ resolved
@@ -17,7 +17,6 @@
 	"gitlab.com/privategrity/client/bindings"
 	"gitlab.com/privategrity/client/globals"
 	"gitlab.com/privategrity/crypto/cyclic"
-	"gitlab.com/privategrity/crypto/format"
 	"os"
 	"time"
 )
@@ -92,16 +91,11 @@
 				}
 			}
 
-<<<<<<< HEAD
-			err = bindings.InitClient(&globals.DefaultStorage{}, sessionFile,
-				nil)
-=======
 			//Initialize client with OS Storage
-			err = bindings.InitClient(&globals.DefaultStorage{}, sessionFile)
->>>>>>> 32f42ebb
+			err = bindings.InitClient(&globals.DefaultStorage{}, sessionFile, nil)
 
 			if err != nil {
-				fmt.Printf("Could Not Initilize OS Storage: %s\n", err.Error())
+				fmt.Printf("Could Not Initialize OS Storage: %s\n", err.Error())
 				return
 			}
 		}
@@ -140,13 +134,9 @@
 
 		fmt.Printf("Sending Message to %d, %v: %s\n", destinationUserId,
 			contact, message)
-<<<<<<< HEAD
-
-		// Loop until we get a message, then print and exit
-=======
+
 		//Send the message
-		bindings.Send(api.APIMessage{userId, message, destinationUserId})
->>>>>>> 32f42ebb
+		bindings.Send(api.APIMessage{SenderID: userId, Payload: message, RecipientID: destinationUserId})
 
 		if dummyFrequency != 0 {
 			timer = time.NewTimer(dummyPeriod)
@@ -160,10 +150,7 @@
 
 			end := false
 
-<<<<<<< HEAD
-=======
 			//Report failed message reception
->>>>>>> 32f42ebb
 			if err != nil && err != globals.FifoEmptyErr {
 				fmt.Printf("Could not Receive Message: %s\n", err.Error())
 				break
@@ -195,20 +182,10 @@
 				}
 				fmt.Printf("Sending Message to %d, %v: %s\n", destinationUserId,
 					contact, message)
-<<<<<<< HEAD
-
-				messages, err := format.NewMessage(userId, destinationUserId, message)
-				if err != nil {
-					jww.ERROR.Printf("Error creating messages: %v",
-						err.Error())
-				}
-				for _, msg := range messages {
-					bindings.Send(msg)
-				}
-=======
-				bindings.Send(api.APIMessage{userId, message,
-					destinationUserId})
->>>>>>> 32f42ebb
+
+				message := api.APIMessage{SenderID: userId, Payload: message, RecipientID: destinationUserId}
+				bindings.Send(message)
+
 				timer = time.NewTimer(dummyPeriod)
 				//otherwise just wait to check for new messages
 			} else {
