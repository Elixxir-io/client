////////////////////////////////////////////////////////////////////////////////
// Copyright © 2018 Privategrity Corporation                                   /
//                                                                             /
// All rights reserved.                                                        /
////////////////////////////////////////////////////////////////////////////////

// Package cmd initializes the CLI and config parsers as well as the logger.
package cmd

import (
	"fmt"
	"github.com/spf13/cobra"
	jww "github.com/spf13/jwalterweatherman"
	"github.com/spf13/viper"
	"gitlab.com/privategrity/client/api"
	"gitlab.com/privategrity/client/globals"
	"os"
	"time"
)

var verbose bool
var userId uint64
var destinationUserId uint64
var serverAddr string
var message string
var numNodes uint
var sessionFile string

// Execute adds all child commands to the root command and sets flags
// appropriately.  This is called by main.main(). It only needs to
// happen once to the rootCmd.
func Execute() {
	if err := rootCmd.Execute(); err != nil {
		jww.ERROR.Println(err)
		os.Exit(1)
	}
}

// rootCmd represents the base command when called without any subcommands
var rootCmd = &cobra.Command{
	Use:   "client",
	Short: "Runs a client for cMix anonymous communication platform",
	Args:  cobra.NoArgs,
	Run: func(cmd *cobra.Command, args []string) {
		// Main client run function

		var err error

		register := false

		if sessionFile == "" {
			err = api.InitClient(globals.RamStorage{}, "")
			if err != nil {
				fmt.Printf("Could Not Initilize Ram Storage: %s\n",
					err.Error())
				return
			}
			register = true
		} else {

			_, err1 := os.Stat(sessionFile)

			if err1 != nil {
				if os.IsNotExist(err1) {
					register = true
				} else {
					fmt.Printf("Error with file path: %s\n", err1.Error())
				}
			}

			err = api.InitClient(globals.DefaultStorage{}, sessionFile)

			if err != nil {
				fmt.Printf("Could Not Initilize OS Storage: %s\n", err.Error())
				return
			}
		}

		if register {
			_, err := api.Register(globals.UserHash(userId),
				"testName", serverAddr, numNodes)
			if err != nil {
<<<<<<< HEAD
				fmt.Printf("Could Not Register User: %s/n", err.Error())
=======
				fmt.Printf("Could Not Register User: %s\n", err.Error())
>>>>>>> 97f7bc11
				return
			}
		}

		_, err = api.Login(userId)

		if err != nil {
<<<<<<< HEAD
			fmt.Printf("Could Not Log In ")
=======
			fmt.Printf("Could Not Log In\n")
>>>>>>> 97f7bc11
			return
		}

		fmt.Printf("Sending Message to %d: %s\n", destinationUserId, message)

		api.Send(api.APIMessage{userId, message, destinationUserId})
		// Loop until we get a message, then print and exit
		for {
			var msg api.APIMessage
			msg, err = api.TryReceive()

			if err != nil {
				fmt.Printf("Could not Receive Message: %s\n", err.Error())
				break
			}

			if msg.Payload != "" {
				fmt.Printf("Message from %v Received: %s\n", msg.Sender, msg.Payload)
				break
			}
			time.Sleep(200 * time.Millisecond)
		}

		err = api.Logout()

		if err != nil {
<<<<<<< HEAD
			fmt.Printf("Could not logout: %s", err.Error())
=======
			fmt.Printf("Could not logout: %s\n", err.Error())
>>>>>>> 97f7bc11
			return
		}

	},
}

// init is the initialization function for Cobra which defines commands
// and flags.
func init() {
	cobra.OnInitialize(initConfig, initLog)

	// Here you will define your flags and configuration settings.
	// Cobra supports persistent flags, which, if defined here,
	// will be global for your application.
	rootCmd.PersistentFlags().BoolVarP(&verbose, "verbose", "v", false,
		"Verbose mode for debugging")
	rootCmd.PersistentFlags().Uint64VarP(&userId, "userid", "i", 0,
		"UserID to sign in as")
	rootCmd.MarkPersistentFlagRequired("userid")
	rootCmd.PersistentFlags().StringVarP(&serverAddr, "serveraddr", "s", "",
		"Server address to send messages to")
	rootCmd.MarkPersistentFlagRequired("serveraddr")
	// TODO: support this negotiating separate keys with different servers
	rootCmd.PersistentFlags().UintVarP(&numNodes, "numnodes", "n", 1,
		"The number of servers in the network that the client is"+
			" connecting to")
	rootCmd.MarkPersistentFlagRequired("numnodes")

	rootCmd.PersistentFlags().StringVarP(&sessionFile, "sessionfile", "f",
		"", "Passes a file path for loading a session.  "+
			"If the file doesn't exist the code will register the user and"+
			" store it there.  If not passed the session will be stored"+
			" to ram and lost when the cli finishes")

	// Cobra also supports local flags, which will only run
	// when this action is called directly.
	rootCmd.Flags().StringVarP(&message, "message", "m", "", "Message to send")
	rootCmd.PersistentFlags().Uint64VarP(&destinationUserId, "destid", "d", 0,
		"UserID to send message to")
}

// initConfig reads in config file and ENV variables if set.
func initConfig() {}

// initLog initializes logging thresholds and the log path.
func initLog() {
	// If verbose flag set then log more info for debugging
	if verbose || viper.GetBool("verbose") {
		jww.SetLogThreshold(jww.LevelDebug)
		jww.SetStdoutThreshold(jww.LevelDebug)
	} else {
		jww.SetLogThreshold(jww.LevelInfo)
		jww.SetStdoutThreshold(jww.LevelInfo)
	}
	if viper.Get("logPath") != nil {
		// Create log file, overwrites if existing
		logPath := viper.GetString("logPath")
		logFile, err := os.Create(logPath)
		if err != nil {
			jww.WARN.Println("Invalid or missing log path, default path used.")
		} else {
			jww.SetLogOutput(logFile)
		}
	}
}<|MERGE_RESOLUTION|>--- conflicted
+++ resolved
@@ -80,11 +80,7 @@
 			_, err := api.Register(globals.UserHash(userId),
 				"testName", serverAddr, numNodes)
 			if err != nil {
-<<<<<<< HEAD
-				fmt.Printf("Could Not Register User: %s/n", err.Error())
-=======
 				fmt.Printf("Could Not Register User: %s\n", err.Error())
->>>>>>> 97f7bc11
 				return
 			}
 		}
@@ -92,11 +88,7 @@
 		_, err = api.Login(userId)
 
 		if err != nil {
-<<<<<<< HEAD
-			fmt.Printf("Could Not Log In ")
-=======
 			fmt.Printf("Could Not Log In\n")
->>>>>>> 97f7bc11
 			return
 		}
 
@@ -123,11 +115,7 @@
 		err = api.Logout()
 
 		if err != nil {
-<<<<<<< HEAD
-			fmt.Printf("Could not logout: %s", err.Error())
-=======
 			fmt.Printf("Could not logout: %s\n", err.Error())
->>>>>>> 97f7bc11
 			return
 		}
 
