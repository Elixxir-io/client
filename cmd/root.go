///////////////////////////////////////////////////////////////////////////////
// Copyright © 2020 xx network SEZC                                          //
//                                                                           //
// Use of this source code is governed by a license that can be found in the //
// LICENSE file                                                              //
///////////////////////////////////////////////////////////////////////////////

// Package cmd initializes the CLI and config parsers as well as the logger.
package cmd

import (
	"encoding/base64"
	"encoding/binary"
	"encoding/hex"
	"encoding/json"
	"fmt"
	"io/ioutil"
	"log"
	"os"
	"runtime/pprof"
	"strconv"
	"strings"
	"sync"
	"time"

	"gitlab.com/elixxir/client/backup"
	"gitlab.com/elixxir/client/xxdk"

	"gitlab.com/elixxir/client/catalog"
	"gitlab.com/elixxir/client/e2e/ratchet/partner/session"

	"github.com/spf13/cobra"
	jww "github.com/spf13/jwalterweatherman"
	"github.com/spf13/viper"
	backupCrypto "gitlab.com/elixxir/crypto/backup"
	"gitlab.com/elixxir/crypto/contact"
	"gitlab.com/elixxir/primitives/excludedRounds"
	"gitlab.com/xx_network/primitives/id"
	"gitlab.com/xx_network/primitives/utils"
)

// Key used for storing xxdk.ReceptionIdentity objects
const identityStorageKey = "identityStorageKey"

var authCbs *authCallbacks

// Execute adds all child commands to the root command and sets flags
// appropriately.  This is called by main.main(). It only needs to
// happen once to the rootCmd.
func Execute() {
	if err := rootCmd.Execute(); err != nil {
		fmt.Println(err)
		os.Exit(1)
	}
}

// rootCmd represents the base command when called without any subcommands
var rootCmd = &cobra.Command{
	Use:   "client",
	Short: "Runs a client for cMix anonymous communication platform",
	Args:  cobra.NoArgs,
	Run: func(cmd *cobra.Command, args []string) {
		profileOut := viper.GetString(profileCpuFlag)
		if profileOut != "" {
			f, err := os.Create(profileOut)
			if err != nil {
				jww.FATAL.Panicf("%+v", err)
			}
			pprof.StartCPUProfile(f)
		}

		cmixParams, e2eParams := initParams()

		client := initE2e(cmixParams, e2eParams)

		jww.INFO.Printf("Client Initialized...")

		receptionIdentity := client.GetReceptionIdentity()
		jww.INFO.Printf("User: %s", receptionIdentity.ID)
		writeContact(receptionIdentity.GetContact())

		var recipientContact contact.Contact
		var recipientID *id.ID

		destFile := viper.GetString(destFileFlag)
		destId := viper.GetString(destIdFlag)
		sendId := viper.GetString(sendIdFlag)
		if destFile != "" {
			recipientContact = readContact(destFile)
			recipientID = recipientContact.ID
		} else if destId == "0" || sendId == destId {
			jww.INFO.Printf("Sending message to self")
			recipientID = receptionIdentity.ID
			recipientContact = receptionIdentity.GetContact()
		} else {
			recipientID = parseRecipient(destId)
		}
		isPrecanPartner := isPrecanID(recipientID)

		jww.INFO.Printf("Client: %s, Partner: %s", receptionIdentity.ID,
			recipientID)

		client.GetE2E().EnableUnsafeReception()
		recvCh := registerMessageListener(client)

		jww.INFO.Printf("Starting Network followers...")

		err := client.StartNetworkFollower(5 * time.Second)
		if err != nil {
			jww.FATAL.Panicf("%+v", err)
		}

		jww.INFO.Printf("Network followers started!")

		// Wait until connected or crash on timeout
		connected := make(chan bool, 10)
		client.GetCmix().AddHealthCallback(
			func(isConnected bool) {
				connected <- isConnected
			})
		waitUntilConnected(connected)

		// err = client.RegisterForNotifications("dJwuGGX3KUyKldWK5PgQH8:APA91bFjuvimRc4LqOyMDiy124aLedifA8DhldtaB_b76ggphnFYQWJc_fq0hzQ-Jk4iYp2wPpkwlpE1fsOjs7XWBexWcNZoU-zgMiM0Mso9vTN53RhbXUferCbAiEylucEOacy9pniN")
		// if err != nil {
		//	jww.FATAL.Panicf("Failed to register for notifications: %+v", err)
		// }

		// After connection, make sure we have registered with at least
		// 85% of the nodes
		numReg := 1
		total := 100
		jww.INFO.Printf("Registering with nodes...")

		for numReg < (total*3)/4 {
			time.Sleep(1 * time.Second)
			numReg, total, err = client.GetNodeRegistrationStatus()
			if err != nil {
				jww.FATAL.Panicf("%+v", err)
			}
			jww.INFO.Printf("Registering with nodes (%d/%d)...",
				numReg, total)
		}

		client.GetBackupContainer().TriggerBackup("Integration test.")

		jww.INFO.Printf("Client backup triggered...")

		// Send Messages
		msgBody := viper.GetString(messageFlag)
		time.Sleep(10 * time.Second)

		// Accept auth request for this recipient
		authConfirmed := false
		if viper.GetBool(acceptChannelFlag) {
			// Verify that the confirmation message makes it to the
			// original sender
			if viper.GetBool(verifySendFlag) {
				acceptChannelVerified(client, recipientID,
					e2eParams)
			} else {
				// Accept channel, agnostic of round result
				acceptChannel(client, recipientID)
			}

			// Do not wait for channel confirmations if we
			// accepted one
			authConfirmed = true
		}

		jww.INFO.Printf("Preexisting E2e partners: %+v", client.GetE2E().GetAllPartnerIDs())
		if client.GetE2E().HasAuthenticatedChannel(recipientID) {
			jww.INFO.Printf("Authenticated channel already in "+
				"place for %s", recipientID)
			authConfirmed = true
		} else {
			jww.INFO.Printf("No authenticated channel in "+
				"place for %s", recipientID)
		}

		// Send unsafe messages or not?
		unsafe := viper.GetBool(unsafeFlag)
		sendAuthReq := viper.GetBool(sendAuthRequestFlag)
		if !unsafe && !authConfirmed && !isPrecanPartner &&
			sendAuthReq {
			addAuthenticatedChannel(client, recipientID,
				recipientContact, e2eParams)
		} else if !unsafe && !authConfirmed && isPrecanPartner {
			addPrecanAuthenticatedChannel(client,
				recipientID, recipientContact)
			authConfirmed = true
		} else if !unsafe && authConfirmed && !isPrecanPartner &&
			sendAuthReq {
			jww.WARN.Printf("Resetting negotiated auth channel")
			resetAuthenticatedChannel(client, recipientID,
				recipientContact, e2eParams)
			authConfirmed = false
		}

		if !unsafe && !authConfirmed {
			// Signal for authConfirm callback in a separate thread
			go func() {
				for {
					authID := <-authCbs.confCh
					if authID.Cmp(recipientID) {
						authConfirmed = true
					}
				}
			}()

			jww.INFO.Printf("Waiting for authentication channel"+
				" confirmation with partner %s", recipientID)
			scnt := uint(0)

			// Wait until authConfirmed
			waitSecs := viper.GetUint(authTimeoutFlag)
			for !authConfirmed && scnt < waitSecs {
				time.Sleep(1 * time.Second)
				scnt++
			}
			if scnt == waitSecs {
				jww.FATAL.Panicf("Could not confirm "+
					"authentication channel for %s, "+
					"waited %d seconds.", recipientID,
					waitSecs)
			}
			jww.INFO.Printf("Authentication channel confirmation"+
				" took %d seconds", scnt)
			jww.INFO.Printf("Authenticated partners saved: %v\n    PartnersList: %+v",
				!client.GetStorage().GetKV().IsMemStore(), client.GetE2E().GetAllPartnerIDs())
		}

		// DeleteFingerprint this recipient
		if viper.GetBool(deleteChannelFlag) {
			deleteChannel(client, recipientID)
		}

		if viper.GetBool(deleteReceiveRequestsFlag) {
			err = client.GetAuth().DeleteReceiveRequests()
			if err != nil {
				jww.FATAL.Panicf("Failed to delete received requests:"+
					" %+v", err)
			}
		}

		if viper.GetBool(deleteSentRequestsFlag) {
			err = client.GetAuth().DeleteSentRequests()
			if err != nil {
				jww.FATAL.Panicf("Failed to delete sent requests:"+
					" %+v", err)
			}
		}

		if viper.GetBool(deleteAllRequestsFlag) {
			err = client.GetAuth().DeleteAllRequests()
			if err != nil {
				jww.FATAL.Panicf("Failed to delete all requests:"+
					" %+v", err)
			}
		}

		if viper.GetBool(deleteRequestFlag) {
			err = client.GetAuth().DeleteRequest(recipientID)
			if err != nil {
				jww.FATAL.Panicf("Failed to delete request for %s:"+
					" %+v", recipientID, err)
			}
		}

		mt := catalog.MessageType(catalog.XxMessage)
		payload := []byte(msgBody)
		recipient := recipientID

		jww.INFO.Printf("Client Sending messages...")

		wg := &sync.WaitGroup{}
		sendCnt := int(viper.GetUint(sendCountFlag))
		wg.Add(sendCnt)
		go func() {
			sendDelay := time.Duration(viper.GetUint(sendDelayFlag))
			for i := 0; i < sendCnt; i++ {
				go func(i int) {
					defer wg.Done()
					fmt.Printf("Sending to %s: %s\n", recipientID, msgBody)
					for {
						// Send messages
						var roundIDs []id.Round
						if unsafe {
							e2eParams.Base.DebugTag = "cmd.Unsafe"
							roundIDs, _, err = client.GetE2E().SendUnsafe(
								mt, recipient, payload,
								e2eParams.Base)
						} else {
							e2eParams.Base.DebugTag = "cmd.E2E"
							roundIDs, _, _, err = client.GetE2E().SendE2E(mt,
								recipient, payload, e2eParams.Base)
						}
						if err != nil {
							jww.FATAL.Panicf("%+v", err)
						}

						// Verify message sends were successful
						if viper.GetBool(verifySendFlag) {
							if !verifySendSuccess(client, e2eParams.Base,
								roundIDs, recipientID, payload) {
								continue
							}

						}

						break
					}
				}(i)
				time.Sleep(sendDelay * time.Millisecond)
			}
		}()

		// Wait until message timeout or we receive enough then exit
		// TODO: Actually check for how many messages we've received
		expectedCnt := viper.GetUint(receiveCountFlag)
		receiveCnt := uint(0)
		waitSecs := viper.GetUint(waitTimeoutFlag)
		waitTimeout := time.Duration(waitSecs) * time.Second
		done := false

		jww.INFO.Printf("Client receiving messages...")

		for !done && expectedCnt != 0 {
			timeoutTimer := time.NewTimer(waitTimeout)
			select {
			case <-timeoutTimer.C:
				fmt.Println("Timed out!")
				jww.ERROR.Printf("Timed out on message reception after %s!", waitTimeout)
				done = true
				break
			case m := <-recvCh:
				strToPrint := string(m.Payload)
				if m.MessageType != catalog.XxMessage {
					strToPrint = fmt.Sprintf("type is %s",
						m.MessageType)
				} else {
					receiveCnt++
				}

				fmt.Printf("Message received: %s\n",
					strToPrint)

				// fmt.Printf("%s", m.Timestamp)
				if receiveCnt == expectedCnt {
					done = true
					break
				}
			}
		}

		// wait an extra 5 seconds to make sure no messages were missed
		done = false
		waitTime := 5 * time.Second
		if expectedCnt == 0 {
			// Wait longer if we didn't expect to receive anything
			waitTime = 15 * time.Second
		}
		timer := time.NewTimer(waitTime)
		for !done {
			select {
			case <-timer.C:
				done = true
				break
			case m := <-recvCh:
				fmt.Printf("Message received: %s\n", string(
					m.Payload))
				// fmt.Printf("%s", m.Timestamp)
				receiveCnt++
			}
		}

		jww.INFO.Printf("Received %d/%d Messages!", receiveCnt, expectedCnt)
		fmt.Printf("Received %d\n", receiveCnt)
		if roundsNotepad != nil {
			roundsNotepad.INFO.Printf("\n%s", client.GetCmix().GetVerboseRounds())
		}
		wg.Wait()
		err = client.StopNetworkFollower()
		if err != nil {
			jww.WARN.Printf(
				"Failed to cleanly close threads: %+v\n",
				err)
		}
		if profileOut != "" {
			pprof.StopCPUProfile()
		}
		jww.INFO.Printf("Client exiting!")
	},
}

func initParams() (xxdk.CMIXParams, xxdk.E2EParams) {
	e2eParams := xxdk.GetDefaultE2EParams()
	e2eParams.Session.MinKeys = uint16(viper.GetUint(e2eMinKeysFlag))
	e2eParams.Session.MaxKeys = uint16(viper.GetUint(e2eMaxKeysFlag))
	e2eParams.Session.NumRekeys = uint16(viper.GetUint(e2eNumReKeysFlag))
	e2eParams.Session.RekeyThreshold = viper.GetFloat64(e2eRekeyThresholdFlag)

	if viper.GetBool("splitSends") {
		e2eParams.Base.ExcludedRounds = excludedRounds.NewSet()
	}

	cmixParams := xxdk.GetDefaultCMixParams()
	cmixParams.Network.Pickup.ForceHistoricalRounds = viper.GetBool(
		forceHistoricalRoundsFlag)
	cmixParams.Network.FastPolling = !viper.GetBool(slowPollingFlag)
	cmixParams.Network.Pickup.ForceMessagePickupRetry = viper.GetBool(
		forceMessagePickupRetryFlag)
	if cmixParams.Network.Pickup.ForceMessagePickupRetry {
		period := 3 * time.Second
		jww.INFO.Printf("Setting Uncheck Round Period to %v", period)
		cmixParams.Network.Pickup.UncheckRoundPeriod = period
	}
	cmixParams.Network.VerboseRoundTracking = viper.GetBool(
		verboseRoundTrackingFlag)
	return cmixParams, e2eParams
}

// initE2e returns a fully-formed xxdk.E2e object
func initE2e(cmixParams xxdk.CMIXParams, e2eParams xxdk.E2EParams) *xxdk.E2e {
	initLog(viper.GetUint("logLevel"), viper.GetString("log"))
	jww.INFO.Printf(Version())

	// Intake parameters for client initialization
<<<<<<< HEAD
	precanId := viper.GetUint(sendIdFlag)
	protoUserPath := viper.GetString(protoUserPathFlag)
	userIdPrefix := viper.GetString(userIdPrefixFlag)
	backupPath := viper.GetString(backupInFlag)
	backupPass := viper.GetString(backupPassFlag)
	storePassword := parsePassword(viper.GetString(passwordFlag))
	storeDir := viper.GetString(sessionFlag)
	regCode := viper.GetString(regCodeFlag)
=======
	precanId := viper.GetUint("sendid")
	protoUserPath := viper.GetString("protoUserPath")
	userIdPrefix := viper.GetString("userid-prefix")
	backupPath := viper.GetString("backupIn")
	backupPass := viper.GetString("backupPass")
	storePassword := parsePassword(viper.GetString("password"))
	storeDir := viper.GetString("session")
	regCode := viper.GetString("regcode")
	forceLegacy := viper.GetBool("force-legacy")
>>>>>>> 6a6fec32
	jww.DEBUG.Printf("sessionDir: %v", storeDir)

	// TODO: This probably shouldn't be initialized globally.
	authCbs = makeAuthCallbacks(
		viper.GetBool(unsafeChannelCreationFlag), e2eParams)

	// Initialize the client of the proper type
	var messenger *xxdk.E2e
	if precanId != 0 {
		messenger = loadOrInitPrecan(precanId, storePassword, storeDir, cmixParams, e2eParams)
	} else if protoUserPath != "" {
		messenger = loadOrInitProto(protoUserPath, storePassword, storeDir, cmixParams, e2eParams)
	} else if userIdPrefix != "" {
		messenger = loadOrInitVanity(storePassword, storeDir, regCode, userIdPrefix, cmixParams, e2eParams)
	} else if backupPath != "" {
		messenger = loadOrInitBackup(backupPath, backupPass, storePassword, storeDir, cmixParams, e2eParams)
	} else {
		messenger = loadOrInitMessenger(forceLegacy, storePassword, storeDir, regCode, cmixParams, e2eParams)
	}

	// Handle protoUser output
<<<<<<< HEAD
	if protoUser := viper.GetString(protoUserOutFlag); protoUser != "" {
		jsonBytes, err := client.ConstructProtoUserFile()
=======
	if protoUser := viper.GetString("protoUserOut"); protoUser != "" {
		jsonBytes, err := messenger.ConstructProtoUserFile()
>>>>>>> 6a6fec32
		if err != nil {
			jww.FATAL.Panicf("cannot construct proto user file: %v",
				err)
		}

		err = utils.WriteFileDef(protoUser, jsonBytes)
		if err != nil {
			jww.FATAL.Panicf("cannot write proto user to file: %v",
				err)
		}
	}

<<<<<<< HEAD
	if backupOut := viper.GetString(backupOutFlag); backupOut != "" {
		backupPass := viper.GetString(backupPassFlag)
=======
	// Handle backup output
	if backupOut := viper.GetString("backupOut"); backupOut != "" {
		if !forceLegacy {
			jww.FATAL.Panicf("Unable to make backup for non-legacy sender!")
		}
>>>>>>> 6a6fec32
		updateBackupCb := func(encryptedBackup []byte) {
			jww.INFO.Printf("Backup update received, size %d",
				len(encryptedBackup))
			fmt.Println("Backup update received.")
			err := utils.WriteFileDef(backupOut, encryptedBackup)
			if err != nil {
				jww.FATAL.Panicf("cannot write backup: %+v",
					err)
			}

			backupJsonPath := viper.GetString(backupJsonOutFlag)

			if backupJsonPath != "" {
				var b backupCrypto.Backup
				err = b.Decrypt(backupPass, encryptedBackup)
				if err != nil {
					jww.ERROR.Printf("cannot decrypt backup: %+v", err)
				}

				backupJson, err := json.Marshal(b)
				if err != nil {
					jww.ERROR.Printf("Failed to JSON unmarshal backup: %+v", err)
				}

				err = utils.WriteFileDef(backupJsonPath, backupJson)
				if err != nil {
					jww.FATAL.Panicf("Failed to write backup to file: %+v", err)
				}
			}
		}
		_, err := backup.InitializeBackup(backupPass, updateBackupCb,
			messenger.GetBackupContainer(), messenger.GetE2E(), messenger.GetStorage(),
			nil, messenger.GetStorage().GetKV(), messenger.GetRng())
		if err != nil {
			jww.FATAL.Panicf("Failed to initialize backup with key %q: %+v",
				backupPass, err)
		}
	}

	return messenger
}

func acceptChannel(messenger *xxdk.E2e, recipientID *id.ID) id.Round {
	recipientContact, err := messenger.GetAuth().GetReceivedRequest(
		recipientID)
	if err != nil {
		jww.FATAL.Panicf("%+v", err)
	}
	rid, err := messenger.GetAuth().Confirm(
		recipientContact)
	if err != nil {
		jww.FATAL.Panicf("%+v", err)
	}

	return rid
}

func deleteChannel(messenger *xxdk.E2e, partnerId *id.ID) {
	err := messenger.DeleteContact(partnerId)
	if err != nil {
		jww.FATAL.Panicf("%+v", err)
	}
}

func addAuthenticatedChannel(messenger *xxdk.E2e, recipientID *id.ID,
	recipient contact.Contact, e2eParams xxdk.E2EParams) {
	var allowed bool
	if viper.GetBool(unsafeChannelCreationFlag) {
		msg := "unsafe channel creation enabled\n"
		jww.WARN.Printf(msg)
		fmt.Printf("WARNING: %s", msg)
		allowed = true
	} else {
		allowed = askToCreateChannel(recipientID)
	}
	if !allowed {
		jww.FATAL.Panicf("User did not allow channel creation!")
	}

	msg := fmt.Sprintf("Adding authenticated channel for: %s\n",
		recipientID)
	jww.INFO.Printf(msg)
	fmt.Printf(msg)

	recipientContact := recipient

	if recipientContact.ID != nil && recipientContact.DhPubKey != nil {
		me := messenger.GetReceptionIdentity().GetContact()
		jww.INFO.Printf("Requesting auth channel from: %s",
			recipientID)

		// Verify that the auth request makes it to the recipient
		// by monitoring the round result
<<<<<<< HEAD
		if viper.GetBool(verifySendFlag) {
			requestChannelVerified(client, recipientContact, me, e2eParams)
=======
		if viper.GetBool("verify-sends") {
			requestChannelVerified(messenger, recipientContact, me, e2eParams)
>>>>>>> 6a6fec32
		} else {
			// Just call Request, agnostic of round result
			_, err := messenger.GetAuth().Request(recipientContact,
				me.Facts)
			if err != nil {
				jww.FATAL.Panicf("%+v", err)
			}
		}

	} else {
		jww.ERROR.Printf("Could not add auth channel for %s",
			recipientID)
	}
}

func resetAuthenticatedChannel(messenger *xxdk.E2e, recipientID *id.ID,
	recipient contact.Contact, e2eParams xxdk.E2EParams) {
	var allowed bool
	if viper.GetBool(unsafeChannelCreationFlag) {
		msg := "unsafe channel creation enabled\n"
		jww.WARN.Printf(msg)
		fmt.Printf("WARNING: %s", msg)
		allowed = true
	} else {
		allowed = askToCreateChannel(recipientID)
	}
	if !allowed {
		jww.FATAL.Panicf("User did not allow channel reset!")
	}

	msg := fmt.Sprintf("Resetting authenticated channel for: %s\n",
		recipientID)
	jww.INFO.Printf(msg)
	fmt.Printf(msg)

	recipientContact := recipient

	if recipientContact.ID != nil && recipientContact.DhPubKey != nil {
		jww.INFO.Printf("Requesting auth channel from: %s",
			recipientID)
		// Verify that the auth request makes it to the recipient
		// by monitoring the round result
<<<<<<< HEAD
		if viper.GetBool(verifySendFlag) {
			resetChannelVerified(client, recipientContact,
=======
		if viper.GetBool("verify-sends") {
			resetChannelVerified(messenger, recipientContact,
>>>>>>> 6a6fec32
				e2eParams)
		} else {
			_, err := messenger.GetAuth().Reset(recipientContact)
			if err != nil {
				jww.FATAL.Panicf("%+v", err)
			}
		}
	} else {
		jww.ERROR.Printf("Could not reset auth channel for %s",
			recipientID)
	}
}

func acceptChannelVerified(messenger *xxdk.E2e, recipientID *id.ID,
	params xxdk.E2EParams) {
	roundTimeout := params.Base.CMIXParams.SendTimeout

	done := make(chan struct{}, 1)
	retryChan := make(chan struct{}, 1)
	for {
		rid := acceptChannel(messenger, recipientID)

		// Monitor rounds for results
		err := messenger.GetCmix().GetRoundResults(roundTimeout,
			makeVerifySendsCallback(retryChan, done), rid)
		if err != nil {
			jww.DEBUG.Printf("Could not verify "+
				"confirmation message for relationship with %s were sent "+
				"successfully, resending messages...", recipientID)
			continue
		}

		select {
		case <-retryChan:
			// On a retry, go to the top of the loop
			jww.DEBUG.Printf("Confirmation message for relationship"+
				" with %s were not sent successfully, resending "+
				"messages...", recipientID)
			continue
		case <-done:
			// Close channels on verification success
			close(done)
			close(retryChan)
			break
		}
		break
	}
}

func requestChannelVerified(messenger *xxdk.E2e,
	recipientContact, me contact.Contact,
	params xxdk.E2EParams) {
	roundTimeout := params.Base.CMIXParams.SendTimeout

	retryChan := make(chan struct{}, 1)
	done := make(chan struct{}, 1)
	for {
		rid, err := messenger.GetAuth().Request(recipientContact,
			me.Facts)
		if err != nil {
			continue
		}

		// Monitor rounds for results
		err = messenger.GetCmix().GetRoundResults(roundTimeout,
			makeVerifySendsCallback(retryChan, done),
			rid)
		if err != nil {
			jww.DEBUG.Printf("Could not verify auth request was sent " +
				"successfully, resending...")
			continue
		}

		select {
		case <-retryChan:
			// On a retry, go to the top of the loop
			jww.DEBUG.Printf("Auth request was not sent " +
				"successfully, resending...")
			continue
		case <-done:
			// Close channels on verification success
			close(done)
			close(retryChan)
			break
		}
		break
	}
}

func resetChannelVerified(messenger *xxdk.E2e, recipientContact contact.Contact,
	params xxdk.E2EParams) {
	roundTimeout := params.Base.CMIXParams.SendTimeout

	retryChan := make(chan struct{}, 1)
	done := make(chan struct{}, 1)
	for {

		rid, err := messenger.GetAuth().Reset(recipientContact)
		if err != nil {
			jww.FATAL.Panicf("%+v", err)
		}

		// Monitor rounds for results
		err = messenger.GetCmix().GetRoundResults(roundTimeout,
			makeVerifySendsCallback(retryChan, done),
			rid)
		if err != nil {
			jww.DEBUG.Printf("Could not verify auth request was sent " +
				"successfully, resending...")
			continue
		}

		select {
		case <-retryChan:
			// On a retry, go to the top of the loop
			jww.DEBUG.Printf("Auth request was not sent " +
				"successfully, resending...")
			continue
		case <-done:
			// Close channels on verification success
			close(done)
			close(retryChan)
			break
		}
		break

	}

}

func waitUntilConnected(connected chan bool) {
	waitTimeout := time.Duration(viper.GetUint(waitTimeoutFlag))
	timeoutTimer := time.NewTimer(waitTimeout * time.Second)
	isConnected := false
	// Wait until we connect or panic if we can't by a timeout
	for !isConnected {
		select {
		case isConnected = <-connected:
			jww.INFO.Printf("Network Status: %v\n",
				isConnected)
			break
		case <-timeoutTimer.C:
			jww.FATAL.Panicf("timeout on connection after %s", waitTimeout*time.Second)
		}
	}

	// Now start a thread to empty this channel and update us
	// on connection changes for debugging purposes.
	go func() {
		prev := true
		for {
			select {
			case isConnected = <-connected:
				if isConnected != prev {
					prev = isConnected
					jww.INFO.Printf(
						"Network Status Changed: %v\n",
						isConnected)
				}
				break
			}
		}
	}()
}

func parseRecipient(idStr string) *id.ID {
	if idStr == "0" {
		jww.FATAL.Panicf("No recipient specified")
	}

	if strings.HasPrefix(idStr, "0x") {
		return getUIDFromHexString(idStr[2:])
	} else if strings.HasPrefix(idStr, "b64:") {
		return getUIDFromb64String(idStr[4:])
	} else {
		return getUIDFromString(idStr)
	}
}

func getUIDFromHexString(idStr string) *id.ID {
	idBytes, err := hex.DecodeString(fmt.Sprintf("%0*d%s",
		66-len(idStr), 0, idStr))
	if err != nil {
		jww.FATAL.Panicf("%+v", err)
	}
	ID, err := id.Unmarshal(idBytes)
	if err != nil {
		jww.FATAL.Panicf("%+v", err)
	}
	return ID
}

func getUIDFromb64String(idStr string) *id.ID {
	idBytes, err := base64.StdEncoding.DecodeString(idStr)
	if err != nil {
		jww.FATAL.Panicf("%+v", err)
	}
	ID, err := id.Unmarshal(idBytes)
	if err != nil {
		jww.FATAL.Panicf("%+v", err)
	}
	return ID
}

func getPWFromHexString(pwStr string) []byte {
	pwBytes, err := hex.DecodeString(fmt.Sprintf("%0*d%s",
		66-len(pwStr), 0, pwStr))
	if err != nil {
		jww.FATAL.Panicf("%+v", err)
	}
	return pwBytes
}

func getPWFromb64String(pwStr string) []byte {
	pwBytes, err := base64.StdEncoding.DecodeString(pwStr)
	if err != nil {
		jww.FATAL.Panicf("%+v", err)
	}
	return pwBytes
}

func getUIDFromString(idStr string) *id.ID {
	idInt, err := strconv.Atoi(idStr)
	if err != nil {
		jww.FATAL.Panicf("%+v", err)
	}
	if idInt > 255 {
		jww.FATAL.Panicf("cannot convert integers above 255. Use 0x " +
			"or b64: representation")
	}
	idBytes := make([]byte, 33)
	binary.BigEndian.PutUint64(idBytes, uint64(idInt))
	idBytes[32] = byte(id.User)
	ID, err := id.Unmarshal(idBytes)
	if err != nil {
		jww.FATAL.Panicf("%+v", err)
	}
	return ID
}

func initLog(threshold uint, logPath string) {
	if logPath != "-" && logPath != "" {
		// Disable stdout output
		jww.SetStdoutOutput(ioutil.Discard)
		// Use log file
		logOutput, err := os.OpenFile(logPath,
			os.O_APPEND|os.O_CREATE|os.O_WRONLY, 0644)
		if err != nil {
			panic(err.Error())
		}
		jww.SetLogOutput(logOutput)
	}

	if threshold > 1 {
		jww.INFO.Printf("log level set to: TRACE")
		jww.SetStdoutThreshold(jww.LevelTrace)
		jww.SetLogThreshold(jww.LevelTrace)
		jww.SetFlags(log.LstdFlags | log.Lmicroseconds)
	} else if threshold == 1 {
		jww.INFO.Printf("log level set to: DEBUG")
		jww.SetStdoutThreshold(jww.LevelDebug)
		jww.SetLogThreshold(jww.LevelDebug)
		jww.SetFlags(log.LstdFlags | log.Lmicroseconds)
	} else {
		jww.INFO.Printf("log level set to: INFO")
		jww.SetStdoutThreshold(jww.LevelInfo)
		jww.SetLogThreshold(jww.LevelInfo)
	}

	if viper.GetBool(verboseRoundTrackingFlag) {
		initRoundLog(logPath)
	}
}

func askToCreateChannel(recipientID *id.ID) bool {
	for {
		fmt.Printf("This is the first time you have messaged %v, "+
			"are you sure? (yes/no) ", recipientID)
		var input string
		fmt.Scanln(&input)
		if input == "yes" {
			return true
		}
		if input == "no" {
			return false
		}
		fmt.Printf("Please answer 'yes' or 'no'\n")
	}
}

// this the the nodepad used for round logging.
var roundsNotepad *jww.Notepad

// initRoundLog creates the log output for round tracking. In debug mode,
// the client will keep track of all rounds it evaluates if it has
// messages in, and then will dump them to this log on client exit
func initRoundLog(logPath string) {
	parts := strings.Split(logPath, ".")
	path := parts[0] + "-rounds." + parts[1]
	logOutput, err := os.OpenFile(path,
		os.O_APPEND|os.O_CREATE|os.O_WRONLY, 0644)
	if err != nil {
		jww.FATAL.Panicf(err.Error())
	}
	roundsNotepad = jww.NewNotepad(jww.LevelInfo, jww.LevelInfo,
		ioutil.Discard, logOutput, "", log.Ldate|log.Ltime)
}

// init is the initialization function for Cobra which defines commands
// and flags.
func init() {
	// NOTE: The point of init() is to be declarative.  There is
	// one init in each sub command. Do not put variable
	// declarations here, and ensure all the Flags are of the *P
	// variety, unless there's a very good reason not to have them
	// as local params to sub command."
	cobra.OnInitialize(initConfig)

	// Here you will define your flags and configuration settings.
	// Cobra supports persistent flags, which, if defined here,
	// will be global for your application.
	rootCmd.PersistentFlags().UintP(logLevelFlag, "v", 0,
		"Verbose mode for debugging")
	viper.BindPFlag(logLevelFlag, rootCmd.PersistentFlags().
		Lookup(logLevelFlag))

	rootCmd.PersistentFlags().Bool(verboseRoundTrackingFlag, false,
		"Verbose round tracking, keeps track and prints all rounds the "+
			"client was aware of while running. Defaults to false if not set.")
	viper.BindPFlag(verboseRoundTrackingFlag, rootCmd.PersistentFlags().Lookup(
		verboseRoundTrackingFlag))

	rootCmd.PersistentFlags().StringP(sessionFlag, "s",
		"", "Sets the initial storage directory for "+
			"client session data")
	viper.BindPFlag(sessionFlag, rootCmd.PersistentFlags().Lookup(sessionFlag))

	rootCmd.PersistentFlags().StringP(writeContactFlag, "w",
		"-", "Write contact information, if any, to this file, "+
			" defaults to stdout")
	viper.BindPFlag(writeContactFlag, rootCmd.PersistentFlags().Lookup(
		writeContactFlag))

	rootCmd.PersistentFlags().StringP(passwordFlag, "p", "",
		"Password to the session file")
	viper.BindPFlag(passwordFlag, rootCmd.PersistentFlags().Lookup(
		passwordFlag))

	rootCmd.PersistentFlags().StringP(ndfFlag, "n", "ndf.json",
		"Path to the network definition JSON file")
	viper.BindPFlag(ndfFlag, rootCmd.PersistentFlags().Lookup(ndfFlag))

	rootCmd.PersistentFlags().StringP(logFlag, "l", "-",
		"Path to the log output path (- is stdout)")
	viper.BindPFlag(logFlag, rootCmd.PersistentFlags().Lookup(logFlag))

	rootCmd.Flags().StringP(regCodeFlag, "", "",
		"ReceptionIdentity code (optional)")
	viper.BindPFlag(regCodeFlag, rootCmd.Flags().Lookup(regCodeFlag))

	rootCmd.PersistentFlags().StringP(messageFlag, "m", "",
		"Message to send")
	viper.BindPFlag(messageFlag, rootCmd.PersistentFlags().Lookup(messageFlag))

	rootCmd.Flags().UintP(sendIdFlag, "", 0,
		"Use precanned user id (must be between 1 and 40, inclusive)")
	viper.BindPFlag(sendIdFlag, rootCmd.Flags().Lookup(sendIdFlag))

	rootCmd.Flags().StringP(destIdFlag, "d", "0",
		"ID to send message to (if below 40, will be precanned. Use "+
			"'0x' or 'b64:' for hex and base64 representations)")
<<<<<<< HEAD
	viper.BindPFlag(destIdFlag, rootCmd.Flags().Lookup(destIdFlag))
=======
	viper.BindPFlag("destid", rootCmd.Flags().Lookup("destid"))
	rootCmd.PersistentFlags().Bool("force-legacy", false,
		"Force client to operate using legacy identities.")
	viper.BindPFlag("force-legacy", rootCmd.PersistentFlags().Lookup("force-legacy"))
>>>>>>> 6a6fec32

	rootCmd.PersistentFlags().StringP(destFileFlag, "",
		"", "Read this contact file for the destination id")
	viper.BindPFlag(destFileFlag, rootCmd.PersistentFlags().Lookup(destFileFlag))

	rootCmd.PersistentFlags().UintP(sendCountFlag,
		"", 1, "The number of times to send the message")
	viper.BindPFlag(sendCountFlag, rootCmd.PersistentFlags().Lookup(sendCountFlag))
	rootCmd.Flags().UintP(sendDelayFlag,
		"", 500, "The delay between sending the messages in ms")
	viper.BindPFlag(sendDelayFlag, rootCmd.Flags().Lookup(sendDelayFlag))
	rootCmd.Flags().BoolP(splitSendsFlag,
		"", false, "Force sends to go over multiple rounds if possible")
	viper.BindPFlag(splitSendsFlag, rootCmd.Flags().Lookup(splitSendsFlag))

	rootCmd.Flags().BoolP(verifySendFlag, "", false,
		"Ensure successful message sending by checking for round completion")
	viper.BindPFlag(verifySendFlag, rootCmd.Flags().Lookup(verifySendFlag))

	rootCmd.PersistentFlags().UintP(receiveCountFlag,
		"", 1, "How many messages we should wait for before quitting")
	viper.BindPFlag(receiveCountFlag, rootCmd.PersistentFlags().Lookup(receiveCountFlag))
	rootCmd.PersistentFlags().UintP(waitTimeoutFlag, "", 15,
		"The number of seconds to wait for messages to arrive")
	viper.BindPFlag(waitTimeoutFlag,
		rootCmd.PersistentFlags().Lookup(waitTimeoutFlag))

	rootCmd.Flags().BoolP(unsafeFlag, "", false,
		"Send raw, unsafe messages without e2e encryption.")
	viper.BindPFlag(unsafeFlag, rootCmd.Flags().Lookup(unsafeFlag))

	rootCmd.PersistentFlags().BoolP(unsafeChannelCreationFlag, "", false,
		"Turns off the user identity authenticated channel check, "+
			"automatically approving authenticated channels")
	viper.BindPFlag(unsafeChannelCreationFlag,
		rootCmd.PersistentFlags().Lookup(unsafeChannelCreationFlag))

	rootCmd.Flags().BoolP(acceptChannelFlag, "", false,
		"Accept the channel request for the corresponding recipient ID")
	viper.BindPFlag(acceptChannelFlag,
		rootCmd.Flags().Lookup(acceptChannelFlag))

	rootCmd.PersistentFlags().Bool(deleteChannelFlag, false,
		"DeleteFingerprint the channel information for the corresponding recipient ID")
	viper.BindPFlag(deleteChannelFlag,
		rootCmd.PersistentFlags().Lookup(deleteChannelFlag))

	rootCmd.PersistentFlags().Bool(deleteReceiveRequestsFlag, false,
		"DeleteFingerprint the all received contact requests.")
	viper.BindPFlag(deleteReceiveRequestsFlag,
		rootCmd.PersistentFlags().Lookup(deleteReceiveRequestsFlag))

	rootCmd.PersistentFlags().Bool(deleteSentRequestsFlag, false,
		"DeleteFingerprint the all sent contact requests.")
	viper.BindPFlag(deleteSentRequestsFlag,
		rootCmd.PersistentFlags().Lookup(deleteSentRequestsFlag))

	rootCmd.PersistentFlags().Bool(deleteAllRequestsFlag, false,
		"DeleteFingerprint the all contact requests, both sent and received.")
	viper.BindPFlag(deleteAllRequestsFlag,
		rootCmd.PersistentFlags().Lookup(deleteAllRequestsFlag))

	rootCmd.PersistentFlags().Bool(deleteRequestFlag, false,
		"DeleteFingerprint the request for the specified ID given by the "+
			"destfile flag's contact file.")
	viper.BindPFlag(deleteRequestFlag,
		rootCmd.PersistentFlags().Lookup(deleteRequestFlag))

	rootCmd.Flags().BoolP(sendAuthRequestFlag, "", false,
		"Send an auth request to the specified destination and wait"+
			"for confirmation")
	viper.BindPFlag(sendAuthRequestFlag,
		rootCmd.Flags().Lookup(sendAuthRequestFlag))
	rootCmd.Flags().UintP(authTimeoutFlag, "", 60,
		"The number of seconds to wait for an authentication channel"+
			"to confirm")
	viper.BindPFlag(authTimeoutFlag,
		rootCmd.Flags().Lookup(authTimeoutFlag))

	rootCmd.Flags().BoolP(forceHistoricalRoundsFlag, "", false,
		"Force all rounds to be sent to historical round retrieval")
	viper.BindPFlag(forceHistoricalRoundsFlag,
		rootCmd.Flags().Lookup(forceHistoricalRoundsFlag))

	// Network params
	rootCmd.Flags().BoolP(slowPollingFlag, "", false,
		"Enables polling for unfiltered network updates with RSA signatures")
	viper.BindPFlag(slowPollingFlag,
		rootCmd.Flags().Lookup(slowPollingFlag))

	rootCmd.Flags().Bool(forceMessagePickupRetryFlag, false,
		"Enable a mechanism which forces a 50% chance of no message pickup, "+
			"instead triggering the message pickup retry mechanism")
	viper.BindPFlag(forceMessagePickupRetryFlag,
		rootCmd.Flags().Lookup(forceMessagePickupRetryFlag))

	// E2E Params
	defaultE2EParams := session.GetDefaultParams()
	rootCmd.Flags().UintP(e2eMinKeysFlag,
		"", uint(defaultE2EParams.MinKeys),
		"Minimum number of keys used before requesting rekey")
	viper.BindPFlag(e2eMinKeysFlag, rootCmd.Flags().Lookup(e2eMinKeysFlag))
	rootCmd.Flags().UintP(e2eMaxKeysFlag,
		"", uint(defaultE2EParams.MaxKeys),
		"Max keys used before blocking until a rekey completes")
	viper.BindPFlag(e2eMaxKeysFlag, rootCmd.Flags().Lookup(e2eMaxKeysFlag))
	rootCmd.Flags().UintP(e2eNumReKeysFlag,
		"", uint(defaultE2EParams.NumRekeys),
		"Number of rekeys reserved for rekey operations")
	viper.BindPFlag(e2eNumReKeysFlag, rootCmd.Flags().Lookup(e2eNumReKeysFlag))
	rootCmd.Flags().Float64P(e2eRekeyThresholdFlag,
		"", defaultE2EParams.RekeyThreshold,
		"Number between 0 an 1. Percent of keys used before a rekey is started")
	viper.BindPFlag(e2eRekeyThresholdFlag, rootCmd.Flags().Lookup(e2eRekeyThresholdFlag))

	rootCmd.Flags().String(profileCpuFlag, "",
		"Enable cpu profiling to this file")
	viper.BindPFlag(profileCpuFlag, rootCmd.Flags().Lookup(profileCpuFlag))

	// Proto user flags
	rootCmd.Flags().String(protoUserPathFlag, "",
		"Path to proto user JSON file containing cryptographic primitives "+
			"the client will load")
	viper.BindPFlag(protoUserPathFlag, rootCmd.Flags().Lookup(protoUserPathFlag))
	rootCmd.Flags().String(protoUserOutFlag, "",
		"Path to which a normally constructed client "+
			"will write proto user JSON file")
	viper.BindPFlag(protoUserOutFlag, rootCmd.Flags().Lookup(protoUserOutFlag))

	// Backup flags
	rootCmd.Flags().String(backupOutFlag, "",
		"Path to output encrypted client backup. If no path is supplied, the "+
			"backup system is not started.")
	viper.BindPFlag(backupOutFlag, rootCmd.Flags().Lookup(backupOutFlag))

	rootCmd.Flags().String(backupJsonOutFlag, "",
		"Path to output unencrypted client JSON backup.")
	viper.BindPFlag(backupJsonOutFlag, rootCmd.Flags().Lookup(backupJsonOutFlag))

	rootCmd.Flags().String(backupInFlag, "",
		"Path to load backup client from")
	viper.BindPFlag(backupInFlag, rootCmd.Flags().Lookup(backupInFlag))

	rootCmd.Flags().String(backupPassFlag, "",
		"Passphrase to encrypt/decrypt backup")
	viper.BindPFlag(backupPassFlag, rootCmd.Flags().Lookup(backupPassFlag))

	rootCmd.Flags().String(backupIdListFlag, "",
		"JSON file containing the backed up partner IDs")
	viper.BindPFlag(backupIdListFlag, rootCmd.Flags().Lookup(backupIdListFlag))

}

// initConfig reads in config file and ENV variables if set.
func initConfig() {}<|MERGE_RESOLUTION|>--- conflicted
+++ resolved
@@ -425,7 +425,6 @@
 	jww.INFO.Printf(Version())
 
 	// Intake parameters for client initialization
-<<<<<<< HEAD
 	precanId := viper.GetUint(sendIdFlag)
 	protoUserPath := viper.GetString(protoUserPathFlag)
 	userIdPrefix := viper.GetString(userIdPrefixFlag)
@@ -434,17 +433,7 @@
 	storePassword := parsePassword(viper.GetString(passwordFlag))
 	storeDir := viper.GetString(sessionFlag)
 	regCode := viper.GetString(regCodeFlag)
-=======
-	precanId := viper.GetUint("sendid")
-	protoUserPath := viper.GetString("protoUserPath")
-	userIdPrefix := viper.GetString("userid-prefix")
-	backupPath := viper.GetString("backupIn")
-	backupPass := viper.GetString("backupPass")
-	storePassword := parsePassword(viper.GetString("password"))
-	storeDir := viper.GetString("session")
-	regCode := viper.GetString("regcode")
 	forceLegacy := viper.GetBool("force-legacy")
->>>>>>> 6a6fec32
 	jww.DEBUG.Printf("sessionDir: %v", storeDir)
 
 	// TODO: This probably shouldn't be initialized globally.
@@ -466,13 +455,8 @@
 	}
 
 	// Handle protoUser output
-<<<<<<< HEAD
 	if protoUser := viper.GetString(protoUserOutFlag); protoUser != "" {
-		jsonBytes, err := client.ConstructProtoUserFile()
-=======
-	if protoUser := viper.GetString("protoUserOut"); protoUser != "" {
 		jsonBytes, err := messenger.ConstructProtoUserFile()
->>>>>>> 6a6fec32
 		if err != nil {
 			jww.FATAL.Panicf("cannot construct proto user file: %v",
 				err)
@@ -485,16 +469,11 @@
 		}
 	}
 
-<<<<<<< HEAD
-	if backupOut := viper.GetString(backupOutFlag); backupOut != "" {
-		backupPass := viper.GetString(backupPassFlag)
-=======
 	// Handle backup output
-	if backupOut := viper.GetString("backupOut"); backupOut != "" {
+	if backupOut := viper.GetString("backupOutFlag"); backupOut != "" {
 		if !forceLegacy {
 			jww.FATAL.Panicf("Unable to make backup for non-legacy sender!")
 		}
->>>>>>> 6a6fec32
 		updateBackupCb := func(encryptedBackup []byte) {
 			jww.INFO.Printf("Backup update received, size %d",
 				len(encryptedBackup))
@@ -588,13 +567,8 @@
 
 		// Verify that the auth request makes it to the recipient
 		// by monitoring the round result
-<<<<<<< HEAD
 		if viper.GetBool(verifySendFlag) {
-			requestChannelVerified(client, recipientContact, me, e2eParams)
-=======
-		if viper.GetBool("verify-sends") {
 			requestChannelVerified(messenger, recipientContact, me, e2eParams)
->>>>>>> 6a6fec32
 		} else {
 			// Just call Request, agnostic of round result
 			_, err := messenger.GetAuth().Request(recipientContact,
@@ -637,13 +611,8 @@
 			recipientID)
 		// Verify that the auth request makes it to the recipient
 		// by monitoring the round result
-<<<<<<< HEAD
 		if viper.GetBool(verifySendFlag) {
-			resetChannelVerified(client, recipientContact,
-=======
-		if viper.GetBool("verify-sends") {
 			resetChannelVerified(messenger, recipientContact,
->>>>>>> 6a6fec32
 				e2eParams)
 		} else {
 			_, err := messenger.GetAuth().Reset(recipientContact)
@@ -1015,14 +984,10 @@
 	rootCmd.Flags().StringP(destIdFlag, "d", "0",
 		"ID to send message to (if below 40, will be precanned. Use "+
 			"'0x' or 'b64:' for hex and base64 representations)")
-<<<<<<< HEAD
 	viper.BindPFlag(destIdFlag, rootCmd.Flags().Lookup(destIdFlag))
-=======
-	viper.BindPFlag("destid", rootCmd.Flags().Lookup("destid"))
 	rootCmd.PersistentFlags().Bool("force-legacy", false,
 		"Force client to operate using legacy identities.")
 	viper.BindPFlag("force-legacy", rootCmd.PersistentFlags().Lookup("force-legacy"))
->>>>>>> 6a6fec32
 
 	rootCmd.PersistentFlags().StringP(destFileFlag, "",
 		"", "Read this contact file for the destination id")
