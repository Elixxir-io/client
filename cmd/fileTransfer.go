--- conflicted
+++ resolved
@@ -93,19 +93,11 @@
 		for done := false; !done; {
 			select {
 			case <-sendDone:
-<<<<<<< HEAD
-				jww.DEBUG.Printf("[FT] Finished sending file. Stopping " +
-					"threads and network follower.")
-				done = true
-			case <-receiveDone:
-				jww.DEBUG.Printf("[FT] Finished receiving file. Stopping " +
-=======
 				jww.INFO.Printf("[FT] Finished sending file. Stopping " +
 					"threads and network follower.")
 				done = true
 			case <-receiveDone:
 				jww.INFO.Printf("[FT] Finished receiving file. Stopping " +
->>>>>>> 64cd040a
 					"threads and network follower.")
 				done = true
 			}
@@ -117,17 +109,10 @@
 		// Stop network follower
 		err = client.StopNetworkFollower()
 		if err != nil {
-<<<<<<< HEAD
-			jww.WARN.Printf("[FT] "+"Failed to stop network follower: %+v", err)
-		}
-
-		jww.DEBUG.Print("[FT] File transfer finished stopping threads and " +
-=======
 			jww.WARN.Printf("[FT] Failed to stop network follower: %+v", err)
 		}
 
 		jww.INFO.Print("[FT] File transfer finished stopping threads and " +
->>>>>>> 64cd040a
 			"network follower.")
 	},
 }
@@ -209,25 +194,15 @@
 	// Get recipient contact from file
 	recipient := getContactFromFile(recipientContactPath)
 
-<<<<<<< HEAD
-	jww.DEBUG.Printf("[FT] Sending file %q to recipient %s: "+
-		"{size: %d, type: %q, path: %q, previewPath: %q, preview: %q}",
-		fileName, recipient.ID, len(fileData), fileType, filePath,
-=======
 	jww.INFO.Printf("[FT] Going to start sending file %q to %s {type: %q, "+
 		"size: %d, retry: %f, path: %q, previewPath: %q, preview: %q}",
 		fileName, recipient.ID, fileType, len(fileData), retry, filePath,
->>>>>>> 64cd040a
 		filePreviewPath, filePreviewData)
 
 	// Create sent progress callback that prints the results
 	progressCB := func(completed bool, sent, arrived, total uint16,
 		t interfaces.FilePartTracker, err error) {
-<<<<<<< HEAD
-		jww.DEBUG.Printf("[FT] Sent progress callback for %q "+
-=======
 		jww.INFO.Printf("[FT] Sent progress callback for %q "+
->>>>>>> 64cd040a
 			"{completed: %t, sent: %d, arrived: %d, total: %d, err: %v}",
 			fileName, completed, sent, arrived, total, err)
 		if (sent == 0 && arrived == 0) || (arrived == total) || completed ||
@@ -263,28 +238,16 @@
 // information to the log.
 func receiveNewFileTransfers(receive chan receivedFtResults, done,
 	quit chan struct{}, m *ft.Manager) {
-<<<<<<< HEAD
-	jww.DEBUG.Print("[FT] Starting thread waiting to receive NewFileTransfer " +
-=======
 	jww.INFO.Print("[FT] Starting thread waiting to receive NewFileTransfer " +
->>>>>>> 64cd040a
 		"E2E message.")
 	for {
 		select {
 		case <-quit:
-<<<<<<< HEAD
-			jww.DEBUG.Print("[FT] Quitting thread waiting for NewFileTransfer " +
-				"E2E message.")
-			return
-		case r := <-receive:
-			jww.DEBUG.Printf("[FT] Received new file %q transfer %s of type "+
-=======
 			jww.INFO.Print("[FT] Quitting thread waiting for NewFileTransfer " +
 				"E2E message.")
 			return
 		case r := <-receive:
 			jww.INFO.Printf("[FT] Received new file %q transfer %s of type "+
->>>>>>> 64cd040a
 				"%q from %s of size %d bytes with preview: %q",
 				r.fileName, r.tid, r.fileType, r.sender, r.size, r.preview)
 			fmt.Printf("Received new file transfer %q of size %d "+
@@ -306,11 +269,7 @@
 	m *ft.Manager) interfaces.ReceivedProgressCallback {
 	return func(completed bool, received, total uint16,
 		t interfaces.FilePartTracker, err error) {
-<<<<<<< HEAD
-		jww.DEBUG.Printf("[FT] Receive progress callback for transfer %s "+
-=======
 		jww.INFO.Printf("[FT] Receive progress callback for transfer %s "+
->>>>>>> 64cd040a
 			"{completed: %t, received: %d, total: %d, err: %v}",
 			tid, completed, received, total, err)
 
