///////////////////////////////////////////////////////////////////////////////
// Copyright © 2020 xx network SEZC                                          //
//                                                                           //
// Use of this source code is governed by a license that can be found in the //
// LICENSE file                                                              //
///////////////////////////////////////////////////////////////////////////////

// The group subcommand allows creation and sending messages to groups

package cmd

import (
	"bufio"
	"fmt"
<<<<<<< HEAD
	"gitlab.com/elixxir/client/cmix/identity/receptionID"
	"gitlab.com/elixxir/client/cmix/rounds"
	"gitlab.com/elixxir/primitives/format"
=======
	"gitlab.com/elixxir/client/api/messenger"
>>>>>>> e89a547e
	"os"
	"time"

	"github.com/spf13/cobra"
	jww "github.com/spf13/jwalterweatherman"
	"github.com/spf13/viper"
	"gitlab.com/elixxir/client/groupChat"
	"gitlab.com/elixxir/client/groupChat/groupStore"
	"gitlab.com/xx_network/primitives/id"
)

// groupCmd represents the base command when called without any subcommands
var groupCmd = &cobra.Command{
	Use:   "group",
	Short: "Group commands for cMix client",
	Args:  cobra.NoArgs,
	Run: func(cmd *cobra.Command, args []string) {

		client := initClient()

		// Print user's reception ID
		user := client.GetUser()
		jww.INFO.Printf("User: %s", user.ReceptionID)

		err := client.StartNetworkFollower(5 * time.Second)
		if err != nil {
			jww.FATAL.Panicf("%+v", err)
		}

		// Initialize the group chat manager
		groupManager, recChan, reqChan := initGroupManager(client)

		// Wait until connected or crash on timeout
		connected := make(chan bool, 10)
<<<<<<< HEAD
		client.GetNetworkInterface().AddHealthCallback(
			func(isConnected bool) {
				connected <- isConnected
=======
		client.GetCmix().AddHealthCallback(
			func(isconnected bool) {
				connected <- isconnected
>>>>>>> e89a547e
			})
		waitUntilConnected(connected)

		// After connection, make sure we have registered with at least 85% of
		// the nodes
		for numReg, total := 1, 100; numReg < (total*3)/4; {
			time.Sleep(1 * time.Second)
			numReg, total, err = client.GetNodeRegistrationStatus()
			if err != nil {
				jww.FATAL.Panicf("%+v", err)
			}

			jww.INFO.Printf("Registering with nodes (%d/%d)...", numReg, total)
		}

		// get group message and name
		msgBody := []byte(viper.GetString("message"))
		name := []byte(viper.GetString("name"))
		timeout := viper.GetDuration("receiveTimeout")

		if viper.IsSet("create") {
			filePath := viper.GetString("create")
			createGroup(name, msgBody, filePath, groupManager)
		}

		if viper.IsSet("resend") {
			groupIdString := viper.GetString("resend")
			resendRequests(groupIdString, groupManager)
		}

		if viper.GetBool("join") {
			joinGroup(reqChan, timeout, groupManager)
		}

		if viper.IsSet("leave") {
			groupIdString := viper.GetString("leave")
			leaveGroup(groupIdString, groupManager)
		}

		if viper.IsSet("sendMessage") {
			groupIdString := viper.GetString("sendMessage")
			sendGroup(groupIdString, msgBody, groupManager)
		}

		if viper.IsSet("wait") {
			numMessages := viper.GetUint("wait")
			messageWait(numMessages, timeout, recChan)
		}

		if viper.GetBool("list") {
			listGroups(groupManager)
		}

		if viper.IsSet("show") {
			groupIdString := viper.GetString("show")
			showGroup(groupIdString, groupManager)
		}
	},
}

// initGroupManager creates a new group chat manager and starts the process
// service.
<<<<<<< HEAD
func initGroupManager(client *api.Client) (groupChat.GroupChat,
=======
func initGroupManager(client *messenger.Client) (*groupChat.Manager,
>>>>>>> e89a547e
	chan groupChat.MessageReceive, chan groupStore.Group) {
	recChan := make(chan groupChat.MessageReceive, 10)

	reqChan := make(chan groupStore.Group, 10)
	requestCb := func(g groupStore.Group) {
		reqChan <- g
	}

	jww.INFO.Print("Creating new group manager.")
	manager, err := groupChat.NewManager(client.GetCmix(),
		client.GetE2E(), client.GetStorage().GetReceptionID(),
		client.GetRng(), client.GetStorage().GetE2EGroup(),
		client.GetStorage().GetKV(), requestCb, &receiveProcessor{recChan})
	if err != nil {
		jww.FATAL.Panicf("Failed to initialize group chat manager: %+v", err)
	}

	return manager, recChan, reqChan
}

type receiveProcessor struct {
	recChan chan groupChat.MessageReceive
}

func (r *receiveProcessor) Process(decryptedMsg groupChat.MessageReceive,
	_ format.Message, _ receptionID.EphemeralIdentity, _ rounds.Round) {
	r.recChan <- decryptedMsg
}

func (r *receiveProcessor) String() string {
	return "groupChatReceiveProcessor"
}

// createGroup creates a new group with the provided name and sends out requests
// to the list of user IDs found at the given file path.
func createGroup(name, msg []byte, filePath string, gm groupChat.GroupChat) {
	userIdStrings := ReadLines(filePath)
	userIDs := make([]*id.ID, 0, len(userIdStrings))
	for _, userIdStr := range userIdStrings {
		userID, _ := parseRecipient(userIdStr)
		userIDs = append(userIDs, userID)
	}

	grp, rids, status, err := gm.MakeGroup(userIDs, name, msg)
	if err != nil {
		jww.FATAL.Panicf("Failed to create new group: %+v", err)
	}

	// Integration grabs the group ID from this line
	jww.INFO.Printf("NewGroupID: b64:%s", grp.ID)
	jww.INFO.Printf("Created Group: Requests:%s on rounds %#v, %v",
		status, rids, grp)
	fmt.Printf("Created new group with name %q and message %q\n", grp.Name,
		grp.InitMessage)
}

// resendRequests resends group requests for the group ID.
func resendRequests(groupIdString string, gm groupChat.GroupChat) {
	groupID, _ := parseRecipient(groupIdString)
	rids, status, err := gm.ResendRequest(groupID)
	if err != nil {
		jww.FATAL.Panicf("Failed to resend requests to group %s: %+v",
			groupID, err)
	}

	jww.INFO.Printf("Resending requests to group %s: %v, %s",
		groupID, rids, status)
	fmt.Println("Resending group requests to group.")
}

// joinGroup joins a group when a request is received on the group request
// channel.
func joinGroup(reqChan chan groupStore.Group, timeout time.Duration,
	gm groupChat.GroupChat) {
	jww.INFO.Print("Waiting for group request to be received.")
	fmt.Println("Waiting for group request to be received.")

	select {
	case grp := <-reqChan:
		err := gm.JoinGroup(grp)
		if err != nil {
			jww.FATAL.Panicf("%+v", err)
		}

		jww.INFO.Printf("Joined group: %s", grp.ID)
		fmt.Printf("Joined group with name %q and message %q\n",
			grp.Name, grp.InitMessage)
	case <-time.NewTimer(timeout).C:
		jww.INFO.Printf("Timed out after %s waiting for group request.", timeout)
		fmt.Println("Timed out waiting for group request.")
		return
	}
}

// leaveGroup leaves the group.
func leaveGroup(groupIdString string, gm groupChat.GroupChat) {
	groupID, _ := parseRecipient(groupIdString)
	jww.INFO.Printf("Leaving group %s.", groupID)

	err := gm.LeaveGroup(groupID)
	if err != nil {
		jww.FATAL.Panicf("Failed to leave group %s: %+v", groupID, err)
	}

	jww.INFO.Printf("Left group: %s", groupID)
	fmt.Println("Left group.")
}

// sendGroup send the message to the group.
func sendGroup(groupIdString string, msg []byte, gm groupChat.GroupChat) {
	groupID, _ := parseRecipient(groupIdString)

	jww.INFO.Printf("Sending to group %s message %q", groupID, msg)

	rid, timestamp, _, err := gm.Send(groupID, "groupChatTest", msg)
	if err != nil {
		jww.FATAL.Panicf("Sending message to group %s: %+v", groupID, err)
	}

	jww.INFO.Printf("Sent to group %s on round %d at %s",
		groupID, rid, timestamp)
	fmt.Printf("Sent message %q to group.\n", msg)
}

// messageWait waits for the given number of messages to be received on the
// groupChat.MessageReceive channel.
func messageWait(numMessages uint, timeout time.Duration,
	recChan chan groupChat.MessageReceive) {
	jww.INFO.Printf("Waiting for %d group message(s) to be received.", numMessages)
	fmt.Printf("Waiting for %d group message(s) to be received.\n", numMessages)

	for i := uint(0); i < numMessages; {
		select {
		case msg := <-recChan:
			i++
			jww.INFO.Printf("Received group message %d/%d: %s", i, numMessages, msg)
			fmt.Printf("Received group message: %q\n", msg.Payload)
		case <-time.NewTimer(timeout).C:
			jww.INFO.Printf("Timed out after %s waiting for group message.", timeout)
			fmt.Printf("Timed out waiting for %d group message(s).\n", numMessages)
			return
		}
	}
}

// listGroups prints a list of all groups.
func listGroups(gm groupChat.GroupChat) {
	for i, gid := range gm.GetGroups() {
		jww.INFO.Printf("Group %d: %s", i, gid)
	}

	fmt.Printf("Printed list of %d groups.\n", gm.NumGroups())
}

// showGroup prints all the information of the group.
func showGroup(groupIdString string, gm groupChat.GroupChat) {
	groupID, _ := parseRecipient(groupIdString)

	grp, ok := gm.GetGroup(groupID)
	if !ok {
		jww.FATAL.Printf("Could not find group: %s", groupID)
	}

	jww.INFO.Printf("Show group %#v", grp)
	fmt.Printf("Got group with name %q and message %q\n",
		grp.Name, grp.InitMessage)
}

// ReadLines returns each line in a file as a string.
func ReadLines(fileName string) []string {
	file, err := os.Open(fileName)
	if err != nil {
		jww.FATAL.Panicf(err.Error())
	}
	defer func(file *os.File) {
		err = file.Close()
		if err != nil {
			jww.FATAL.Panicf("Failed to close file: %+v", err)
		}
	}(file)

	var res []string

	scanner := bufio.NewScanner(file)
	for scanner.Scan() {
		res = append(res, scanner.Text())
	}

	if err := scanner.Err(); err != nil {
		jww.FATAL.Panicf(err.Error())
	}
	return res
}

func init() {
	groupCmd.Flags().String("create", "",
		"Create a group with from the list of contact file paths.")
	err := viper.BindPFlag("create", groupCmd.Flags().Lookup("create"))
	checkBindErr(err, "create")

	groupCmd.Flags().String("name", "Group Name",
		"The name of the new group to create.")
	err = viper.BindPFlag("name", groupCmd.Flags().Lookup("name"))
	checkBindErr(err, "name")

	groupCmd.Flags().String("resend", "",
		"Resend invites for all users in this group ID.")
	err = viper.BindPFlag("resend", groupCmd.Flags().Lookup("resend"))
	checkBindErr(err, "resend")

	groupCmd.Flags().Bool("join", false,
		"Waits for group request joins the group.")
	err = viper.BindPFlag("join", groupCmd.Flags().Lookup("join"))
	checkBindErr(err, "join")

	groupCmd.Flags().String("leave", "",
		"Leave this group ID.")
	err = viper.BindPFlag("leave", groupCmd.Flags().Lookup("leave"))
	checkBindErr(err, "leave")

	groupCmd.Flags().String("sendMessage", "",
		"Send message to this group ID.")
	err = viper.BindPFlag("sendMessage", groupCmd.Flags().Lookup("sendMessage"))
	checkBindErr(err, "sendMessage")

	groupCmd.Flags().Uint("wait", 0,
		"Waits for number of messages to be received.")
	err = viper.BindPFlag("wait", groupCmd.Flags().Lookup("wait"))
	checkBindErr(err, "wait")

	groupCmd.Flags().Duration("receiveTimeout", time.Minute,
		"Amount of time to wait for a group request or message before timing out.")
	err = viper.BindPFlag("receiveTimeout", groupCmd.Flags().Lookup("receiveTimeout"))
	checkBindErr(err, "receiveTimeout")

	groupCmd.Flags().Bool("list", false,
		"Prints list all groups to which this client belongs.")
	err = viper.BindPFlag("list", groupCmd.Flags().Lookup("list"))
	checkBindErr(err, "list")

	groupCmd.Flags().String("show", "",
		"Prints the members of this group ID.")
	err = viper.BindPFlag("show", groupCmd.Flags().Lookup("show"))
	checkBindErr(err, "show")

	rootCmd.AddCommand(groupCmd)
}

func checkBindErr(err error, key string) {
	if err != nil {
		jww.ERROR.Printf("viper.BindPFlag failed for %s: %+v", key, err)
	}
}<|MERGE_RESOLUTION|>--- conflicted
+++ resolved
@@ -12,13 +12,10 @@
 import (
 	"bufio"
 	"fmt"
-<<<<<<< HEAD
+	"gitlab.com/elixxir/client/api/messenger"
 	"gitlab.com/elixxir/client/cmix/identity/receptionID"
 	"gitlab.com/elixxir/client/cmix/rounds"
 	"gitlab.com/elixxir/primitives/format"
-=======
-	"gitlab.com/elixxir/client/api/messenger"
->>>>>>> e89a547e
 	"os"
 	"time"
 
@@ -53,15 +50,9 @@
 
 		// Wait until connected or crash on timeout
 		connected := make(chan bool, 10)
-<<<<<<< HEAD
-		client.GetNetworkInterface().AddHealthCallback(
+		client.GetCmix().AddHealthCallback(
 			func(isConnected bool) {
 				connected <- isConnected
-=======
-		client.GetCmix().AddHealthCallback(
-			func(isconnected bool) {
-				connected <- isconnected
->>>>>>> e89a547e
 			})
 		waitUntilConnected(connected)
 
@@ -124,11 +115,7 @@
 
 // initGroupManager creates a new group chat manager and starts the process
 // service.
-<<<<<<< HEAD
-func initGroupManager(client *api.Client) (groupChat.GroupChat,
-=======
-func initGroupManager(client *messenger.Client) (*groupChat.Manager,
->>>>>>> e89a547e
+func initGroupManager(client *messenger.Client) (groupChat.GroupChat,
 	chan groupChat.MessageReceive, chan groupStore.Group) {
 	recChan := make(chan groupChat.MessageReceive, 10)
 
