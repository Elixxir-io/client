--- conflicted
+++ resolved
@@ -34,13 +34,8 @@
 	Short: "Group commands for cMix client",
 	Args:  cobra.NoArgs,
 	Run: func(cmd *cobra.Command, args []string) {
-<<<<<<< HEAD
 		cmixParams, e2eParams := initParams()
-		client := initClient(cmixParams, e2eParams)
-=======
-
-		client := initE2e()
->>>>>>> b2d8e080
+		client := initE2e(cmixParams, e2eParams)
 
 		// Print user's reception ID
 		user := client.GetReceptionIdentity()
