////////////////////////////////////////////////////////////////////////////////
// Copyright © 2022 xx foundation                                             //
//                                                                            //
// Use of this source code is governed by a license that can be found in the  //
// LICENSE file.                                                              //
////////////////////////////////////////////////////////////////////////////////

package sync

import (
	"bytes"
	"encoding/json"
	"fmt"
	"io"
	"sync"
	"time"

	"github.com/pkg/errors"
	jww "github.com/spf13/jwalterweatherman"
	"gitlab.com/elixxir/client/v4/storage/versioned"
	"gitlab.com/elixxir/ekv"
	"gitlab.com/xx_network/primitives/netTime"
)

///////////////////////////////////////////////////////////////////////////////
// KV Implementation
///////////////////////////////////////////////////////////////////////////////

// KV kv-related constants.
const (
	remoteKvVersion = 0

	intentsVersion = 0
	intentsKey     = "intentsVersion"

	// map handler constants
	mapKeysListFmt   = "%s_Keys"
	mapElementKeyFmt = "%s_element_%s"

	// KeyUpdateCallback statuses.
	Disconnected = "Disconnected"
	Connected    = "Connected"
	Successful   = "UpdatedKey"
)

// updateFailureDelay is the backoff period in between retrying to
const updateFailureDelay = 1 * time.Second

// RemoteKV exposes some internal KV functions. you cannot create a RemoteKV,
// and generally you should never access it on the VersionedKV object. It is
// provided so that external xxdk libraries can access specific functionality.
// This is considered internal api and may be changed or removed at any time.
type RemoteKV interface {
	ekv.KeyValue

	// SetRemote will write a transaction to the remote and local store
	// with the specified RemoteCB RemoteStoreCallback
	SetRemote(key string, val []byte, updateCb RemoteStoreCallback) error
	// GetList is a wrapper of [LocalStore.GetList]. This will return a JSON
	// marshalled [KeyValueMap].
	GetList(name string) ([]byte, error)
}

// internalKV implements a remote internalKV to handle transaction logs.
type internalKV struct {
	// local is the local EKV store that will write the transaction.
	local ekv.KeyValue

	// txLog is the transaction log used to write transactions.
	txLog *TransactionLog

	// KeyUpdate is the callback used to report events when
	// attempting to call Set.
	KeyUpdate KeyUpdateCallback

	// list of tracked keys
	tracked []string

	// UnsyncedWrites is the pending writes that we are waiting
	// for on remote storage. Anytime this is not empty, we are
	// not synchronized and this should be reported.
	UnsyncedWrites map[string][]byte

	// defaulteUpdateCB is called when the updateCB is not specified for
	// remote store and set operations
	defaultUpdateCB RemoteStoreCallback

	// Connected determines the connectivity of the remote server.
	connected bool

	// lck is used to lck access to Remote, if no remote needed,
	// then the underlying kv lock is all that is needed.
	lck sync.RWMutex

	// mapLck prevents asynchronous map operations
	mapLck sync.Mutex
}

// newKV constructs a new remote KV. If data exists on disk, it loads
// that context and handle it appropriately.
func newKV(transactionLog *TransactionLog, kv ekv.KeyValue,
	eventCb KeyUpdateCallback,
	updateCb RemoteStoreCallback) (*internalKV, error) {

	rkv := &internalKV{
		local:           kv,
		txLog:           transactionLog,
		KeyUpdate:       eventCb,
		UnsyncedWrites:  make(map[string][]byte, 0),
		defaultUpdateCB: updateCb,
		connected:       true,
	}

	if err := rkv.loadUnsyncedWrites(); err != nil {
		return nil, err
	}

	// Re-trigger all lingering intents
	rkv.lck.Lock()
	for key, val := range rkv.UnsyncedWrites {
		// Call the internal to avoid writing to intent what
		// is already there
		go rkv.remoteSet(key, val, updateCb)
	}
	rkv.lck.Unlock()

	return rkv, nil
}

// LocalKV Loads or Creates a synchronized remote KV that uses a local-only
// transaction log. It panics if the underlying KV has ever been used
// for remote operations in the past.
func LocalKV(path string, deviceSecret []byte, filesystem FileIO, kv ekv.KeyValue,
	synchedPrefixes []string,
	eventCb KeyUpdateCallback,
	updateCb RemoteStoreCallback, rng io.Reader) (*KV, error) {
	if isRemote(kv) {
		jww.FATAL.Panicf("cannot open remote kv as local")
	}
	txLog, err := NewLocalTransactionLog(path, filesystem, deviceSecret,
		rng)
	if err != nil {
		return nil, err
	}
	return NewOrLoadKV(txLog, kv, synchedPrefixes, eventCb, updateCb)
}

///////////////////////////////////////////////////////////////////////////////
// Begin KV [ekv.KeyValue] interface implementation functions
///////////////////////////////////////////////////////////////////////////////

// Set implements [ekv.KeyValue.Set]. This is a LOCAL ONLY
// operation which will write the Transaction to local store.
// Use [SetRemote] to set keys synchronized to the cloud.
func (r *internalKV) Set(key string, objectToStore ekv.Marshaler) error {
	return r.SetBytes(key, objectToStore.Marshal())
}

// Get implements [ekv.KeyValue.Get]
func (r *internalKV) Get(key string, loadIntoThisObject ekv.Unmarshaler) error {
	data, err := r.GetBytes(key)
	if err != nil {
		return err
	}
	return loadIntoThisObject.Unmarshal(data)
}

// Delete implements [ekv.KeyValue.Delete]. This is a LOCAL ONLY
// operation which will write the Transaction to local store.
// Use [SetRemote] to set keys synchronized to the cloud
func (r *internalKV) Delete(key string) error {
	return r.local.Delete(key)
}

// SetInterface implements [ekv.KeyValue.SetInterface]. This is a LOCAL ONLY
// operation which will write the Transaction to local store.
// Use [SetRemote] to set keys synchronized to the cloud.
func (r *internalKV) SetInterface(key string, objectToStore interface{}) error {
	data, err := json.Marshal(objectToStore)
	if err != nil {
		return err
	}
	return r.SetBytes(key, data)
}

// GetInterface implements [ekv.KeyValue.GetInterface]
func (r *internalKV) GetInterface(key string, objectToLoad interface{}) error {
	data, err := r.GetBytes(key)
	if err != nil {
		return err
	}

	return json.Unmarshal(data, objectToLoad)
}

// SetBytes implements [ekv.KeyValue.SetBytes]. This is a LOCAL ONLY
// operation which will write the Transaction to local store.
// Use [SetRemote] to set keys synchronized to the cloud.
func (r *internalKV) SetBytes(key string, data []byte) error {
	return r.local.SetBytes(key, data)
}

// GetBytes implements [ekv.KeyValue.GetBytes]
func (r *internalKV) GetBytes(key string) ([]byte, error) {
	return r.local.GetBytes(key)
}

///////////////////////////////////////////////////////////////////////////////
// End KV [ekv.KeyValue] interface implementation functions
///////////////////////////////////////////////////////////////////////////////

// UpsertLocal performs an upsert operation and sets the resultant
// value to the local EKV. It is a LOCAL ONLY operation which will
// write the Transaction to local store.
// todo: test this
func (r *internalKV) UpsertLocal(key string, newVal []byte) error {
	// Read from local KV
	obj, err := r.local.GetBytes(key)
	if err != nil {
		// Error means key does not exist, simply write to local
		return r.local.SetBytes(key, newVal)
	}

	if bytes.Equal(obj, newVal) {
		jww.TRACE.Printf("duplicate transaction value for key %s", key)
		return nil
	}

	if r.KeyUpdate != nil {
		r.KeyUpdate(key, obj, newVal, true)
	}

	return r.local.SetBytes(key, newVal)
}

// SetRemote will write a transaction to the remote and local store
// with the specified RemoteCB RemoteStoreCallback
func (r *internalKV) SetRemote(key string, val []byte,
	updateCb RemoteStoreCallback) error {
	r.lck.Lock()
	defer r.lck.Unlock()

	// Add intent to write transaction
	if err := r.addUnsyncedWrite(key, val); err != nil {
		return err
	}

	// Save locally
	if err := r.SetBytes(key, val); err != nil {
		return errors.Errorf("failed to write to local kv: %+v", err)
	}

	return r.remoteSet(key, val, updateCb)
}

// SetRemoteOnly will place this Transaction onto the remote server. This is an
// asynchronous operation and results will be passed back via the
// RemoteStoreCallback.
//
// NO LOCAL STORAGE OPERATION WIL BE PERFORMED.
func (r *internalKV) SetRemoteOnly(key string, val []byte,
	updateCb RemoteStoreCallback) error {
	return r.remoteSet(key, val, updateCb)
}

<<<<<<< HEAD
=======
// GetList is a wrapper of [LocalStore.GetList]. This will return a JSON
// marshalled [KeyValueMap].
func (r *internalKV) GetList(name string) ([]byte, error) {
	valList, err := r.txLog.local.GetList(name)
	if err != nil {
		return nil, err
	}

	return json.Marshal(valList)
}

>>>>>>> a740323d
// StoreMapElement saves a given map element and updates
// the map keys list if it is a new key.
// All Map storage functions update the remote.
func (r *internalKV) StoreMapElement(mapName, elementKey string, value []byte,
	sync bool) error {
	r.mapLck.Lock()
	defer r.mapLck.Unlock()
	return r.storeMapElement(mapName, elementKey, value, sync)
}

// keep this private method here because it is the logic of StoreMapElement
// without the lock.
func (r *internalKV) storeMapElement(mapName, elementKey string, value []byte,
	sync bool) error {
	// Store the element
	key := fmt.Sprintf(mapElementKeyFmt, mapName, elementKey)
	var err error
	if sync {
		err = r.SetRemote(key, value, nil)
		if err != nil {
			return err
		}
	} else {
		err = r.SetBytes(key, value)
	}
	if err != nil {
		return err
	}

	// Detect if this key is new, and update mapkeys if so
	existingKeys, err := r.getMapKeys(mapName)
	if err != nil {
		return err
	}
	_, ok := existingKeys[elementKey]
	if !ok {
		existingKeys[elementKey] = struct{}{}
		r.storeMapKeys(mapName, existingKeys, sync)
	}

	return nil
}

// StoreMap saves each element of the map, then updates the map structure
// and deletes no longer used keys in the map.
// All Map storage functions update the remote.
func (r *internalKV) StoreMap(mapName string, value map[string][]byte,
	sync bool) error {
	r.mapLck.Lock()
	defer r.mapLck.Unlock()

	oldKeys, err := r.getMapKeys(mapName)
	if err != nil {
		return err
	}

	// Store each element, then the keys for the map
	newKeys := make(map[string]struct{})
	for k, v := range value {
		newKeys[k] = struct{}{}
		err := r.storeMapElement(mapName, k, v, sync)
		if err != nil {
			return err
		}
	}
	err = r.storeMapKeys(mapName, newKeys, sync)
	if err != nil {
		return err
	}

	// Check if any elements need to be deleted
	for k := range oldKeys {
		_, ok := newKeys[k]
		if ok {
			continue
		}
		// Delete this element
		key := fmt.Sprintf(mapElementKeyFmt, mapName, k)
		err := r.Delete(key)
		if err != nil {
			return err
		}
	}

	return nil
}

// GetMapElement looks up the element for the given map
func (r *internalKV) GetMapElement(mapName, elementKey string) ([]byte, error) {
	r.mapLck.Lock()
	defer r.mapLck.Unlock()
	key := fmt.Sprintf(mapElementKeyFmt, mapName, elementKey)
	return r.GetBytes(key)
}

// GetMap returns all values inside a map
func (r *internalKV) GetMap(mapName string) (map[string][]byte, error) {
	r.mapLck.Lock()
	defer r.mapLck.Unlock()

	// Get the current list of keys
	keys, err := r.getMapKeys(mapName)
	if err != nil {
		// Exists(err) is already checked in getMapKeys
		return nil, err
	}

	// Load each key into a new map to return
	ret := make(map[string][]byte, len(keys))
	for k := range keys {
		key := fmt.Sprintf(mapElementKeyFmt, mapName, k)
		ret[k], err = r.GetBytes(key)
		if err != nil {
			return nil, err
		}
	}
	return ret, nil
}

func (r *internalKV) storeMapKeys(mapName string, keys map[string]struct{},
	sync bool) error {
	data, err := json.Marshal(keys)
	if err != nil {
		return err
	}
	key := fmt.Sprintf(mapKeysListFmt, mapName)
	if sync {
		return r.SetRemote(key, data, nil)
	} else {
		return r.SetBytes(key, data)
	}
}

func (r *internalKV) getMapKeys(mapName string) (map[string]struct{}, error) {
	keys := make(map[string]struct{})

	key := fmt.Sprintf(mapKeysListFmt, mapName)
	data, err := r.GetBytes(key)
	if err != nil {
		// If the key doesn't exist then this is not an error
		// return empty object
		if !ekv.Exists(err) {
			return keys, nil
		}
		return nil, err
	}

	err = json.Unmarshal(data, &keys)
	return keys, err
}

// WaitForRemote waits until the remote has finished its queued writes or
// until the specified timeout occurs.
func (r *internalKV) WaitForRemote(timeout time.Duration) bool {
	return r.txLog.WaitForRemote(timeout)
}

// remoteSet is a utility function which will write the transaction to
// the KV.
func (r *internalKV) remoteSet(key string, val []byte,
	updateCb RemoteStoreCallback) error {

	if updateCb == nil {
		updateCb = r.defaultUpdateCB
	}

	wrapper := func(newTx Transaction, err error) {
		r.handleRemoteSet(newTx, err, updateCb)
	}

	// Write the transaction
	newTx := NewTransaction(netTime.Now(), key, val)
	if err := r.txLog.Append(newTx, wrapper); err != nil {
		return err
	}

	// Return an error if we are no longer connected.
	if !r.connected {
		return errors.Errorf("disconnected from the remote KV")
	}

	// Report to event callback
	if r.KeyUpdate != nil {
		// Report write as successful
		r.KeyUpdate(key, nil, val, true)
	}

	return nil
}

// handleRemoteSet contains the logic for handling a remoteSet attempt. It will
// handle and modify state within the KV for failed remote sets.
func (r *internalKV) handleRemoteSet(newTx Transaction, err error,
	updateCb RemoteStoreCallback) {

	// Pass context to user-defined callback, so they may handle failure for
	// remote saving
	if updateCb != nil {
		updateCb(newTx, err)
	}

	// Handle error
	if err != nil {
		jww.DEBUG.Printf("Failed to write new transaction (%v) to  remoteKV: %+v",
			newTx, err)

		// Report to event callback
		if r.KeyUpdate != nil {
			r.KeyUpdate(newTx.Key, nil, newTx.Value, false)
		}

		r.connected = false
		// fixme: feels like more thought needs to be put. A recursive cb
		//  such as this seems like a poor idea. Maybe the callback is
		//  passed down, and it's the responsibility of the caller to ensure
		//  remote writing of the txLog?
		//time.Sleep(updateFailureDelay)
		//r.txLog.Append(newTx, updateCb)
		return
	} else if r.connected {
		// Report to event callback
		if r.KeyUpdate != nil {
			r.KeyUpdate(newTx.Key, nil, newTx.Value, true)
		}
	}

	r.lck.Lock()
	err = r.removeUnsyncedWrite(newTx.Key)
	if err != nil {
		jww.WARN.Printf("Failed to remove intent for key %s: %+v",
			newTx.Key, err)
	}
	r.lck.Unlock()

}

// addUnsyncedWrite will write the intent to the map. This map will be saved to disk
// using te kv.
func (r *internalKV) addUnsyncedWrite(key string, val []byte) error {
	r.UnsyncedWrites[key] = val
	return r.saveUnsyncedWrites()
}

// removeUnsyncedWrite will delete the intent from the map. This modified map will be
// saved to disk using the kv.
func (r *internalKV) removeUnsyncedWrite(key string) error {
	delete(r.UnsyncedWrites, key)
	return r.saveUnsyncedWrites()
}

// saveUnsyncedWrites is a utility function which writes the UnsyncedWrites map to disk.
func (r *internalKV) saveUnsyncedWrites() error {
	//fmt.Printf("unsynced: %v\n", r.UnsyncedWrites)
	data, err := json.Marshal(r.UnsyncedWrites)
	if err != nil {
		return err
	}

	obj := &versioned.Object{
		Version:   intentsVersion,
		Timestamp: netTime.Now(),
		Data:      data,
	}

	return r.local.Set(intentsKey, obj)
}

// loadUnsyncedWrites will load any intents from kv if present and set it into
// UnsyncedWrites.
func (r *internalKV) loadUnsyncedWrites() error {
	// NOTE: obj is a versioned.Object, but we are not using a
	// versioned KV because we are implementing the uncoupled,
	// base KV interface, so you will need to update and check old
	// keys if we ever change this format.
	var obj versioned.Object
	err := r.local.Get(intentsKey, &obj)
	if err != nil { // Return if there isn't any intents stored
		return nil
	}

	return json.Unmarshal(obj.Data, &r.UnsyncedWrites)
}

<<<<<<< HEAD
// todo figure out details in next ticket
func isRemote(kv ekv.KeyValue) bool {
	return false
=======
///////////////////////////////////////////////////////////////////////////////
// Remote File System Implementation
///////////////////////////////////////////////////////////////////////////////

// FileSystemRemoteStorage is a structure adhering to [RemoteStore]. This
// utilizes the [os.File] IO operations. Implemented for testing purposes for
// transaction logs.
type FileSystemRemoteStorage struct {
	baseDir string
}

// NewFileSystemRemoteStorage is a constructor for FileSystemRemoteStorage.
//
// Arguments:
//   - baseDir - string. Represents the base directory for which all file
//     operations will be performed. Must contain a file delimiter (i.e. `/`).
func NewFileSystemRemoteStorage(baseDir string) *FileSystemRemoteStorage {
	return &FileSystemRemoteStorage{
		baseDir: baseDir,
	}
}

// Read reads data from path. This will return an error if it fails to read
// from the file path.
//
// This utilizes utils.ReadFile under the hood.
func (f *FileSystemRemoteStorage) Read(path string) ([]byte, error) {
	if utils.DirExists(path) {
		return utils.ReadFile(f.baseDir + path)
	}
	return utils.ReadFile(path)
}

// Write will write data to path. This will return an error if it fails to
// write.
//
// This utilizes utils.WriteFileDef under the hood.
func (f *FileSystemRemoteStorage) Write(path string, data []byte) error {
	if utils.DirExists(path) {
		return utils.WriteFileDef(f.baseDir+path, data)
	}
	return utils.WriteFileDef(path, data)

}

func (f *FileSystemRemoteStorage) ReadDir(path string) ([]string, error) {
	panic("unimplemented")
}

// GetLastModified will return the last modified timestamp of the file at path.
// It will return an error if it cannot retrieve any os.FileInfo from the file
// path.
//
// This utilizes utils.GetLastModified under the hood.
func (f *FileSystemRemoteStorage) GetLastModified(path string) (
	time.Time, error) {
	if utils.DirExists(path) {
		return utils.GetLastModified(f.baseDir + path)
	}
	return utils.GetLastModified(path)
}

// GetLastWrite will retrieve the most recent successful write operation
// that was received by RemoteStore.
func (f *FileSystemRemoteStorage) GetLastWrite() (time.Time, error) {
	return utils.GetLastModified(f.baseDir)
>>>>>>> a740323d
}<|MERGE_RESOLUTION|>--- conflicted
+++ resolved
@@ -263,20 +263,6 @@
 	return r.remoteSet(key, val, updateCb)
 }
 
-<<<<<<< HEAD
-=======
-// GetList is a wrapper of [LocalStore.GetList]. This will return a JSON
-// marshalled [KeyValueMap].
-func (r *internalKV) GetList(name string) ([]byte, error) {
-	valList, err := r.txLog.local.GetList(name)
-	if err != nil {
-		return nil, err
-	}
-
-	return json.Marshal(valList)
-}
-
->>>>>>> a740323d
 // StoreMapElement saves a given map element and updates
 // the map keys list if it is a new key.
 // All Map storage functions update the remote.
@@ -560,76 +546,7 @@
 	return json.Unmarshal(obj.Data, &r.UnsyncedWrites)
 }
 
-<<<<<<< HEAD
 // todo figure out details in next ticket
 func isRemote(kv ekv.KeyValue) bool {
 	return false
-=======
-///////////////////////////////////////////////////////////////////////////////
-// Remote File System Implementation
-///////////////////////////////////////////////////////////////////////////////
-
-// FileSystemRemoteStorage is a structure adhering to [RemoteStore]. This
-// utilizes the [os.File] IO operations. Implemented for testing purposes for
-// transaction logs.
-type FileSystemRemoteStorage struct {
-	baseDir string
-}
-
-// NewFileSystemRemoteStorage is a constructor for FileSystemRemoteStorage.
-//
-// Arguments:
-//   - baseDir - string. Represents the base directory for which all file
-//     operations will be performed. Must contain a file delimiter (i.e. `/`).
-func NewFileSystemRemoteStorage(baseDir string) *FileSystemRemoteStorage {
-	return &FileSystemRemoteStorage{
-		baseDir: baseDir,
-	}
-}
-
-// Read reads data from path. This will return an error if it fails to read
-// from the file path.
-//
-// This utilizes utils.ReadFile under the hood.
-func (f *FileSystemRemoteStorage) Read(path string) ([]byte, error) {
-	if utils.DirExists(path) {
-		return utils.ReadFile(f.baseDir + path)
-	}
-	return utils.ReadFile(path)
-}
-
-// Write will write data to path. This will return an error if it fails to
-// write.
-//
-// This utilizes utils.WriteFileDef under the hood.
-func (f *FileSystemRemoteStorage) Write(path string, data []byte) error {
-	if utils.DirExists(path) {
-		return utils.WriteFileDef(f.baseDir+path, data)
-	}
-	return utils.WriteFileDef(path, data)
-
-}
-
-func (f *FileSystemRemoteStorage) ReadDir(path string) ([]string, error) {
-	panic("unimplemented")
-}
-
-// GetLastModified will return the last modified timestamp of the file at path.
-// It will return an error if it cannot retrieve any os.FileInfo from the file
-// path.
-//
-// This utilizes utils.GetLastModified under the hood.
-func (f *FileSystemRemoteStorage) GetLastModified(path string) (
-	time.Time, error) {
-	if utils.DirExists(path) {
-		return utils.GetLastModified(f.baseDir + path)
-	}
-	return utils.GetLastModified(path)
-}
-
-// GetLastWrite will retrieve the most recent successful write operation
-// that was received by RemoteStore.
-func (f *FileSystemRemoteStorage) GetLastWrite() (time.Time, error) {
-	return utils.GetLastModified(f.baseDir)
->>>>>>> a740323d
 }