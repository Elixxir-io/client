////////////////////////////////////////////////////////////////////////////////
// Copyright © 2022 xx foundation                                             //
//                                                                            //
// Use of this source code is governed by a license that can be found in the  //
// LICENSE file.                                                              //
////////////////////////////////////////////////////////////////////////////////

package sync

import (
	"time"
)

// FileIO is a simplified filesystem interface, providing Read and
// Write operations. Directories are implicitly created by the
// implementor of the interface, if necessary.
type FileIO interface {
	// Read reads from the provided file path and returns the data
	// at that path.  An error is returned if it failed to Read
	// the file.
	Read(path string) ([]byte, error)

	// Write writes to the file path the provided data. An error
	// is returned if it fails to Write to file.
	Write(path string, data []byte) error
}

// RemoteStore is a FileIO interface with additional functions for
// Write operation information. It is used to store mutate logs
// on cloud storage or another remote storage solution like an sftp
// server run by the user.
type RemoteStore interface {
	// FileIO is used to Write and Read files.
	FileIO

	// GetLastModified returns when the file at the given file
	// path was last modified. If the implementation that adheres
	// to this interface does not support this, FileIO.Write or
	// [FileIO.Read] should be implemented to either Write a
	// separate timestamp file or add a prefix.
	GetLastModified(path string) (time.Time, error)

	// GetLastWrite retrieves the most recent successful Write
	// operation that was received by RemoteStore.
	GetLastWrite() (time.Time, error)

	// ReadDir reads the named directory, returning all its directory entries
	// sorted by filename.
	ReadDir(path string) ([]string, error)
}

// UpsertCallback is a custom upsert handling for specific keys. When
// an upsert is not defined, the default is used (overwrite the
// previous key).
type UpsertCallback interface {
	Callback(key string, curVal, newVal []byte)
}

// KeyUpdateCallback is the callback used to report the event.
type KeyUpdateCallback func(key string, oldVal, newVal []byte, updated bool)

// RemoteStoreCallback is a callback for reporting the status of
<<<<<<< HEAD
// writing the new transaction to remote storage.
type RemoteStoreCallback func(newTx Transaction, err error)

// KeyChangedByRemoteCallback is the callback used to report local updates caused
// by a remote client editing their EKV
type KeyChangedByRemoteCallback func(key string, oldVal, newVal []byte, updated bool)
=======
// writing the new mutate to remote storage.
type RemoteStoreCallback func(newTx Mutate, err error)

type dummyIO struct{}

func (dIO *dummyIO) Read(path string) ([]byte, error) {
	return nil, nil
}

func (dIO *dummyIO) Write(path string, data []byte) error {
	return nil
}
>>>>>>> 671eb23e
<|MERGE_RESOLUTION|>--- conflicted
+++ resolved
@@ -60,14 +60,6 @@
 type KeyUpdateCallback func(key string, oldVal, newVal []byte, updated bool)
 
 // RemoteStoreCallback is a callback for reporting the status of
-<<<<<<< HEAD
-// writing the new transaction to remote storage.
-type RemoteStoreCallback func(newTx Transaction, err error)
-
-// KeyChangedByRemoteCallback is the callback used to report local updates caused
-// by a remote client editing their EKV
-type KeyChangedByRemoteCallback func(key string, oldVal, newVal []byte, updated bool)
-=======
 // writing the new mutate to remote storage.
 type RemoteStoreCallback func(newTx Mutate, err error)
 
@@ -79,5 +71,4 @@
 
 func (dIO *dummyIO) Write(path string, data []byte) error {
 	return nil
-}
->>>>>>> 671eb23e
+}