////////////////////////////////////////////////////////////////////////////////
// Copyright © 2022 xx foundation                                             //
//                                                                            //
// Use of this source code is governed by a license that can be found in the  //
// LICENSE file.                                                              //
////////////////////////////////////////////////////////////////////////////////

package sync

import (
	"time"
)

// UpsertCallback is a custom upsert handling for specific keys. When an upsert
// is not defined, the default is used (overwrite the previous key).
type UpsertCallback interface {
	Callback(key string, curVal, newVal []byte)
}

// KeyUpdateCallback is the callback used to report the event.
type KeyUpdateCallback func(key string, oldVal, newVal []byte, updated bool)

// RemoteStoreCallback is a callback for reporting the status of writing the
// new transaction to remote storage.
type RemoteStoreCallback func(newTx Transaction, err error)

// DeviceID is the identified of a certain device that holds account state.
type DeviceID string

// RemoteStore is the mechanism that all remote storage implementations should
// adhere to.
type RemoteStore interface {
	// FileIO is used to write and read files.
	FileIO

	// GetLastModified returns when the file at the given file path was last
	// modified. If the implementation that adheres to this interface does not
	// support this, FileIO.Write or FileIO.Read should be implemented to either
	// write a separate timestamp file or add a prefix.
	GetLastModified(path string) (time.Time, error)

	// GetLastWrite retrieves the most recent successful write operation that
	// was received by RemoteStore.
	GetLastWrite() (time.Time, error)

	// ReadAndGetLastWrite is a combination of FileIO.Read and GetLastWrite.
	ReadAndGetLastWrite(path string) ([]byte, time.Time, error)

	// ReadDir reads the named directory, returning all its directory entries
	// sorted by filename.
	ReadDir(path string) ([]string, error)
}

// LocalStore is the mechanism that all local storage implementations should
// adhere to.
type LocalStore interface {
	// FileIO is used to write and read files.
	FileIO

	// GetList returns a KeyValueMap. This return all locally stored data
	// for all keys starting with the provided name followed by the
	// LocalStoreKeyDelimiter.
	//
	// Example: Assuming a delimiter as "-", if you wrote "channels-123" and
	// "channels-abc" using [FileIO.Write] with some arbitrary data, calling
	// GetList("channels") would return a KeyValueMap containing keys
	// channels-123" and "channels-abc" with their respective data.
	GetList(name string) (KeyValueMap, error)
}

const LocalStoreKeyDelimiter = "-"

// FileIO contains the interface to write and read files to a specific path.
type FileIO interface {
	// Read reads from the provided file path and returns the data at that path.
	// An error is returned if it failed to read the file.
	Read(path string) ([]byte, error)

	// Write writes to the file path the provided data. An error is returned if
	// it fails to write to file.
	Write(path string, data []byte) error
}

<<<<<<< HEAD
// Miscellaneous and private types.
type (
	// changeLogger maps the device ID to the last time the device had updates
	// read from remote.
	changeLogger map[DeviceID]time.Time
=======
// EkvLocalStore type definitions.
type (
	// KeyList is the type for the all keys added to LocalStore. If there is a
	// defined delimiter in the key, an entry will be added to the
	// DelimitedList. For example, assuming a delimiter of "-", the keys
	// "channels-123" and "channels-abc" will have 2 separate entries in the
	// DelimitedList, but will be retrievable from key list using the key
	// "channels".
	KeyList map[string]DelimitedList

	// DelimitedList is the list of all sub-keys for a given delimited key.
	// For the example given in KeyList's description, there would be entries
	// for "123" and "abc".
	DelimitedList map[string]struct{}

	// KeyValueMap maps the full key (non-delimited) to the data that was stored
	// when calling [FileIO.Write] on this key.
	KeyValueMap map[string][]byte
>>>>>>> 79f308ab
)<|MERGE_RESOLUTION|>--- conflicted
+++ resolved
@@ -81,15 +81,12 @@
 	Write(path string, data []byte) error
 }
 
-<<<<<<< HEAD
 // Miscellaneous and private types.
 type (
 	// changeLogger maps the device ID to the last time the device had updates
 	// read from remote.
 	changeLogger map[DeviceID]time.Time
-=======
-// EkvLocalStore type definitions.
-type (
+
 	// KeyList is the type for the all keys added to LocalStore. If there is a
 	// defined delimiter in the key, an entry will be added to the
 	// DelimitedList. For example, assuming a delimiter of "-", the keys
@@ -106,5 +103,4 @@
 	// KeyValueMap maps the full key (non-delimited) to the data that was stored
 	// when calling [FileIO.Write] on this key.
 	KeyValueMap map[string][]byte
->>>>>>> 79f308ab
 )