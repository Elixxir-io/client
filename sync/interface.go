--- conflicted
+++ resolved
@@ -20,15 +20,10 @@
 	// the file.
 	Read(path string) ([]byte, error)
 
-<<<<<<< HEAD
 	// Write writes to the file path the provided data. An error
 	// is returned if it fails to write to file.
 	Write(path string, data []byte) error
 }
-=======
-// DeviceID is the identified of a certain device that holds account state.
-type DeviceID string
->>>>>>> a740323d
 
 // RemoteStore is a FileIO interface with additional functions for
 // write operation information. It is used to store transaction logs
@@ -61,24 +56,8 @@
 	Callback(key string, curVal, newVal []byte)
 }
 
-<<<<<<< HEAD
 // KeyUpdateCallback is the callback used to report the event.
 type KeyUpdateCallback func(key string, oldVal, newVal []byte, updated bool)
-=======
-// Miscellaneous and private types.
-type (
-	// changeLogger maps the device ID to the last time the device had updates
-	// read from remote.
-	changeLogger map[DeviceID]time.Time
-
-	// KeyList is the type for the all keys added to LocalStore. If there is a
-	// defined delimiter in the key, an entry will be added to the
-	// DelimitedList. For example, assuming a delimiter of "-", the keys
-	// "channels-123" and "channels-abc" will have 2 separate entries in the
-	// DelimitedList, but will be retrievable from key list using the key
-	// "channels".
-	KeyList map[string]DelimitedList
->>>>>>> a740323d
 
 // RemoteStoreCallback is a callback for reporting the status of
 // writing the new transaction to remote storage.
