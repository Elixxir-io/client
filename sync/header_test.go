////////////////////////////////////////////////////////////////////////////////
// Copyright © 2022 xx foundation                                             //
//                                                                            //
// Use of this source code is governed by a license that can be found in the  //
// LICENSE file.                                                              //
////////////////////////////////////////////////////////////////////////////////

package sync

import (
	"encoding/json"
	"github.com/stretchr/testify/require"
	"strconv"
	"sync"
	"testing"
)

<<<<<<< HEAD
const expectedJsonOutput = `{"version":0,"entries":{"key0":"val0","key1":"val1","key2":"val2","key3":"val3","key4":"val4","key5":"val5","key6":"val6","key7":"val7","key8":"val8","key9":"val9"}}`
const (
	// expectedHeaderJsonNewline is the result of calling json.MarshalIndent
	// on a Header object. expectedHeaderJsonNewline is presented with idents to
	// illustrate that the newline character `\n` is parsed as part of the key
	// and not as the escape character. Note that if one were to json.Unmarshal
	// this back into a Header object, then json.Marshal that object, the output
	// would be a single line of text.
	expectedHeaderJsonNewline = `{
	"version": 0,
	"entries": {
		"edgeCheckKey\n": "edgeCheckVal",
		"key0": "val0",
		"key1": "val1",
		"key2": "val2",
		"key3": "val3",
		"key4": "val4",
		"key5": "val5",
		"key6": "val6",
		"key7": "val7",
		"key8": "val8",
		"key9": "val9"
	}
}`
)
=======
const expectedHeaderJson = `{"version":0,"entries":{"key0":"val0","key1":"val1","key2":"val2","key3":"val3","key4":"val4","key5":"val5","key6":"val6","key7":"val7","key8":"val8","key9":"val9"}}`
>>>>>>> b3deb00e

// Unit test of NewHeader.
func TestNewHeader(t *testing.T) {
	receivedHeader := NewHeader()
	expectedHeader := &Header{
		version: headerVersion,
		entries: make(map[string]string, 0),
		mux:     sync.Mutex{},
	}
	require.Equal(t, expectedHeader, receivedHeader)
}

// Unit test of Header.Set.
func TestHeader_Set(t *testing.T) {
	// Initialize header object
	head := NewHeader()

	// Set key-value entry into header
	key, val := "key", "val"
	require.NoError(t, head.Set(key, val))

	// Ensure that key exists in map and is the expected value
	received, exists := head.entries[key]
	require.True(t, exists)
	require.Equal(t, val, received)
}

// Error test of Header.Set where Set is called with a duplicate key.
// Overwriting an entry should not occur.
func TestHeader_Set_Error(t *testing.T) {
	// Initialize header object
	head := NewHeader()

	// Set key-value entry into header
	key, originalVal, newVal := "key", "val", "newValFailure"
	require.NoError(t, head.Set(key, originalVal))

	// Attempt to overwrite key with new value
	require.Error(t, head.Set(key, newVal))

	// Ensure that key exists in map and is the expected value
	received, exists := head.entries[key]
	require.True(t, exists)
	require.Equal(t, originalVal, received)
}

<<<<<<< HEAD
// Smoke test for Header.MarshalJSON. Checks basic marshaling outputs expected
// data. Further edge checks that when given a key with a newline character, the
// character is parsed as part of a string value and not as an escape character.
=======
// Smoke & unit test for Header.MarshalJSON.
>>>>>>> b3deb00e
func TestHeader_MarshalJSON(t *testing.T) {
	// Initialize header object
	head := NewHeader()

	// Create multiple entries for JSON
	const numTests = 10
	for i := 0; i < numTests; i++ {
		key, val := "key"+strconv.Itoa(i), "val"+strconv.Itoa(i)
		require.NoError(t, head.Set(key, val))
	}

	// Marshal header into JSON byte data
	marshaledData, err := json.Marshal(head)
	require.NoError(t, err)

<<<<<<< HEAD
	// Check that marshaled data
	require.Equal(t, expectedJsonOutput, string(marshaledData))

	// Edge check: Add a key with a newline character
	key, val := "edgeCheckKey\n", "edgeCheckVal"
	require.NoError(t, head.Set(key, val))

	marshaledData, err = json.MarshalIndent(head, "", "\t")
	require.NoError(t, err)

	t.Logf("%s", marshaledData)

	// Ensure it outputs a single line, ie the newline character does not
	// create a multi-line JSON file.
	require.Equal(t, expectedHeaderJsonNewline, string(marshaledData))
=======
	// Check that marshaled data matches expected JSON
	require.Equal(t, expectedHeaderJson, string(marshaledData))
>>>>>>> b3deb00e
}

// Smoke & unit test for Header.UnmarshalJSON. 
func TestHeader_UnmarshalJSON(t *testing.T) {
	// Initialize header object
	oldHeader := NewHeader()

	// Create multiple entries for JSON
	const numTests = 10
	for i := 0; i < numTests; i++ {
		key, val := "key"+strconv.Itoa(i), "val"+strconv.Itoa(i)
		require.NoError(t, oldHeader.Set(key, val))
	}

	// Marshal header
	oldHeaderData, err := json.Marshal(oldHeader)
	require.NoError(t, err)

	// Construct a new header and unmarshal the old header into it
	newHeader := NewHeader()
	require.NoError(t, newHeader.UnmarshalJSON(oldHeaderData))

	// Ensure that the newHeader.UnmarshalJSON call places oldHeader's data
	// into the new header object.
	require.Equal(t, newHeader, oldHeader)

	// Marshal the newHeader into JSON
	newHeaderData, err := json.Marshal(newHeader)
	require.NoError(t, err)

	// Ensure that newHeader's marshalled data matches the expected JSON output
	// (if no data has been lost, this should be the case)
	require.Equal(t, expectedHeaderJson, string(newHeaderData))

}<|MERGE_RESOLUTION|>--- conflicted
+++ resolved
@@ -15,11 +15,15 @@
 	"testing"
 )
 
-<<<<<<< HEAD
-const expectedJsonOutput = `{"version":0,"entries":{"key0":"val0","key1":"val1","key2":"val2","key3":"val3","key4":"val4","key5":"val5","key6":"val6","key7":"val7","key8":"val8","key9":"val9"}}`
 const (
-	// expectedHeaderJsonNewline is the result of calling json.MarshalIndent
-	// on a Header object. expectedHeaderJsonNewline is presented with idents to
+	// expectedHeaderJson is the expected result for calling json.Marshal on a
+	// Header object with example data.
+	expectedHeaderJson = `{"version":0,"entries":{"key0":"val0","key1":"val1","key2":"val2","key3":"val3","key4":"val4","key5":"val5","key6":"val6","key7":"val7","key8":"val8","key9":"val9"}}`
+
+	// expectedHeaderJsonNewline is the expected result of calling
+	// json.MarshalIndent on a Header object with example data. This differs
+	// from expectedHeaderJson by having a newline character, `\n`. within
+	// Header.entries. expectedHeaderJsonNewline is presented with idents to
 	// illustrate that the newline character `\n` is parsed as part of the key
 	// and not as the escape character. Note that if one were to json.Unmarshal
 	// this back into a Header object, then json.Marshal that object, the output
@@ -41,9 +45,6 @@
 	}
 }`
 )
-=======
-const expectedHeaderJson = `{"version":0,"entries":{"key0":"val0","key1":"val1","key2":"val2","key3":"val3","key4":"val4","key5":"val5","key6":"val6","key7":"val7","key8":"val8","key9":"val9"}}`
->>>>>>> b3deb00e
 
 // Unit test of NewHeader.
 func TestNewHeader(t *testing.T) {
@@ -90,13 +91,9 @@
 	require.Equal(t, originalVal, received)
 }
 
-<<<<<<< HEAD
-// Smoke test for Header.MarshalJSON. Checks basic marshaling outputs expected
+// Smoke & unit test for Header.MarshalJSON. Checks basic marshaling outputs expected
 // data. Further edge checks that when given a key with a newline character, the
 // character is parsed as part of a string value and not as an escape character.
-=======
-// Smoke & unit test for Header.MarshalJSON.
->>>>>>> b3deb00e
 func TestHeader_MarshalJSON(t *testing.T) {
 	// Initialize header object
 	head := NewHeader()
@@ -112,9 +109,8 @@
 	marshaledData, err := json.Marshal(head)
 	require.NoError(t, err)
 
-<<<<<<< HEAD
-	// Check that marshaled data
-	require.Equal(t, expectedJsonOutput, string(marshaledData))
+	// Check that marshaled data matches expected JSON
+	require.Equal(t, expectedHeaderJson, string(marshaledData))
 
 	// Edge check: Add a key with a newline character
 	key, val := "edgeCheckKey\n", "edgeCheckVal"
@@ -128,13 +124,9 @@
 	// Ensure it outputs a single line, ie the newline character does not
 	// create a multi-line JSON file.
 	require.Equal(t, expectedHeaderJsonNewline, string(marshaledData))
-=======
-	// Check that marshaled data matches expected JSON
-	require.Equal(t, expectedHeaderJson, string(marshaledData))
->>>>>>> b3deb00e
 }
 
-// Smoke & unit test for Header.UnmarshalJSON. 
+// Smoke & unit test for Header.UnmarshalJSON.
 func TestHeader_UnmarshalJSON(t *testing.T) {
 	// Initialize header object
 	oldHeader := NewHeader()
