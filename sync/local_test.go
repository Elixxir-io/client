////////////////////////////////////////////////////////////////////////////////
// Copyright © 2022 xx foundation                                             //
//                                                                            //
// Use of this source code is governed by a license that can be found in the  //
// LICENSE file.                                                              //
////////////////////////////////////////////////////////////////////////////////

package sync

import (
	"strconv"
	"testing"

	"github.com/stretchr/testify/require"
	"gitlab.com/elixxir/client/v4/storage/versioned"
	"gitlab.com/elixxir/ekv"
)

<<<<<<< HEAD
// Ensure EkvLocalStore adheres to LocalStore.
var _ LocalStore = &EkvLocalStore{}

// Smoke test for EkvLocalStore that executes every method of LocalStore.
//
// As of writing, EkvLocalStore heavily utilizes the ekv.KeyValue
// implementation. As such, testing is light touch as heavier testing exists
// within the dependency.
=======
// Smoke test for EkvLocalStore that executes Read/Write methods of LocalStore.
>>>>>>> 79f308ab
func TestEkvLocalStore_Smoke(t *testing.T) {
	path := "test.txt"
	data := []byte("Test string.")

	// Construct kv
	kv := versioned.NewKV(ekv.MakeMemstore())

	// Construct local store
	localStore, err := NewOrLoadEkvLocalStore(kv)
	require.NoError(t, err)

	// Write to file
	require.NoError(t, localStore.Write(path, data))

	// Read file
	read, err := localStore.Read(path)
	require.NoError(t, err)

	// Ensure read data matches originally written data
	require.Equal(t, data, read)
}

// Tests that when calling EkvLocalStore.Write, EkvLocalStore.keyLists is
// modified.
func TestEkvLocalStore_Write_KeyList(t *testing.T) {
	path := "test.txt"
	const numTests = 100

	// Construct kv
	kv := versioned.NewKV(ekv.MakeMemstore())

	// Construct local store
	localStore, err := NewOrLoadEkvLocalStore(kv)
	require.NoError(t, err)

	// Write data to local store
	for i := 0; i < numTests; i++ {
		curPath := path + LocalStoreKeyDelimiter + strconv.Itoa(i)
		data := []byte("Test string." + strconv.Itoa(i))
		require.NoError(t, localStore.Write(curPath, data))

		// check that list has been modified
		listElem, key := path, strconv.Itoa(i)

		// Ensure key list has been modified
		require.Contains(t, localStore.keyLists, listElem)
		require.Contains(t, localStore.keyLists[listElem], key)
	}

}

// Unit test for EkvLocalStore.GetList.
func TestEkvLocalStore_GetList(t *testing.T) {
	path := "test.txt"
	const numTests = 100

	// Construct kv
	kv := versioned.NewKV(ekv.MakeMemstore())

	// Construct local store
	localStore, err := NewOrLoadEkvLocalStore(kv)
	require.NoError(t, err)

	// Write data to local store
	expected := make(KeyValueMap, 0)
	for i := 0; i < numTests; i++ {
		curPath := path + LocalStoreKeyDelimiter + strconv.Itoa(i)
		data := []byte("Test string." + strconv.Itoa(i))
		require.NoError(t, localStore.Write(curPath, data))
		expected[curPath] = data
	}

	received, err := localStore.GetList(path)
	require.NoError(t, err)
	require.Equal(t, expected, received)
}

// Tests that loading an EkvLocalStore will load the key list.
func TestEkvLocalStore_Loading(t *testing.T) {
	path := "test.txt"
	const numTests = 100

	// Construct kv
	kv := versioned.NewKV(ekv.MakeMemstore())

	// Construct local store
	localStore, err := NewOrLoadEkvLocalStore(kv)
	require.NoError(t, err)

	// Write data to local store
	for i := 0; i < numTests; i++ {
		curPath := path + LocalStoreKeyDelimiter + strconv.Itoa(i)
		data := []byte("Test string." + strconv.Itoa(i))
		require.NoError(t, localStore.Write(curPath, data))
	}

	loadedLocalStore, err := NewOrLoadEkvLocalStore(kv)
	require.NoError(t, err)
	require.Equal(t, localStore.keyLists, loadedLocalStore.keyLists)
}<|MERGE_RESOLUTION|>--- conflicted
+++ resolved
@@ -16,7 +16,6 @@
 	"gitlab.com/elixxir/ekv"
 )
 
-<<<<<<< HEAD
 // Ensure EkvLocalStore adheres to LocalStore.
 var _ LocalStore = &EkvLocalStore{}
 
@@ -25,9 +24,6 @@
 // As of writing, EkvLocalStore heavily utilizes the ekv.KeyValue
 // implementation. As such, testing is light touch as heavier testing exists
 // within the dependency.
-=======
-// Smoke test for EkvLocalStore that executes Read/Write methods of LocalStore.
->>>>>>> 79f308ab
 func TestEkvLocalStore_Smoke(t *testing.T) {
 	path := "test.txt"
 	data := []byte("Test string.")
