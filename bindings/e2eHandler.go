--- conflicted
+++ resolved
@@ -5,6 +5,17 @@
 ////////////////////////////////////////////////////////////////////////////////
 
 package bindings
+
+import (
+	"encoding/json"
+	"fmt"
+	"gitlab.com/elixxir/client/catalog"
+	"gitlab.com/elixxir/client/cmix/identity/receptionID"
+	"gitlab.com/elixxir/client/cmix/rounds"
+	"gitlab.com/elixxir/client/e2e"
+	"gitlab.com/elixxir/primitives/format"
+	"gitlab.com/xx_network/primitives/id"
+)
 
 // IdList is a wrapper for a list of marshalled id.ID objects
 type IdList struct {
@@ -22,173 +33,6 @@
 	Timestamp int64
 }
 
-<<<<<<< HEAD
-//
-//// GetReceptionID returns the marshalled default IDs
-//// Returns:
-////  - []byte - the marshalled bytes of the id.ID object.
-//func (e *E2e) GetReceptionID() []byte {
-//	return e.api.GetE2E().GetReceptionID().Marshal()
-//}
-//
-//// GetAllPartnerIDs returns a marshalled list of all partner IDs that the user has
-//// an E2E relationship with.
-//// Returns:
-////  - []byte - the marshalled bytes of the IdList object.
-//func (e *E2e) GetAllPartnerIDs() ([]byte, error) {
-//	partnerIds := e.api.GetE2E().GetAllPartnerIDs()
-//	convertedIds := make([][]byte, len(partnerIds))
-//	for i, partnerId := range partnerIds {
-//		convertedIds[i] = partnerId.Marshal()
-//	}
-//	return json.Marshal(IdList{Ids: convertedIds})
-//}
-//
-//// PayloadSize Returns the max payload size for a partitionable E2E
-//// message
-//func (e *E2e) PayloadSize() int {
-//	return int(e.api.GetE2E().PayloadSize())
-//}
-//
-//// SecondPartitionSize returns the max partition payload size for all
-//// payloads after the first payload
-//func (e *E2e) SecondPartitionSize() int {
-//	return int(e.api.GetE2E().SecondPartitionSize())
-//}
-//
-//// PartitionSize returns the partition payload size for the given
-//// payload index. The first payload is index 0.
-//func (e *E2e) PartitionSize(payloadIndex int) int {
-//	return int(e.api.GetE2E().PartitionSize(uint(payloadIndex)))
-//}
-//
-//// FirstPartitionSize returns the max partition payload size for the
-//// first payload
-//func (e *E2e) FirstPartitionSize() int {
-//	return int(e.api.GetE2E().FirstPartitionSize())
-//}
-//
-//// GetHistoricalDHPrivkey returns the user's marshalled Historical DH Private Key
-//// Returns:
-////  - []byte - the marshalled bytes of the cyclic.Int object.
-//func (e *E2e) GetHistoricalDHPrivkey() ([]byte, error) {
-//	return e.api.GetE2E().GetHistoricalDHPrivkey().MarshalJSON()
-//}
-//
-//// GetHistoricalDHPubkey returns the user's marshalled Historical DH
-//// Public Key
-//// Returns:
-////  - []byte - the marshalled bytes of the cyclic.Int object.
-//func (e *E2e) GetHistoricalDHPubkey() ([]byte, error) {
-//	return e.api.GetE2E().GetHistoricalDHPubkey().MarshalJSON()
-//}
-//
-//// HasAuthenticatedChannel returns true if an authenticated channel with the
-//// partner exists, otherwise returns false
-//// Parameters:
-////  - partnerId - the marshalled bytes of the id.ID object.
-//func (e *E2e) HasAuthenticatedChannel(partnerId []byte) (bool, error) {
-//	partner, err := id.Unmarshal(partnerId)
-//	if err != nil {
-//		return false, err
-//	}
-//	return e.api.GetE2E().HasAuthenticatedChannel(partner), nil
-//}
-//
-//// RemoveService removes all services for the given tag
-//func (e *E2e) RemoveService(tag string) error {
-//	return e.api.GetE2E().RemoveService(tag)
-//}
-//
-//// SendE2E send a message containing the payload to the
-//// recipient of the passed message type, per the given
-//// parameters - encrypted with end-to-end encryption.
-//// Default parameters can be retrieved through
-//// Parameters:
-////  - recipientId - the marshalled bytes of the id.ID object.
-////  - e2eParams - the marshalled bytes of the e2e.Params object.
-//// Returns:
-////  - []byte - the marshalled bytes of the E2ESendReport object.
-//func (e *E2e) SendE2E(messageType int, recipientId, payload,
-//	e2eParams []byte) ([]byte, error) {
-//
-//	params := e2e.GetDefaultParams()
-//	err := params.UnmarshalJSON(e2eParams)
-//	if err != nil {
-//		return nil, err
-//	}
-//	recipient, err := id.Unmarshal(recipientId)
-//	if err != nil {
-//		return nil, err
-//	}
-//
-//	roundIds, messageId, ts, err := e.api.GetE2E().SendE2E(catalog.MessageType(messageType), recipient, payload, params)
-//	if err != nil {
-//		return nil, err
-//	}
-//
-//	result := E2ESendReport{
-//		RoundsList: makeRoundsList(roundIds),
-//		MessageID:  messageId.Marshal(),
-//		Timestamp:  ts.UnixNano(),
-//	}
-//	return json.Marshal(result)
-//}
-//
-//// AddService adds a service for all partners of the given
-//// tag, which will call back on the given processor. These can
-//// be sent to using the tag fields in the Params Object
-//// Passing nil for the processor allows you to create a
-//// service which is never called but will be visible by
-//// notifications. Processes added this way are generally not
-//// end-to-end encrypted messages themselves, but other
-//// protocols which piggyback on e2e relationships to start
-//// communication
-//func (e *E2e) AddService(tag string, processor Processor) error {
-//	return e.api.GetE2E().AddService(tag, &messageProcessor{bindingsCbs: processor})
-//}
-//
-//// Processor is the bindings-specific interface for message.Processor methods.
-//type Processor interface {
-//	Process(message []byte, receptionId []byte, ephemeralId int64, roundId int64)
-//	fmt.Stringer
-//}
-//
-//// messageProcessor implements Processor as a way of obtaining
-//// a message.Processor over the bindings
-//type messageProcessor struct {
-//	bindingsCbs Processor
-//}
-//
-//// convertAuthCallbacks turns an auth.Callbacks into an AuthCallbacks
-//func convertProcessor(msg format.Message,
-//	receptionID receptionID.EphemeralIdentity,
-//	round rounds.Round) (message []byte, receptionId []byte, ephemeralId int64, roundId int64) {
-//
-//	message = msg.Marshal()
-//	receptionId = receptionID.Source.Marshal()
-//	ephemeralId = int64(receptionID.EphId.UInt64())
-//	roundId = int64(round.ID)
-//	return
-//}
-//
-//// Process decrypts and hands off the message to its internal down stream
-//// message processing system.
-//// CRITICAL: Fingerprints should never be used twice. Process must denote,
-//// in long term storage, usage of a fingerprint and that fingerprint must
-//// not be added again during application load.
-//// It is a security vulnerability to reuse a fingerprint. It leaks privacy
-//// and can lead to compromise of message contents and integrity.
-//func (m *messageProcessor) Process(msg format.Message,
-//	receptionID receptionID.EphemeralIdentity, roundId rounds.Round) {
-//	m.bindingsCbs(convertProcessor(msg, receptionID, roundId))
-//}
-//
-//// Stringer interface for debugging
-//func (m *messageProcessor) String() string {
-//	return m.bindingsCbs.String()
-//}
-=======
 // GetReceptionID returns the marshalled default IDs
 // Returns:
 //  - []byte - the marshalled bytes of the id.ID object.
@@ -352,5 +196,4 @@
 // Stringer interface for debugging
 func (m *messageProcessor) String() string {
 	return m.bindingsCbs.String()
-}
->>>>>>> 362a4bc9
+}