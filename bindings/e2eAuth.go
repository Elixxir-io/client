////////////////////////////////////////////////////////////////////////////////
// Copyright © 2020 xx network SEZC                                           //
//                                                                            //
// Use of this source code is governed by a license that can be found in the  //
// LICENSE file                                                               //
////////////////////////////////////////////////////////////////////////////////

package bindings

import (
	"gitlab.com/elixxir/client/xxdk"
	"gitlab.com/elixxir/crypto/contact"
	"gitlab.com/elixxir/primitives/fact"
	"gitlab.com/xx_network/primitives/id"
)

// Request sends a contact request from the user identity in the imported e2e
// structure to the passed contact, as well as the passed facts (will error if
// they are too long).
// The other party must accept the request by calling Confirm in order to be
// able to send messages using e2e.Handler.SendE2E. When the other party does
// so, the "confirm" callback will get called.
// The round the request is initially sent on will be returned, but the request
// will be listed as a critical message, so the underlying cMix client will auto
// resend it in the event of failure.
// A request cannot be sent for a contact who has already received a request or
// who is already a partner.
// The request sends as a critical message, if the round send on fails, it will
// be auto resent by the cMix client.
//
// Parameters:
//  - partnerContact - the marshalled bytes of the contact.Contact object.
//  - myFacts - stringified list of fact.FactList.
// Returns:
//  - int64 - ID of the round (convert to uint64)
func (e *E2e) Request(partnerContact []byte, myFactsString string) (int64, error) {
	partner, err := contact.Unmarshal(partnerContact)
	if err != nil {
		return 0, err
	}

	myFacts, _, err := fact.UnstringifyFactList(myFactsString)
	if err != nil {
		return 0, err
	}

	roundID, err := e.api.GetAuth().Request(partner, myFacts)

	return int64(roundID), err
}

// Confirm sends a confirmation for a received request. It can only be called
// once. This both sends keying material to the other party and creates a
// channel in the e2e handler, after which e2e messages can be sent to the
// partner using e2e.Handler.SendE2E.
// The round the request is initially sent on will be returned, but the request
// will be listed as a critical message, so the underlying cMix client will auto
// resend it in the event of failure.
// A confirm cannot be sent for a contact who has not sent a request or who is
// already a partner. This can only be called once for a specific contact.
// The confirm sends as a critical message; if the round it sends on fails, it
// will be auto resend by the cMix client.
// If the confirm must be resent, use ReplayConfirm.
//
// Parameters:
//  - partnerContact - the marshalled bytes of the contact.Contact object.
// Returns:
//  - int64 - ID of the round (convert to uint64)
func (e *E2e) Confirm(partnerContact []byte) (int64, error) {
	partner, err := contact.Unmarshal(partnerContact)
	if err != nil {
		return 0, err
	}

	roundID, err := e.api.GetAuth().Confirm(partner)

	return int64(roundID), err
}

// Reset sends a contact reset request from the user identity in the imported
// e2e structure to the passed contact, as well as the passed facts (it will
// error if they are too long).
// This deletes all traces of the relationship with the partner from e2e and
// create a new relationship from scratch.
// The round the reset is initially sent on will be returned, but the request
// will be listed as a critical message, so the underlying cMix client will auto
// resend it in the event of failure.
// A request cannot be sent for a contact who has already received a request or
// who is already a partner.
//
// Parameters:
//  - partnerContact - the marshalled bytes of the contact.Contact object.
// Returns:
//  - int64 - ID of the round (convert to uint64)
func (e *E2e) Reset(partnerContact []byte) (int64, error) {
	partner, err := contact.Unmarshal(partnerContact)
	if err != nil {
		return 0, err
	}

	roundID, err := e.api.GetAuth().Reset(partner)

	return int64(roundID), err
}

// ReplayConfirm resends a confirm to the partner. It will fail to send if the
// send relationship with the partner has already ratcheted.
// The confirm sends as a critical message; if the round it sends on fails, it
// will be auto resend by the cMix client.
// This will not be useful if either side has ratcheted.
//
// Parameters:
//  - partnerID - the marshalled bytes of the id.ID object.
// Returns:
//  - int64 - ID of the round (convert to uint64)
func (e *E2e) ReplayConfirm(partnerID []byte) (int64, error) {
	partner, err := id.Unmarshal(partnerID)
	if err != nil {
		return 0, err
	}

	roundID, err := e.api.GetAuth().ReplayConfirm(partner)

	return int64(roundID), err
}

// CallAllReceivedRequests will iterate through all pending contact requests and
// replay them on the callbacks.
func (e *E2e) CallAllReceivedRequests() {
	e.api.GetAuth().CallAllReceivedRequests()
}

// DeleteRequest deletes sent or received requests for a specific partner ID.
//
// Parameters:
//  - partnerID - the marshalled bytes of the id.ID object.
func (e *E2e) DeleteRequest(partnerID []byte) error {
	partner, err := id.Unmarshal(partnerID)
	if err != nil {
		return err
	}

	return e.api.GetAuth().DeleteRequest(partner)
}

// DeleteAllRequests clears all requests from client's auth storage.
func (e *E2e) DeleteAllRequests() error {
	return e.api.GetAuth().DeleteAllRequests()
}

// DeleteSentRequests clears all sent requests from client's auth storage.
func (e *E2e) DeleteSentRequests() error {
	return e.api.GetAuth().DeleteSentRequests()
}

// DeleteReceiveRequests clears all received requests from client's auth storage.
func (e *E2e) DeleteReceiveRequests() error {
	return e.api.GetAuth().DeleteReceiveRequests()
}

// GetReceivedRequest returns a contact if there's a received request for it.
//
// Parameters:
//  - partnerID - the marshalled bytes of the id.ID object.
// Returns:
//  - []byte - the marshalled bytes of the contact.Contact object.
func (e *E2e) GetReceivedRequest(partnerID []byte) ([]byte, error) {
	partner, err := id.Unmarshal(partnerID)
	if err != nil {
		return nil, err
	}

	c, err := e.api.GetAuth().GetReceivedRequest(partner)
	if err != nil {
		return nil, err
	}

	return c.Marshal(), nil
}

// VerifyOwnership checks if the received ownership proof is valid.
//
// Parameters:
//  - receivedContact, verifiedContact - the marshalled bytes of the
//      contact.Contact object.
//  - e2eId - ID of the e2e handler
func (e *E2e) VerifyOwnership(
	receivedContact, verifiedContact []byte, e2eId int) (bool, error) {
	received, err := contact.Unmarshal(receivedContact)
	if err != nil {
		return false, err
	}

	verified, err := contact.Unmarshal(verifiedContact)
	if err != nil {
		return false, err
	}

	e2eClient, err := e2eTrackerSingleton.get(e2eId)
	if err != nil {
		return false, err
	}

	return e.api.GetAuth().VerifyOwnership(
		received, verified, e2eClient.api.GetE2E()), nil
}

// AddPartnerCallback adds a new callback that overrides the generic auth
// callback for the given partner ID.
//
// Parameters:
//  - partnerID - the marshalled bytes of the id.ID object.
func (e *E2e) AddPartnerCallback(partnerID []byte, cb AuthCallbacks) error {
	partnerId, err := id.Unmarshal(partnerID)
	if err != nil {
		return err
	}

<<<<<<< HEAD
	acw := xxdk.MakeAuthCB(e.api, &authCallback{bindingsCbs: cb})

	e.api.GetAuth().AddPartnerCallback(partnerId, acw)
=======
	e.api.GetAuth().AddPartnerCallback(partnerId,
		xxdk.MakeAuthCallbacksAdapter(&authCallback{bindingsCbs: cb}, e.api))
>>>>>>> 72915999
	return nil
}

// DeletePartnerCallback deletes the callback that overrides the generic
// auth callback for the given partner ID.
//
// Parameters:
//  - partnerID - the marshalled bytes of the id.ID object.
func (e *E2e) DeletePartnerCallback(partnerID []byte) error {
	partnerId, err := id.Unmarshal(partnerID)
	if err != nil {
		return err
	}

	e.api.GetAuth().DeletePartnerCallback(partnerId)

	return nil
}<|MERGE_RESOLUTION|>--- conflicted
+++ resolved
@@ -216,14 +216,8 @@
 		return err
 	}
 
-<<<<<<< HEAD
-	acw := xxdk.MakeAuthCB(e.api, &authCallback{bindingsCbs: cb})
-
-	e.api.GetAuth().AddPartnerCallback(partnerId, acw)
-=======
 	e.api.GetAuth().AddPartnerCallback(partnerId,
 		xxdk.MakeAuthCallbacksAdapter(&authCallback{bindingsCbs: cb}, e.api))
->>>>>>> 72915999
 	return nil
 }
 
