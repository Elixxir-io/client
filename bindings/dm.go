--- conflicted
+++ resolved
@@ -511,7 +511,36 @@
 	return constructDMSendReport(msgID, rnd.ID, ephID)
 }
 
-<<<<<<< HEAD
+// SendSilent is used to send to a channel a message with no notifications.
+// Its primary purpose is to communicate new nicknames without calling [Send].
+//
+// It takes no payload intentionally as the message should be very lightweight.
+//
+// Parameters:
+//   - partnerPubKeyBytes - The bytes of the public key of the partner's ED25519
+//     signing key.
+//   - partnerToken - The token used to derive the reception ID for the partner.
+//   - cmixParamsJSON - A JSON marshalled [xxdk.CMIXParams]. This may be empty,
+//     and GetDefaultCMixParams will be used internally.
+func (dmc *DMClient) SendSilent(partnerPubKeyBytes []byte,
+	partnerToken int32, cmixParamsJSON []byte) ([]byte, error) {
+	partnerPubKey := ed25519.PublicKey(partnerPubKeyBytes)
+
+	params, err := parseCMixParams(cmixParamsJSON)
+	if err != nil {
+		return nil, err
+	}
+
+	msgID, rnd, ephID, err := dmc.api.SendSilent(&partnerPubKey, uint32(partnerToken),
+		params.CMIX)
+	if err != nil {
+		return nil, err
+	}
+
+	// Construct send report
+	return constructDMSendReport(msgID, rnd.ID, ephID)
+}
+
 // SendInvite is used to send to a DM partner an invitation to another
 // channel.
 //
@@ -547,29 +576,11 @@
 	}
 
 	// Unmarshal cmix params
-=======
-// SendSilent is used to send to a channel a message with no notifications.
-// Its primary purpose is to communicate new nicknames without calling [Send].
-//
-// It takes no payload intentionally as the message should be very lightweight.
-//
-// Parameters:
-//   - partnerPubKeyBytes - The bytes of the public key of the partner's ED25519
-//     signing key.
-//   - partnerToken - The token used to derive the reception ID for the partner.
-//   - cmixParamsJSON - A JSON marshalled [xxdk.CMIXParams]. This may be empty,
-//     and GetDefaultCMixParams will be used internally.
-func (dmc *DMClient) SendSilent(partnerPubKeyBytes []byte,
-	partnerToken int32, cmixParamsJSON []byte) ([]byte, error) {
-	partnerPubKey := ed25519.PublicKey(partnerPubKeyBytes)
-
->>>>>>> c0fb2a45
 	params, err := parseCMixParams(cmixParamsJSON)
 	if err != nil {
 		return nil, err
 	}
 
-<<<<<<< HEAD
 	// Retrieve channel from manager
 	inviteTo, err := chanMan.api.GetChannel(inviteToID)
 	if err != nil {
@@ -581,10 +592,6 @@
 	// Send invite
 	msgID, rnd, ephID, err := dmc.api.SendInvite(&partnerPubKey,
 		uint32(partnerToken), message, inviteTo, host, maxUses, params.CMIX)
-=======
-	msgID, rnd, ephID, err := dmc.api.SendSilent(&partnerPubKey, uint32(partnerToken),
-		params.CMIX)
->>>>>>> c0fb2a45
 	if err != nil {
 		return nil, err
 	}
