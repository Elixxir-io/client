////////////////////////////////////////////////////////////////////////////////
// Copyright © 2019 Privategrity Corporation                                   /
//                                                                             /
// All rights reserved.                                                        /
////////////////////////////////////////////////////////////////////////////////

package bindings

import (
	"errors"
	"gitlab.com/elixxir/client/api"
	"gitlab.com/elixxir/client/globals"
	"gitlab.com/elixxir/client/parse"
	"gitlab.com/elixxir/primitives/switchboard"
	"gitlab.com/elixxir/client/user"
	"gitlab.com/elixxir/crypto/certs"
	"gitlab.com/elixxir/primitives/id"
	"io"
<<<<<<< HEAD
	"strings"
=======
	"gitlab.com/elixxir/primitives/format"
>>>>>>> 3e3da946
)

// Copy of the storage interface.
// It is identical to the interface used in Globals,
// and a results the types can be passed freely between the two
type Storage interface {
	// Give a Location for storage.  Does not need to be implemented if unused.
	SetLocation(string) error
	// Returns the Location for storage.
	// Does not need to be implemented if unused.
	GetLocation() string
	// Stores the passed byte slice
	Save([]byte) error
	// Returns the stored byte slice
	Load() []byte
}

// Message used for binding
type Message interface {
	// Returns the message's sender ID
	GetSender() []byte
	// Returns the message payload
	// Parse this with protobuf/whatever according to the type of the message
	GetPayload() []byte
	// Returns the message's recipient ID
	GetRecipient() []byte
	// Returns the message's type
	GetType() int32
}

// Translate a bindings message to a parse message
// An object implementing this interface can be called back when the client
// gets a message of the type that the registerer specified at registration
// time.
type Listener interface {
	Hear(msg Message, isHeardElsewhere bool)
}

// Returns listener handle as a string.
// You can use it to delete the listener later.
// Please ensure userId has the correct length (256 bits)
// User IDs are informally big endian. If you want compatibility with the demo
// user names, set the last byte and leave all other bytes zero for userId.
// If you pass the zero user ID (256 bits of zeroes) to Listen() you will hear
// messages sent from all users.
// If you pass the zero type (just zero) to Listen() you will hear messages of
// all types.
func Listen(userId []byte, messageType int32, newListener Listener) string {
	typedUserId := new(id.User).SetBytes(userId)

	listener := &listenerProxy{proxy: newListener}

	return api.Listen(typedUserId, format.None, messageType,
		listener, switchboard.Listeners)
}

// Returns a parsed message

// Pass the listener handle that Listen() returned to delete the listener
func StopListening(listenerHandle string) {
	api.StopListening(listenerHandle, switchboard.Listeners)
}

func FormatTextMessage(message string) []byte {
	return api.FormatTextMessage(message)
}

// Initializes the client by registering a storage mechanism and a reception
// callback.
// For the mobile interface, one must be provided
// The loc can be empty, it is only necessary if the passed storage interface
// requires it to be passed via "SetLocation"
//
// Parameters: storage implements Storage.
// Implement this interface to store the user session data locally.
// You must give us something for this parameter.
//
// loc is a string. If you're using DefaultStorage for your storage,
// this would be the filename of the file that you're storing the user
// session in.
func InitClient(storage Storage, loc string) error {
	if storage == nil {
		return errors.New("could not init client: Storage was nil")
	}

	proxy := &storageProxy{boundStorage: storage}
	err := api.InitClient(globals.Storage(proxy), loc)

	return err
}

// Registers user and returns the User ID.  Returns null if registration fails.
// registrationCode is a one time use string
// registrationAddr is the address of the registration server
// gwAddresses is CSV of gateway addresses
// numNodes is the number of nodes in the system
func Register(registrationCode, registrationAddr string, gwAddressesList string,
	mint bool) ([]byte, error) {

	if gwAddressesList == "" {
		return id.ZeroID[:], errors.New("invalid number of nodes")
	}

	gwList := strings.Split(gwAddressesList, ",")

	UID, err := api.Register(registrationCode, registrationAddr,
		gwList, mint)

	if err != nil {
		return id.ZeroID[:], err
	}

	return UID[:], nil
}

// Logs in the user based on User ID and returns the nickname of that user.
// Returns an empty string and an error
// UID is a uint64 BigEndian serialized into a byte slice
// TODO Pass the session in a proto struct/interface in the bindings or something
// Currently there's only one possibility that makes sense for the TLS
// certificate and it's in the crypto repository. So, if you leave the TLS
// certificate string empty, the bindings will use that certificate. We probably
// need to rethink this. In other words, tlsCert is optional.
func Login(UID []byte, addr string, tlsCert string) (string, error) {
	userID := new(id.User).SetBytes(UID)
	var err error
	var session user.Session
	if tlsCert == "" {
		session, err = api.Login(userID, addr, certs.GatewayTLS)
	} else {
		session, err = api.Login(userID, addr, tlsCert)
	}
	if err != nil || session == nil {
		return "", err
	} else {
		return session.GetCurrentUser().Nick, err
	}
}

// Sends a message structured via the message interface
// Automatically serializes the message type before the rest of the payload
// Returns an error if either sender or recipient are too short
func Send(m Message) error {
	sender := new(id.User).SetBytes(m.GetSender())
	recipient := new(id.User).SetBytes(m.GetRecipient())

	return api.Send(&parse.Message{
		TypedBody: parse.TypedBody{
			InnerType: m.GetType(),
			Body: m.GetPayload(),
		},
		Sender:   sender,
		Receiver: recipient,
	})
}

// Logs the user out, saving the state for the system and clearing all data
// from RAM
func Logout() error {
	return api.Logout()
}

// Turns off blocking transmission so multiple messages can be sent
// simultaneously
func DisableBlockingTransmission() {
	api.DisableBlockingTransmission()
}

// Sets the minimum amount of time, in ms, between message transmissions
// Just for testing, probably to be removed in production
func SetRateLimiting(limit int) {
	api.SetRateLimiting(uint32(limit))
}

func RegisterForUserDiscovery(emailAddress string) error {
	return api.RegisterForUserDiscovery(emailAddress)
}

type SearchResult struct {
	ResultID  []byte // Underlying type: *id.User
	PublicKey []byte
}

func SearchForUser(emailAddress string) (*SearchResult, error) {
	searchedUser, key, err := api.SearchForUser(emailAddress)
	if err != nil {
		return nil, err
	} else {
		return &SearchResult{ResultID: searchedUser.Bytes(), PublicKey: key}, nil
	}
}

// Parses a passed message.  Allows a message to be aprsed using the interal parser
// across the Bindings
func ParseMessage(message []byte) (Message, error) {
	return api.ParseMessage(message)
}

// Translate a bindings listener to a switchboard listener
// Note to users of this package from other languages: Symbols that start with
// lowercase are unexported from the package and meant for internal use only.
type listenerProxy struct {
	proxy Listener
}

func (lp *listenerProxy) Hear(msg switchboard.Item, isHeardElsewhere bool) {
	msgInterface := &parse.BindingsMessageProxy{Proxy: msg.(*parse.Message)}
	lp.proxy.Hear(msgInterface, isHeardElsewhere)
}

// Translate a bindings storage to a client storage
type storageProxy struct {
	boundStorage Storage
}

func (s *storageProxy) SetLocation(location string) error {
	return s.boundStorage.SetLocation(location)
}

func (s *storageProxy) GetLocation() string {
	return s.boundStorage.GetLocation()
}

func (s *storageProxy) Save(data []byte) error {
	return s.boundStorage.Save(data)
}

func (s *storageProxy) Load() []byte {
	return s.boundStorage.Load()
}

type Writer interface{ io.Writer }

func SetLogOutput(w Writer) {
	api.SetLogOutput(w)
}

// Call this to get the session data without getting Save called from the Go side
func GetSessionData() ([]byte, error) {
	return api.GetSessionData()
}<|MERGE_RESOLUTION|>--- conflicted
+++ resolved
@@ -16,11 +16,8 @@
 	"gitlab.com/elixxir/crypto/certs"
 	"gitlab.com/elixxir/primitives/id"
 	"io"
-<<<<<<< HEAD
+	"gitlab.com/elixxir/primitives/format"
 	"strings"
-=======
-	"gitlab.com/elixxir/primitives/format"
->>>>>>> 3e3da946
 )
 
 // Copy of the storage interface.
@@ -76,8 +73,6 @@
 	return api.Listen(typedUserId, format.None, messageType,
 		listener, switchboard.Listeners)
 }
-
-// Returns a parsed message
 
 // Pass the listener handle that Listen() returned to delete the listener
 func StopListening(listenerHandle string) {
