--- conflicted
+++ resolved
@@ -123,25 +123,15 @@
 // registrationCode is a one time use string
 // registrationAddr is the address of the registration server
 // gwAddresses is CSV of gateway addresses
-<<<<<<< HEAD
-// numNodes is the number of nodes in the system
-// grp is the CMIX group needed for keys generation
-func Register(preCan bool, registrationCode, nick, registrationAddr string,
-	gwAddressesList []string, mint bool, grp *cyclic.Group) (*id.User, error) {
-=======
 // grp is the CMIX group needed for keys generation in JSON string format
-func (cl *Client) Register(preCan bool, registrationCode, registrationAddr string,
-	gwAddressesList []string, mint bool, grpJSON string) ([]byte, error) {
->>>>>>> 08242ac5
+func (cl *Client) Register(preCan bool, registrationCode, nick,
+	registrationAddr string, gwAddressesList []string,
+	mint bool, grpJSON string) ([]byte, error) {
 
 	if len(gwAddressesList) < 1 {
 		return id.ZeroID[:], errors.New("invalid number of nodes")
 	}
 
-<<<<<<< HEAD
-	UID, err := api.Register(preCan, registrationCode, nick, registrationAddr,
-		gwAddressesList, mint, grp)
-=======
 	// Unmarshal group JSON
 	var grp cyclic.Group
 	err := grp.UnmarshalJSON([]byte(grpJSON))
@@ -149,9 +139,8 @@
 		return id.ZeroID[:], err
 	}
 
-	UID, err := cl.client.Register(preCan, registrationCode, registrationAddr,
-		gwAddressesList, mint, &grp)
->>>>>>> 08242ac5
+	UID, err := cl.client.Register(preCan, registrationCode, nick,
+		registrationAddr, gwAddressesList, mint, &grp)
 
 	if err != nil {
 		return id.ZeroID[:], err
@@ -165,35 +154,19 @@
 // UID is a uint64 BigEndian serialized into a byte slice
 // TODO Pass the session in a proto struct/interface in the bindings or something
 // Currently there's only one possibility that makes sense for the TLS
-<<<<<<< HEAD
-// certificate and it's in the crypto repository. So, if you leave the TLS
-// certificate string empty, the bindings will use that certificate. We probably
-// need to rethink this. In other words, tlsCert is optional.
-func Login(UID []byte, email, addr string, tlsCert string) (string, error) {
-	userID := new(id.User).SetBytes(UID)
-	var err error
-	var session user.Session
-	if tlsCert == "" {
-		session, err = api.Login(userID, email, addr, certs.GatewayTLS)
-	} else {
-		session, err = api.Login(userID, email, addr, tlsCert)
-	}
-	if err != nil || session == nil {
-		return "", err
-=======
 // certificate and it's in the crypto repository. So, if you set the TLS
 // certificate string to "default", the bindings will use that certificate.
 // If you leave it empty, the Client will try to connect to the GW without TLS
 // This should only ever be used for testing purposes
-func (cl *Client) Login(UID []byte, addr string, tlsCert string) (string, error) {
+func (cl *Client) Login(UID []byte, email, addr string,
+	tlsCert string) (string, error) {
 	userID := new(id.User).SetBytes(UID)
 	var err error
 	var nick string
 	if tlsCert == "default" {
-		nick, err = cl.client.Login(userID, addr, certs.GatewayTLS)
->>>>>>> 08242ac5
+		nick, err = cl.client.Login(userID, email, addr, certs.GatewayTLS)
 	} else {
-		nick, err = cl.client.Login(userID, addr, tlsCert)
+		nick, err = cl.client.Login(userID, email, addr, tlsCert)
 	}
 	return nick, err
 }
@@ -234,21 +207,14 @@
 	cl.client.SetRateLimiting(uint32(limit))
 }
 
-<<<<<<< HEAD
-=======
-func (cl *Client) RegisterForUserDiscovery(emailAddress string) error {
-	return cl.client.RegisterForUserDiscovery(emailAddress)
-}
-
->>>>>>> 08242ac5
 type SearchResult struct {
 	ResultID  []byte // Underlying type: *id.User
 	PublicKey []byte
 }
 
-<<<<<<< HEAD
-func SearchForUser(emailAddress string, callback func(SearchResult, error)) {
-	api.SearchForUser(emailAddress,
+func (cl *Client) SearchForUser(emailAddress string,
+	callback func(SearchResult, error)) {
+	cl.client.SearchForUser(emailAddress,
 		// Anonymous callback func to convert data and call actual callback
 		func(user *id.User, pubKey []byte, err error) {
 			callback(SearchResult{
@@ -256,15 +222,6 @@
 				PublicKey: pubKey},
 				err)
 		})
-=======
-func (cl *Client) SearchForUser(emailAddress string) (*SearchResult, error) {
-	searchedUser, key, err := cl.client.SearchForUser(emailAddress)
-	if err != nil {
-		return nil, err
-	} else {
-		return &SearchResult{ResultID: searchedUser.Bytes(), PublicKey: key}, nil
-	}
->>>>>>> 08242ac5
 }
 
 // Parses a passed message.  Allows a message to be aprsed using the interal parser
