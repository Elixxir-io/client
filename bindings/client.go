////////////////////////////////////////////////////////////////////////////////
// Copyright © 2018 Privategrity Corporation                                   /
//                                                                             /
// All rights reserved.                                                        /
////////////////////////////////////////////////////////////////////////////////

package bindings

import (
	"errors"
	"github.com/spf13/jwalterweatherman"
	"github.com/xeipuuv/gojsonschema"
	"gitlab.com/privategrity/client/api"
	"gitlab.com/privategrity/client/globals"
	"gitlab.com/privategrity/crypto/format"
	"strconv"
	"gitlab.com/privategrity/client/user"
)

// Copy of the storage interface.
// It is identical to the interface used in Globals,
// and a results the types can be passed freely between the two
type Storage interface {
	// Give a Location for storage.  Does not need to be implemented if unused.
	SetLocation(string) error
	// Returns the Location for storage.
	// Does not need to be implemented if unused.
	GetLocation() string
	// Stores the passed byte slice
	Save([]byte) error
	// Returns the stored byte slice
	Load() []byte
}

//Message used for binding
type Message interface {
	// Returns the message's sender ID
	// (uint64) BigEndian serialized into a byte slice
	GetSender() []byte
	// Returns the message payload
	GetPayload() string
	// Returns the message's recipient ID
	// (uint64) BigEndian serialized into a byte slice
	GetRecipient() []byte
}

// An object implementing this interface can be called back when the client
// gets a message
type Receiver interface {
	Receive(message Message)
}

func FormatTextMessage(message string) []byte {
	return api.FormatTextMessage(message)
}

// Initializes the client by registering a storage mechanism and a reception
// callback.
// For the mobile interface, one must be provided
// The loc can be empty, it is only necessary if the passed storage interface
// requires it to be passed via "SetLocation"
//
// Parameters: storage implements Storage.
// Implement this interface to store the user session data locally.
// You must give us something for this parameter.
//
// loc is a string. If you're using DefaultStorage for your storage,
// this would be the filename of the file that you're storing the user
// session in.
//
// receiver implements Receiver.
// This parameter is optional. If this parameter is null,
// you can receive messages by polling the API with TryReceive.
// If you pass a non-null object implementing Receiver in this
// parameter, we will call that Receiver when the client gets a message.
func InitClient(storage Storage, loc string, receiver Receiver) error {
	var r func(messageInterface format.MessageInterface)

	if receiver != nil {
		r = func(messageInterface format.MessageInterface) {
			receiver.Receive(messageInterface.(Message))
		}
	}

	if storage == nil {
		return errors.New("could not init client: Storage was nil")
	}

	err := api.InitClient(storage.(globals.Storage), loc, r)

	return err
}

// Registers user and returns the User ID.  Returns null if registration fails.
// registrationCode is a one time use string.
// nick is a nickname which must be 32 characters or less.
// nodeAddr is the ip address and port of the last node in the form: 192.168.1.1:50000
// numNodes is the number of nodes in the system
// Valid codes:
// 1
// “David”
// 2HOAAFKIVKEJ0
// 2
// “Jim”
// EPJHMGE1KHTVS
// 3
// “Ben”
// 8L7U3HHEOC04T
// 4
// “Rick”
// 4DU574DN9R292
// 5
// “Spencer”
// BE50NHQPQJTJJ
// 6
// “Jake”
// 1JB2L6A6L76KU
// 7
// “Mario”
// DEFJS3NIG55P5
// 8
// “Will”
// F2MIJJ1S8DLV6
// 9
// “Allan”
// 3GENI79B65V2A
// 10
// “Jono”
// JHJ6L9BACDVC
func Register(registrationCode string, gwAddr string, numNodes int) ([]byte,
	error) {

	if numNodes < 1 {
		return nil, errors.New("invalid number of nodes")
	}

<<<<<<< HEAD

=======
>>>>>>> 12702356
	UID, err := api.Register(registrationCode, gwAddr, uint(numNodes))

	if err != nil {
		return nil, err
	}

	return UID.Bytes(), nil
}

// Logs in the user based on User ID and returns the nickname of that user.
// Returns an empty string and an error
// UID is a uint64 BigEndian serialized into a byte slice
func Login(UID []byte, addr string) (string, error) {
<<<<<<< HEAD
	userID := globals.NewUserIDFromBytes(UID)
=======
	userID := user.NewIDFromBytes(UID)
>>>>>>> 12702356
	nick, err := api.Login(userID, addr)
	return nick, err
}

//Sends a message structured via the message interface
func Send(m Message) error {
	return api.Send(m)
}

// Attempts to retrieve a message from the queue.
// Returns a nil message if none are available.
func TryReceive() (Message, error) {
	return api.TryReceive()
}

// Logs the user out, saving the state for the system and clearing all data
// from RAM
func Logout() error {
	return api.Logout()
}

/* We use this schema to validate the JSON we've generated at runtime,
 * and users of the bindings can use it as a description of the data they'll get
 * when they get the contact list. */
var ContactListJsonSchema = `{
	"type": "array",
	"items": {
		"type": "object",
		"properties": {
			"ID": { "type": "number" },
			"Nick": { "type": "string" }
		}
	}
}`

var contactListSchema, contactListSchemaCreationError = gojsonschema.NewSchema(
	gojsonschema.NewStringLoader(ContactListJsonSchema))

/* Represent slices of ID and Nick as JSON. ContactListJsonSchema is the
 * JSON schema that shows how the resulting data are structured. */
<<<<<<< HEAD
func buildContactListJSON(ids []globals.UserID, nicks []string) []byte {
	var result []byte
	result = append(result, '[')
	for i := 0; i < len(ids) && i < len(nicks); i++ {
		result = append(result, `{"UserID":`...)
=======
func buildContactListJSON(ids []user.ID, nicks []string) []byte {
	var result []byte
	result = append(result, '[')
	for i := 0; i < len(ids) && i < len(nicks); i++ {
		result = append(result, `{"ID":`...)
>>>>>>> 12702356
		result = append(result, strconv.FormatUint(uint64(ids[i]), 10)...)
		result = append(result, `,"Nick":"`...)
		result = append(result, nicks[i]...)
		result = append(result, `"},`...)
	}
	// replace the last comma with a bracket, ending the list
	result[len(result)-1] = ']'

	return result
}

/* Make sure that a JSON file conforms to the schema for contact list information */
func validateContactListJSON(json []byte) error {
	// Ensure that the schema was created correctly
	if contactListSchemaCreationError != nil {
		jwalterweatherman.ERROR.Printf(
			"Couldn't instantiate JSON schema: %v", contactListSchemaCreationError.Error())
		return contactListSchemaCreationError
	}

	jsonLoader := gojsonschema.NewBytesLoader(json)
	valid, err := contactListSchema.Validate(jsonLoader)

	// Ensure that the schema could validate the JSON
	if err != nil {
		annotatedError := errors.New("Failed to validate JSON: " + err.Error())
		jwalterweatherman.ERROR.Println(annotatedError.Error())
		return annotatedError
	}
	// Ensure that the JSON matches the schema
	if !valid.Valid() {
		for _, validationError := range valid.Errors() {
			annotatedError := errors.New(
				"The produced JSON wasn't valid" + validationError.String())
			jwalterweatherman.ERROR.Println(annotatedError.Error())
			return annotatedError
		}
	}

	// No errors occurred in any of the steps, so this JSON is good.
	return nil
}

/* Gets a list of user IDs and nicks and returns them as a JSON object because
 * Gomobile has dumb limitations.
 *
 * ContactListJSONSchema is the JSON schema that shows how the resulting data
 * are structured. You'll get an array, and each element of the array has a
 * ID which is a number, and a Nick which is a string. */
func GetContactListJSON() ([]byte, error) {
	ids, nicks := api.GetContactList()
	result := buildContactListJSON(ids, nicks)
	validateError := validateContactListJSON(result)
	if validateError != nil {
		validateError = errors.New("Validate contact list failed: " +
			validateError.Error())
	}
	return result, validateError
}

// Disables Ratcheting, only for debugging
func DisableRatchet() {
	api.DisableRatchet()
}

// Turns off blocking transmission so multiple messages can be sent
// simultaneously
func DisableBlockingTransmission() {
	api.DisableBlockingTransmission()
}

// Sets the minimum amount of time, in ms, between message transmissions
// Just for testing, probably to be removed in production
func SetRateLimiting(limit int) {
	api.SetRateLimiting(uint32(limit))
}

func RegisterForUserDiscovery(emailAddress string) error {
	return api.RegisterForUserDiscovery(emailAddress)
}

func SearchForUser(emailAddress string) (map[uint64][]byte, error) {
	return api.SearchForUser(emailAddress)
}<|MERGE_RESOLUTION|>--- conflicted
+++ resolved
@@ -134,10 +134,6 @@
 		return nil, errors.New("invalid number of nodes")
 	}
 
-<<<<<<< HEAD
-
-=======
->>>>>>> 12702356
 	UID, err := api.Register(registrationCode, gwAddr, uint(numNodes))
 
 	if err != nil {
@@ -151,11 +147,7 @@
 // Returns an empty string and an error
 // UID is a uint64 BigEndian serialized into a byte slice
 func Login(UID []byte, addr string) (string, error) {
-<<<<<<< HEAD
-	userID := globals.NewUserIDFromBytes(UID)
-=======
 	userID := user.NewIDFromBytes(UID)
->>>>>>> 12702356
 	nick, err := api.Login(userID, addr)
 	return nick, err
 }
@@ -196,19 +188,11 @@
 
 /* Represent slices of ID and Nick as JSON. ContactListJsonSchema is the
  * JSON schema that shows how the resulting data are structured. */
-<<<<<<< HEAD
-func buildContactListJSON(ids []globals.UserID, nicks []string) []byte {
-	var result []byte
-	result = append(result, '[')
-	for i := 0; i < len(ids) && i < len(nicks); i++ {
-		result = append(result, `{"UserID":`...)
-=======
 func buildContactListJSON(ids []user.ID, nicks []string) []byte {
 	var result []byte
 	result = append(result, '[')
 	for i := 0; i < len(ids) && i < len(nicks); i++ {
 		result = append(result, `{"ID":`...)
->>>>>>> 12702356
 		result = append(result, strconv.FormatUint(uint64(ids[i]), 10)...)
 		result = append(result, `,"Nick":"`...)
 		result = append(result, nicks[i]...)
