--- conflicted
+++ resolved
@@ -8,7 +8,6 @@
 
 import (
 	"encoding/json"
-
 	"gitlab.com/elixxir/client/e2e"
 	"gitlab.com/elixxir/client/restlike"
 	"gitlab.com/elixxir/client/restlike/connect"
@@ -34,13 +33,9 @@
 // RestlikeRequest performs a normal restlike request
 // request - marshalled RestlikeMessage
 // Returns marshalled result RestlikeMessage
-<<<<<<< HEAD
 func RestlikeRequest(clientID, connectionID int, request []byte) ([]byte, error) {
-=======
-func RestlikeRequest(clientID int, connectionID int, request []byte) ([]byte, error) {
 	paramsJSON := GetDefaultE2EParams()
 
->>>>>>> 3ebd3c1f
 	cl, err := cmixTrackerSingleton.get(clientID)
 	if err != nil {
 		return nil, err
