--- conflicted
+++ resolved
@@ -33,13 +33,8 @@
 // RestlikeRequest performs a normal restlike request
 // request - marshalled RestlikeMessage
 // Returns marshalled result RestlikeMessage
-<<<<<<< HEAD
 func RestlikeRequest(clientID, connectionID int, request []byte) ([]byte, error) {
 	cl, err := clientTrackerSingleton.get(clientID)
-=======
-func RestlikeRequest(clientID int, connectionID int, request []byte) ([]byte, error) {
-	cl, err := cmixTrackerSingleton.get(clientID)
->>>>>>> b2d8e080
 	if err != nil {
 		return nil, err
 	}
