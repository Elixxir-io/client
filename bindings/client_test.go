////////////////////////////////////////////////////////////////////////////////
// Copyright © 2019 Privategrity Corporation                                   /
//                                                                             /
// All rights reserved.                                                        /
////////////////////////////////////////////////////////////////////////////////

package bindings

import (
	"bytes"
	"crypto"
	crand "crypto/rand"
	"encoding/base64"
	"encoding/json"
	"fmt"
	"gitlab.com/elixxir/client/cmixproto"
	"gitlab.com/elixxir/client/globals"
	"gitlab.com/elixxir/client/parse"
	"gitlab.com/elixxir/comms/gateway"
	"gitlab.com/elixxir/comms/registration"
	"gitlab.com/elixxir/crypto/signature/rsa"
	"gitlab.com/elixxir/primitives/id"
	"gitlab.com/elixxir/primitives/ndf"
	"math/rand"
	"os"
	"reflect"
	"sync"
	"testing"
	"time"
)

const NumNodes = 3
const NumGWs = NumNodes
const GWsStartPort = 7950
const RegPort = 5100
const ValidRegCode = "UAV6IWD6"

var RegHandler = MockRegistration{}
var RegComms *registration.Comms

var GWComms [NumGWs]*gateway.Comms

var def *ndf.NetworkDefinition

type MockRegistration struct {
}

func (i *MockRegistration) RegisterUser(registrationCode, test string) (hash []byte, err error) {
	return nil, nil
}

func (i *MockRegistration) RegisterNode(ID []byte, ServerAddr, ServerTlsCert,
	GatewayAddr, GatewayTlsCert, RegistrationCode string) error {
	return nil
}

func (i *MockRegistration) GetCurrentClientVersion() (string, error) {
	return "0.1.0", nil
}

func (i *MockRegistration) GetUpdatedNDF(clientNdfHash []byte) ([]byte, error) {
	ndfJson, _ := json.Marshal(def)
	return ndfJson, nil
}

// Setups general testing params and calls test wrapper
func TestMain(m *testing.M) {
	os.Exit(testMainWrapper(m))
}

// Make sure NewClient returns an error when called incorrectly.
func TestNewClientNil(t *testing.T) {

	ndfStr, pubKey := getNDFJSONStr(def, t)

	_, err := NewClient(nil, "", "", ndfStr, pubKey)
	if err == nil {
		t.Errorf("NewClient returned nil on invalid (nil, nil) input!")
	}

	_, err = NewClient(nil, "", "", "", "hello")
	if err == nil {
		t.Errorf("NewClient returned nil on invalid (nil, 'hello') input!")
	}
}

func TestNewClient(t *testing.T) {
	d := DummyStorage{LocationA: "Blah", StoreA: []byte{'a', 'b', 'c'}}

	ndfStr, pubKey := getNDFJSONStr(def, t)

	client, err := NewClient(&d, "hello", "", ndfStr, pubKey)
	if err != nil {
		t.Errorf("NewClient returned error: %v", err)
	} else if client == nil {
		t.Errorf("NewClient returned nil Client object")
	}
	for _, gw := range GWComms {
		gw.DisconnectAll()
	}
}

func TestRegister(t *testing.T) {

	ndfStr, pubKey := getNDFJSONStr(def, t)

	d := DummyStorage{LocationA: "Blah", StoreA: []byte{'a', 'b', 'c'}}
	client, err := NewClient(&d, "hello", "", ndfStr, pubKey)
	if err != nil {
		t.Errorf("Failed to marshal group JSON: %s", err)
	}

	err = client.Connect()
	if err != nil {
		t.Errorf("Could not connect: %+v", err)
	}

	regRes, err := client.RegisterWithPermissioning(true, ValidRegCode,
		"", "", "")
	if err != nil {
		t.Errorf("Registration failed: %s", err.Error())
	}
	if len(regRes) == 0 {
		t.Errorf("Invalid registration number received: %v", regRes)
	}
	for _, gw := range GWComms {
		gw.DisconnectAll()
	}
}

type DummyReceptionCallback struct{}

func (*DummyReceptionCallback) Callback(error) {
	return
}


func TestLoginLogout(t *testing.T) {

	ndfStr, pubKey := getNDFJSONStr(def, t)

	d := DummyStorage{LocationA: "Blah", StoreA: []byte{'a', 'b', 'c'}}
	client, err := NewClient(&d, "hello", "", ndfStr, pubKey)
	if err != nil {
		t.Errorf("Error starting client: %+v", err)
	}
	// InitNetwork to gateway
	err = client.Connect()
	if err != nil {
		t.Errorf("Could not connect: %+v", err)
	}

	regRes, err := client.RegisterWithPermissioning(true, ValidRegCode,
		"", "", "")
	loginRes, err2 := client.Login(regRes, "")
	if err2 != nil {
		t.Errorf("Login failed: %s", err2.Error())
	}
	if len(loginRes) == 0 {
		t.Errorf("Invalid login received: %v", loginRes)
	}
<<<<<<< HEAD

	cb := func(err error) {
		t.Log(err)
	}

	err = client.StartMessageReceiver(cb)
=======
	err = client.StartMessageReceiver(&DummyReceptionCallback{})
>>>>>>> a962db87
	if err != nil {
		t.Errorf("Could not start message reciever: %+v", err)
	}
	time.Sleep(200 * time.Millisecond)
	err3 := client.Logout()
	if err3 != nil {
		t.Errorf("Logoutfailed: %s", err3.Error())
	}
	for _, gw := range GWComms {
		gw.DisconnectAll()
	}
}

type MockListener bool

func (m *MockListener) Hear(msg Message, isHeardElsewhere bool) {
	*m = true
}

// Proves that a message can be received by a listener added with the bindings
func TestListen(t *testing.T) {

	ndfStr, pubKey := getNDFJSONStr(def, t)

	d := DummyStorage{LocationA: "Blah", StoreA: []byte{'a', 'b', 'c'}}
	client, err := NewClient(&d, "hello", "", ndfStr, pubKey)
	// InitNetwork to gateway
	err = client.Connect()

	if err != nil {
		t.Errorf("Could not connect: %+v", err)
	}

	regRes, _ := client.RegisterWithPermissioning(true, ValidRegCode,
		"", "", "")
	_, err = client.Login(regRes, "")

	if err != nil {
		t.Errorf("Could not log in: %+v", err)
	}

	listener := MockListener(false)
	client.Listen(id.ZeroID[:], int32(cmixproto.Type_NO_TYPE), &listener)
	client.client.GetSwitchboard().Speak(&parse.Message{
		TypedBody: parse.TypedBody{
			MessageType: 0,
			Body:        []byte("stuff"),
		},
		Sender:   id.ZeroID,
		Receiver: client.client.GetCurrentUser(),
	})
	if !listener {
		t.Error("Message not received")
	}
	for _, gw := range GWComms {
		gw.DisconnectAll()
	}
}

func TestStopListening(t *testing.T) {

	ndfStr, pubKey := getNDFJSONStr(def, t)

	d := DummyStorage{LocationA: "Blah", StoreA: []byte{'a', 'b', 'c'}}
	client, err := NewClient(&d, "hello", "", ndfStr, pubKey)
	// InitNetwork to gateway
	err = client.Connect()

	if err != nil {
		t.Errorf("Could not connect: %+v", err)
	}

	regRes, _ := client.RegisterWithPermissioning(true, ValidRegCode,
		"", "", "")

	_, err = client.Login(regRes, "")

	if err != nil {
		t.Errorf("Could not log in: %+v", err)
	}

	listener := MockListener(false)
	handle := client.Listen(id.ZeroID[:], int32(cmixproto.Type_NO_TYPE), &listener)
	client.StopListening(handle)
	client.client.GetSwitchboard().Speak(&parse.Message{
		TypedBody: parse.TypedBody{
			MessageType: 0,
			Body:        []byte("stuff"),
		},
		Sender:   id.ZeroID,
		Receiver: id.ZeroID,
	})
	if listener {
		t.Error("Message was received after we stopped listening for it")
	}
}

type MockWriter struct {
	lastMessage []byte
}

func (mw *MockWriter) Write(msg []byte) (int, error) {
	mw.lastMessage = msg
	return len(msg), nil
}

func TestSetLogOutput(t *testing.T) {
	mw := &MockWriter{}
	SetLogOutput(mw)
	msg := "Test logging message"
	globals.Log.CRITICAL.Print(msg)
	if !bytes.Contains(mw.lastMessage, []byte(msg)) {
		t.Errorf("Mock writer didn't get the logging message")
	}
}

func TestParse(t *testing.T) {
	ms := parse.Message{}
	ms.Body = []byte{0, 1, 2}
	ms.MessageType = int32(cmixproto.Type_NO_TYPE)
	ms.Receiver = id.ZeroID
	ms.Sender = id.ZeroID

	messagePacked := ms.Pack()

	msOut, err := ParseMessage(messagePacked)

	if err != nil {
		t.Errorf("Message failed to parse: %s", err.Error())
	}

	if msOut.GetMessageType() != int32(ms.MessageType) {
		t.Errorf("Types do not match after message parse: %v vs %v", msOut.GetMessageType(), ms.MessageType)
	}

	if !reflect.DeepEqual(ms.Body, msOut.GetPayload()) {
		t.Errorf("Bodies do not match after message parse: %v vs %v", msOut.GetPayload(), ms.Body)
	}

}

func getNDFJSONStr(def *ndf.NetworkDefinition, t *testing.T) (string, string) {
	ndfBytes, err := json.Marshal(def)

	if err != nil {
		t.Errorf("Could not JSON the NDF: %+v", err)
	}

	// Load tls private key
	privKey, err := rsa.LoadPrivateKeyFromPem([]byte("-----BEGIN PRIVATE KEY-----\nMIIJQQIBADANBgkqhkiG9w0BAQEFAASCCSswggknAgEAAoICAQC7Dkb6VXFn4cdp\nU0xh6ji0nTDQUyT9DSNW9I3jVwBrWfqMc4ymJuonMZbuqK+cY2l+suS2eugevWZr\ntzujFPBRFp9O14Jl3fFLfvtjZvkrKbUMHDHFehascwzrp3tXNryiRMmCNQV55TfI\nTVCv8CLE0t1ibiyOGM9ZWYB2OjXt59j76lPARYww5qwC46vS6+3Cn2Yt9zkcrGes\nkWEFa2VttHqF910TP+DZk2R5C7koAh6wZYK6NQ4S83YQurdHAT51LKGrbGehFKXq\n6/OAXCU1JLi3kW2PovTb6MZuvxEiRmVAONsOcXKu7zWCmFjuZZwfRt2RhnpcSgzf\nrarmsGM0LZh6JY3MGJ9YdPcVGSz+Vs2E4zWbNW+ZQoqlcGeMKgsIiQ670g0xSjYI\nCqldpt79gaET9PZsoXKEmKUaj6pq1d4qXDk7s63HRQazwVLGBdJQK8qX41eCdR8V\nMKbrCaOkzD5zgnEu0jBBAwdMtcigkMIk1GRv91j7HmqwryOBHryLi6NWBY3tjb4S\no9AppDQB41SH3SwNenAbNO1CXeUqN0hHX6I1bE7OlbjqI7tXdrTllHAJTyVVjenP\nel2ApMXp+LVRdDbKtwBiuM6+n+z0I7YYerxN1gfvpYgcXm4uye8dfwotZj6H2J/u\nSALsU2v9UHBzprdrLSZk2YpozJb+CQIDAQABAoICAARjDFUYpeU6zVNyCauOM7BA\ns4FfQdHReg+zApTfWHosDQ04NIc9CGbM6e5E9IFlb3byORzyevkllf5WuMZVWmF8\nd1YBBeTftKYBn2Gwa42Ql9dl3eD0wQ1gUWBBeEoOVZQ0qskr9ynpr0o6TfciWZ5m\nF50UWmUmvc4ppDKhoNwogNU/pKEwwF3xOv2CW2hB8jyLQnk3gBZlELViX3UiFKni\n/rCfoYYvDFXt+ABCvx/qFNAsQUmerurQ3Ob9igjXRaC34D7F9xQ3CMEesYJEJvc9\nGjvr5DbnKnjx152HS56TKhK8gp6vGHJz17xtWECXD3dIUS/1iG8bqXuhdg2c+2aW\nm3MFpa5jgpAawUWc7c32UnqbKKf+HI7/x8J1yqJyNeU5SySyYSB5qtwTShYzlBW/\nyCYD41edeJcmIp693nUcXzU+UAdtpt0hkXS59WSWlTrB/huWXy6kYXLNocNk9L7g\niyx0cOmkuxREMHAvK0fovXdVyflQtJYC7OjJxkzj2rWO+QtHaOySXUyinkuTb5ev\nxNhs+ROWI/HAIE9buMqXQIpHx6MSgdKOL6P6AEbBan4RAktkYA6y5EtH/7x+9V5E\nQTIz4LrtI6abaKb4GUlZkEsc8pxrkNwCqOAE/aqEMNh91Na1TOj3f0/a6ckGYxYH\npyrvwfP2Ouu6e5FhDcCBAoIBAQDcN8mK99jtrH3q3Q8vZAWFXHsOrVvnJXyHLz9V\n1Rx/7TnMUxvDX1PIVxhuJ/tmHtxrNIXOlps80FCZXGgxfET/YFrbf4H/BaMNJZNP\nag1wBV5VQSnTPdTR+Ijice+/ak37S2NKHt8+ut6yoZjD7sf28qiO8bzNua/OYHkk\nV+RkRkk68Uk2tFMluQOSyEjdsrDNGbESvT+R1Eotupr0Vy/9JRY/TFMc4MwJwOoy\ns7wYr9SUCq/cYn7FIOBTI+PRaTx1WtpfkaErDc5O+nLLEp1yOrfktl4LhU/r61i7\nfdtafUACTKrXG2qxTd3w++mHwTwVl2MwhiMZfxvKDkx0L2gxAoIBAQDZcxKwyZOy\ns6Aw7igw1ftLny/dpjPaG0p6myaNpeJISjTOU7HKwLXmlTGLKAbeRFJpOHTTs63y\ngcmcuE+vGCpdBHQkaCev8cve1urpJRcxurura6+bYaENO6ua5VzF9BQlDYve0YwY\nlbJiRKmEWEAyULjbIebZW41Z4UqVG3MQI750PRWPW4WJ2kDhksFXN1gwSnaM46KR\nPmVA0SL+RCPcAp/VkImCv0eqv9exsglY0K/QiJfLy3zZ8QvAn0wYgZ3AvH3lr9rJ\nT7pg9WDb+OkfeEQ7INubqSthhaqCLd4zwbMRlpyvg1cMSq0zRvrFpwVlSY85lW4F\ng/tgjJ99W9VZAoIBAH3OYRVDAmrFYCoMn+AzA/RsIOEBqL8kaz/Pfh9K4D01CQ/x\naqryiqqpFwvXS4fLmaClIMwkvgq/90ulvuCGXeSG52D+NwW58qxQCxgTPhoA9yM9\nVueXKz3I/mpfLNftox8sskxl1qO/nfnu15cXkqVBe4ouD+53ZjhAZPSeQZwHi05h\nCbJ20gl66M+yG+6LZvXE96P8+ZQV80qskFmGdaPozAzdTZ3xzp7D1wegJpTz3j20\n3ULKAiIb5guZNU0tEZz5ikeOqsQt3u6/pVTeDZR0dxnyFUf/oOjmSorSG75WT3sA\n0ZiR0SH5mhFR2Nf1TJ4JHmFaQDMQqo+EG6lEbAECggEAA7kGnuQ0lSCiI3RQV9Wy\nAa9uAFtyE8/XzJWPaWlnoFk04jtoldIKyzHOsVU0GOYOiyKeTWmMFtTGANre8l51\nizYiTuVBmK+JD/2Z8/fgl8dcoyiqzvwy56kX3QUEO5dcKO48cMohneIiNbB7PnrM\nTpA3OfkwnJQGrX0/66GWrLYP8qmBDv1AIgYMilAa40VdSyZbNTpIdDgfP6bU9Ily\nG7gnyF47HHPt5Cx4ouArbMvV1rof7ytCrfCEhP21Lc46Ryxy81W5ZyzoQfSxfdKb\nGyDR+jkryVRyG69QJf5nCXfNewWbFR4ohVtZ78DNVkjvvLYvr4qxYYLK8PI3YMwL\nsQKCAQB9lo7JadzKVio+C18EfNikOzoriQOaIYowNaaGDw3/9KwIhRsKgoTs+K5O\ngt/gUoPRGd3M2z4hn5j4wgeuFi7HC1MdMWwvgat93h7R1YxiyaOoCTxH1klbB/3K\n4fskdQRxuM8McUebebrp0qT5E0xs2l+ABmt30Dtd3iRrQ5BBjnRc4V//sQiwS1aC\nYi5eNYCQ96BSAEo1dxJh5RI/QxF2HEPUuoPM8iXrIJhyg9TEEpbrEJcxeagWk02y\nOMEoUbWbX07OzFVvu+aJaN/GlgiogMQhb6IiNTyMlryFUleF+9OBA8xGHqGWA6nR\nOaRA5ZbdE7g7vxKRV36jT3wvD7W+\n-----END PRIVATE KEY-----\n"))
	if err != nil || privKey == nil {
		t.Error("Failed to load privKey\n")
	}

	// Sign the NDF
	rsaHash := crypto.SHA256.New()
	rsaHash.Write(ndfBytes)
	signature, _ := rsa.Sign(
		crand.Reader, privKey, crypto.SHA256, rsaHash.Sum(nil), nil)

	// Compose network definition string
	ndfStr := string(ndfBytes) + "\n" + base64.StdEncoding.EncodeToString(signature) + "\n"

	return ndfStr, "-----BEGIN CERTIFICATE-----\nMIIGHTCCBAWgAwIBAgIUOcAn9cpH+hyRH8/UfqtbFDoSxYswDQYJKoZIhvcNAQEL\nBQAwgZIxCzAJBgNVBAYTAlVTMQswCQYDVQQIDAJDQTESMBAGA1UEBwwJQ2xhcmVt\nb250MRAwDgYDVQQKDAdFbGl4eGlyMRQwEgYDVQQLDAtEZXZlbG9wbWVudDEZMBcG\nA1UEAwwQZ2F0ZXdheS5jbWl4LnJpcDEfMB0GCSqGSIb3DQEJARYQYWRtaW5AZWxp\neHhpci5pbzAeFw0xOTA4MTYwMDQ4MTNaFw0yMDA4MTUwMDQ4MTNaMIGSMQswCQYD\nVQQGEwJVUzELMAkGA1UECAwCQ0ExEjAQBgNVBAcMCUNsYXJlbW9udDEQMA4GA1UE\nCgwHRWxpeHhpcjEUMBIGA1UECwwLRGV2ZWxvcG1lbnQxGTAXBgNVBAMMEGdhdGV3\nYXkuY21peC5yaXAxHzAdBgkqhkiG9w0BCQEWEGFkbWluQGVsaXh4aXIuaW8wggIi\nMA0GCSqGSIb3DQEBAQUAA4ICDwAwggIKAoICAQC7Dkb6VXFn4cdpU0xh6ji0nTDQ\nUyT9DSNW9I3jVwBrWfqMc4ymJuonMZbuqK+cY2l+suS2eugevWZrtzujFPBRFp9O\n14Jl3fFLfvtjZvkrKbUMHDHFehascwzrp3tXNryiRMmCNQV55TfITVCv8CLE0t1i\nbiyOGM9ZWYB2OjXt59j76lPARYww5qwC46vS6+3Cn2Yt9zkcrGeskWEFa2VttHqF\n910TP+DZk2R5C7koAh6wZYK6NQ4S83YQurdHAT51LKGrbGehFKXq6/OAXCU1JLi3\nkW2PovTb6MZuvxEiRmVAONsOcXKu7zWCmFjuZZwfRt2RhnpcSgzfrarmsGM0LZh6\nJY3MGJ9YdPcVGSz+Vs2E4zWbNW+ZQoqlcGeMKgsIiQ670g0xSjYICqldpt79gaET\n9PZsoXKEmKUaj6pq1d4qXDk7s63HRQazwVLGBdJQK8qX41eCdR8VMKbrCaOkzD5z\ngnEu0jBBAwdMtcigkMIk1GRv91j7HmqwryOBHryLi6NWBY3tjb4So9AppDQB41SH\n3SwNenAbNO1CXeUqN0hHX6I1bE7OlbjqI7tXdrTllHAJTyVVjenPel2ApMXp+LVR\ndDbKtwBiuM6+n+z0I7YYerxN1gfvpYgcXm4uye8dfwotZj6H2J/uSALsU2v9UHBz\nprdrLSZk2YpozJb+CQIDAQABo2kwZzAdBgNVHQ4EFgQUDaTvG7SwgRQ3wcYx4l+W\nMcZjX7owHwYDVR0jBBgwFoAUDaTvG7SwgRQ3wcYx4l+WMcZjX7owDwYDVR0TAQH/\nBAUwAwEB/zAUBgNVHREEDTALgglmb28uY28udWswDQYJKoZIhvcNAQELBQADggIB\nADKz0ST0uS57oC4rT9zWhFqVZkEGh1x1XJ28bYtNUhozS8GmnttV9SnJpq0EBCm/\nr6Ub6+Wmf60b85vCN5WDYdoZqGJEBjGGsFzl4jkYEE1eeMfF17xlNUSdt1qLCE8h\nU0glr32uX4a6nsEkvw1vo1Liuyt+y0cOU/w4lgWwCqyweu3VuwjZqDoD+3DShVzX\n8f1p7nfnXKitrVJt9/uE+AtAk2kDnjBFbRxCfO49EX4Cc5rADUVXMXm0itquGBYp\nMbzSgFmsMp40jREfLYRRzijSZj8tw14c2U9z0svvK9vrLCrx9+CZQt7cONGHpr/C\n/GIrP/qvlg0DoLAtjea73WxjSCbdL3Nc0uNX/ymXVHdQ5husMCZbczc9LYdoT2VP\nD+GhkAuZV9g09COtRX4VP09zRdXiiBvweiq3K78ML7fISsY7kmc8KgVH22vcXvMX\nCgGwbrxi6QbQ80rWjGOzW5OxNFvjhvJ3vlbOT6r9cKZGIPY8IdN/zIyQxHiim0Jz\noavr9CPDdQefu9onizsmjsXFridjG/ctsJxcUEqK7R12zvaTxu/CVYZbYEUFjsCe\nq6ZAACiEJGvGeKbb/mSPvGs2P1kS70/cGp+P5kBCKqrm586FB7BcafHmGFrWhT3E\nLOUYkOV/gADT2hVDCrkPosg7Wb6ND9/mhCVVhf4hLGRh\n-----END CERTIFICATE-----\n"
}

// Handles initialization of mock registration server,
// gateways used for registration and gateway used for session
func testMainWrapper(m *testing.M) int {

	def = getNDF()

	// Initialize permissioning server
	pAddr := def.Registration.Address
	RegComms = registration.StartRegistrationServer(pAddr, &RegHandler, nil, nil)

	// Start mock gateways used by registration and defer their shutdown (may not be needed)
	//the ports used are colliding between tests in GoLand when running full suite, this is a dumb fix
	bump := rand.Intn(10) * 10
	for i := 0; i < NumGWs; i++ {

		gw := ndf.Gateway{
			Address: fmtAddress(GWsStartPort + i + bump),
		}

		def.Gateways = append(def.Gateways, gw)
		GWComms[i] = gateway.StartGateway(gw.Address,
			gateway.NewImplementation(), nil, nil)
	}

	// Start mock registration server and defer its shutdown
	def.Registration = ndf.Registration{
		Address: fmtAddress(RegPort),
	}
	RegComms = registration.StartRegistrationServer(def.Registration.Address,
		&RegHandler, nil, nil)

	for i := 0; i < NumNodes; i++ {
		nIdBytes := make([]byte, id.NodeIdLen)
		nIdBytes[0] = byte(i)
		n := ndf.Node{
			ID: nIdBytes,
		}
		def.Nodes = append(def.Nodes, n)
	}

	defer testWrapperShutdown()
	return m.Run()
}

func testWrapperShutdown() {
	for _, gw := range GWComms {
		gw.Shutdown()
	}
	RegComms.Shutdown()

}

func fmtAddress(port int) string { return fmt.Sprintf("localhost:%d", port) }

func getNDF() *ndf.NetworkDefinition {
	return &ndf.NetworkDefinition{
		E2E: ndf.Group{
			Prime: "E2EE983D031DC1DB6F1A7A67DF0E9A8E5561DB8E8D49413394C049B" +
				"7A8ACCEDC298708F121951D9CF920EC5D146727AA4AE535B0922C688B55B3DD2AE" +
				"DF6C01C94764DAB937935AA83BE36E67760713AB44A6337C20E7861575E745D31F" +
				"8B9E9AD8412118C62A3E2E29DF46B0864D0C951C394A5CBBDC6ADC718DD2A3E041" +
				"023DBB5AB23EBB4742DE9C1687B5B34FA48C3521632C4A530E8FFB1BC51DADDF45" +
				"3B0B2717C2BC6669ED76B4BDD5C9FF558E88F26E5785302BEDBCA23EAC5ACE9209" +
				"6EE8A60642FB61E8F3D24990B8CB12EE448EEF78E184C7242DD161C7738F32BF29" +
				"A841698978825B4111B4BC3E1E198455095958333D776D8B2BEEED3A1A1A221A6E" +
				"37E664A64B83981C46FFDDC1A45E3D5211AAF8BFBC072768C4F50D7D7803D2D4F2" +
				"78DE8014A47323631D7E064DE81C0C6BFA43EF0E6998860F1390B5D3FEACAF1696" +
				"015CB79C3F9C2D93D961120CD0E5F12CBB687EAB045241F96789C38E89D796138E" +
				"6319BE62E35D87B1048CA28BE389B575E994DCA755471584A09EC723742DC35873" +
				"847AEF49F66E43873",
			Generator: "2",
		},
		CMIX: ndf.Group{
			Prime: "9DB6FB5951B66BB6FE1E140F1D2CE5502374161FD6538DF1648218642F0B5C48" +
				"C8F7A41AADFA187324B87674FA1822B00F1ECF8136943D7C55757264E5A1A44F" +
				"FE012E9936E00C1D3E9310B01C7D179805D3058B2A9F4BB6F9716BFE6117C6B5" +
				"B3CC4D9BE341104AD4A80AD6C94E005F4B993E14F091EB51743BF33050C38DE2" +
				"35567E1B34C3D6A5C0CEAA1A0F368213C3D19843D0B4B09DCB9FC72D39C8DE41" +
				"F1BF14D4BB4563CA28371621CAD3324B6A2D392145BEBFAC748805236F5CA2FE" +
				"92B871CD8F9C36D3292B5509CA8CAA77A2ADFC7BFD77DDA6F71125A7456FEA15" +
				"3E433256A2261C6A06ED3693797E7995FAD5AABBCFBE3EDA2741E375404AE25B",
			Generator: "5C7FF6B06F8F143FE8288433493E4769C4D988ACE5BE25A0E24809670716C613" +
				"D7B0CEE6932F8FAA7C44D2CB24523DA53FBE4F6EC3595892D1AA58C4328A06C4" +
				"6A15662E7EAA703A1DECF8BBB2D05DBE2EB956C142A338661D10461C0D135472" +
				"085057F3494309FFA73C611F78B32ADBB5740C361C9F35BE90997DB2014E2EF5" +
				"AA61782F52ABEB8BD6432C4DD097BC5423B285DAFB60DC364E8161F4A2A35ACA" +
				"3A10B1C4D203CC76A470A33AFDCBDD92959859ABD8B56E1725252D78EAC66E71" +
				"BA9AE3F1DD2487199874393CD4D832186800654760E1E34C09E4D155179F9EC0" +
				"DC4473F996BDCE6EED1CABED8B6F116F7AD9CF505DF0F998E34AB27514B0FFE7",
		},
		Registration: ndf.Registration{
			Address:        fmt.Sprintf("0.0.0.0:%d", 5000+rand.Intn(1000)),
			TlsCertificate: "",
		},
	}
}

// Mock dummy storage interface for testing.
type DummyStorage struct {
	LocationA string
	LocationB string
	StoreA    []byte
	StoreB    []byte
	mutex     sync.Mutex
}

func (d *DummyStorage) IsEmpty() bool {
	return d.StoreA == nil && d.StoreB == nil
}

func (d *DummyStorage) SetLocation(lA, lB string) error {
	d.LocationA = lA
	d.LocationB = lB
	return nil
}

func (d *DummyStorage) GetLocation() string {
	return fmt.Sprintf("%s,%s", d.LocationA, d.LocationB)
}

func (d *DummyStorage) SaveA(b []byte) error {
	d.StoreA = make([]byte, len(b))
	copy(d.StoreA, b)
	return nil
}

func (d *DummyStorage) SaveB(b []byte) error {
	d.StoreB = make([]byte, len(b))
	copy(d.StoreB, b)
	return nil
}

func (d *DummyStorage) Lock() {
	d.mutex.Lock()
}

func (d *DummyStorage) Unlock() {
	d.mutex.Unlock()
}

func (d *DummyStorage) LoadA() []byte {
	return d.StoreA
}

func (d *DummyStorage) LoadB() []byte {
	return d.StoreB
}<|MERGE_RESOLUTION|>--- conflicted
+++ resolved
@@ -134,7 +134,6 @@
 	return
 }
 
-
 func TestLoginLogout(t *testing.T) {
 
 	ndfStr, pubKey := getNDFJSONStr(def, t)
@@ -159,16 +158,8 @@
 	if len(loginRes) == 0 {
 		t.Errorf("Invalid login received: %v", loginRes)
 	}
-<<<<<<< HEAD
-
-	cb := func(err error) {
-		t.Log(err)
-	}
-
-	err = client.StartMessageReceiver(cb)
-=======
+
 	err = client.StartMessageReceiver(&DummyReceptionCallback{})
->>>>>>> a962db87
 	if err != nil {
 		t.Errorf("Could not start message reciever: %+v", err)
 	}
