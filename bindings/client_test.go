--- conflicted
+++ resolved
@@ -35,23 +35,15 @@
 }
 
 // SendMessage to the server
-<<<<<<< HEAD
-func (d *dummyMessaging) SendMessage(recipientID globals.UserID, message string) error {
-=======
 func (d *dummyMessaging) SendMessage(recipientID user.ID,
 	message string) error {
->>>>>>> 12702356
 	jww.INFO.Printf("Sending: %s", message)
 	lastmsg = message
 	return nil
 }
 
 // Listen for messages from a given sender
-<<<<<<< HEAD
-func (d *dummyMessaging) Listen(senderID globals.UserID) chan *format.Message {
-=======
 func (d *dummyMessaging) Listen(senderID user.ID) chan *format.Message {
->>>>>>> 12702356
 	return d.listener
 }
 
