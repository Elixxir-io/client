--- conflicted
+++ resolved
@@ -131,16 +131,12 @@
 	registrationCode := "UAV6IWD6"
 	d := api.DummyStorage{Location: "Blah", LastSave: []byte{'a', 'b', 'c'}}
 	err := InitClient(&d, "hello")
-	p := large.NewInt(int64(1))
+	p := large.NewInt(int64(107))
 	g := large.NewInt(int64(2))
 	q := large.NewInt(int64(3))
 	grp := cyclic.NewGroup(p, g, q)
-
-<<<<<<< HEAD
-	regRes, err := Register(registrationCode, "", gwAddress, false)
-=======
-	regRes, err := Register(registrationCode, gwAddress, 1, false, &grp)
->>>>>>> 1e307dc0
+	regRes, err := Register(true, registrationCode, "", []string{gwAddress}, false, &grp)
+
 	if err != nil {
 		t.Errorf("Registration failed: %s", err.Error())
 	}
@@ -158,16 +154,12 @@
 	registrationCode := "UAV6IWD6"
 	d := api.DummyStorage{Location: "Blah", LastSave: []byte{'a', 'b', 'c'}}
 	err := InitClient(&d, "hello")
-	p := large.NewInt(int64(1))
+	p := large.NewInt(int64(107))
 	g := large.NewInt(int64(2))
 	q := large.NewInt(int64(3))
 	grp := cyclic.NewGroup(p, g, q)
 
-<<<<<<< HEAD
-	_, err = Register(registrationCode, "", "", false)
-=======
-	_, err = Register(registrationCode, gwAddress, 0, false, &grp)
->>>>>>> 1e307dc0
+	_, err = Register(true, registrationCode, "", []string{}, false, &grp)
 	if err == nil {
 		t.Errorf("Registration worked with bad numnodes! %s", err.Error())
 	}
@@ -182,18 +174,13 @@
 	registrationCode := "UAV6IWD6"
 	d := api.DummyStorage{Location: "Blah", LastSave: []byte{'a', 'b', 'c'}}
 	err := InitClient(&d, "hello")
-	p := large.NewInt(int64(1))
+	p := large.NewInt(int64(107))
 	g := large.NewInt(int64(2))
 	q := large.NewInt(int64(3))
 	grp := cyclic.NewGroup(p, g, q)
 
-<<<<<<< HEAD
-	regRes, err := Register(registrationCode, "", gwAddress, false)
-	_, err2 := Login(regRes, gwAddress, "")
-=======
-	regRes, err := Register(registrationCode, gwAddress, 1, false, &grp)
-	loginRes, err2 := Login(regRes, gwAddress, "")
->>>>>>> 1e307dc0
+	regRes, err := Register(true, registrationCode, "", []string{gwAddress}, false, &grp)
+	_, err2 := Login(regRes[:], gwAddress, "")
 	if err2 != nil {
 		t.Errorf("Login failed: %s", err.Error())
 	}
@@ -218,12 +205,8 @@
 func TestSetRateLimiting(t *testing.T) {
 	u, _ := user.Users.GetUser(id.NewUserFromUint(1, t))
 	nk := make([]user.NodeKeys, 1)
-<<<<<<< HEAD
-	user.TheSession = user.NewSession(u, gwAddress, nk, nil, nil)
-=======
 	grp := cyclic.NewGroup(large.NewInt(17),large.NewInt(5),large.NewInt(23))
-	user.TheSession = user.NewSession(u, gwAddress, nk, nil, &grp)
->>>>>>> 1e307dc0
+	user.TheSession = user.NewSession(u, gwAddress, nk, nil, nil, &grp)
 	if io.TransmitDelay != time.Duration(1000)*time.Millisecond {
 		t.Errorf("SetRateLimiting not intilized properly")
 	}
