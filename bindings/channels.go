///////////////////////////////////////////////////////////////////////////////
// Copyright © 2022 xx network SEZC                                          //
//                                                                           //
// Use of this source code is governed by a license that can be found in the //
// LICENSE file                                                              //
///////////////////////////////////////////////////////////////////////////////

package bindings

import (
	"crypto/ed25519"
	"encoding/json"
	clientNotif "gitlab.com/elixxir/client/v4/notifications"
	"sync"
	"time"

	"github.com/pkg/errors"
	jww "github.com/spf13/jwalterweatherman"

	"gitlab.com/elixxir/client/v4/channels"
	"gitlab.com/elixxir/client/v4/channels/storage"
	"gitlab.com/elixxir/client/v4/cmix/rounds"
	"gitlab.com/elixxir/client/v4/storage/utility"
	"gitlab.com/elixxir/client/v4/xxdk"
	cryptoBroadcast "gitlab.com/elixxir/crypto/broadcast"
	cryptoChannel "gitlab.com/elixxir/crypto/channel"
	"gitlab.com/elixxir/crypto/message"
	cryptoMessage "gitlab.com/elixxir/crypto/message"
	"gitlab.com/elixxir/primitives/notifications"
	"gitlab.com/xx_network/primitives/id"
	"gitlab.com/xx_network/primitives/id/ephemeral"
)

////////////////////////////////////////////////////////////////////////////////
// Singleton Tracker                                                          //
////////////////////////////////////////////////////////////////////////////////

// channelManagerTrackerSingleton is used to track ChannelsManager objects
// so that they can be referenced by ID back over the bindings.
var channelManagerTrackerSingleton = &channelManagerTracker{
	tracked: make(map[int]*ChannelsManager),
	count:   0,
}

// channelManagerTracker is a singleton used to keep track of extant
// ChannelsManager objects, preventing race conditions created by passing it
// over the bindings.
type channelManagerTracker struct {
	tracked map[int]*ChannelsManager
	count   int
	mux     sync.RWMutex
}

// make create a ChannelsManager from an [channels.Manager], assigns it a unique
// ID, and adds it to the channelManagerTracker.
func (cmt *channelManagerTracker) make(c channels.Manager) *ChannelsManager {
	cmt.mux.Lock()
	defer cmt.mux.Unlock()

	chID := cmt.count
	cmt.count++

	cmt.tracked[chID] = &ChannelsManager{
		api: c,
		id:  chID,
	}

	return cmt.tracked[chID]
}

// get an ChannelsManager from the channelManagerTracker given its ID.
func (cmt *channelManagerTracker) get(id int) (*ChannelsManager, error) {
	cmt.mux.RLock()
	defer cmt.mux.RUnlock()

	c, exist := cmt.tracked[id]
	if !exist {
		return nil, errors.Errorf(
			"Cannot get ChannelsManager for ID %d, does not exist", id)
	}

	return c, nil
}

// delete removes a ChannelsManager from the channelManagerTracker.
func (cmt *channelManagerTracker) delete(id int) {
	cmt.mux.Lock()
	defer cmt.mux.Unlock()

	delete(cmt.tracked, id)
}

// channelManagerTrackerSingleton is used to track channels.ExtensionBuilder
// objects so that they can be referenced by ID back over the bindings.
var channelExtensionBuilderTrackerSingleton = &channelExtensionBuilderTracker{
	tracked: make(map[int]channels.ExtensionBuilder),
	count:   0,
}

// channelExtensionBuilderTracker is a singleton used to keep track of extant
// channels.ExtensionBuilder objects, preventing race conditions created by
// passing it over the bindings.
type channelExtensionBuilderTracker struct {
	tracked map[int]channels.ExtensionBuilder
	count   int
	mux     sync.RWMutex
}

// make create a ChannelsManager from an [channels.Manager], assigns it a unique
// ID, and adds it to the channelManagerTracker.
func (ebt *channelExtensionBuilderTracker) add(eb channels.ExtensionBuilder) int {
	ebt.mux.Lock()
	defer ebt.mux.Unlock()

	ebID := ebt.count
	ebt.count++

	ebt.tracked[ebID] = eb

	return ebID
}

// get returns a list of channels.ExtensionBuilder associated with each ID in
// the list. If the ID does not exist, it is skipped. All invalid IDs results in
// an empty list.
func (ebt *channelExtensionBuilderTracker) get(
	ids ...int) []channels.ExtensionBuilder {
	ebt.mux.RLock()
	defer ebt.mux.RUnlock()

	list := make([]channels.ExtensionBuilder, 0, len(ids))
	for _, ebID := range ids {
		if eb, exists := ebt.tracked[ebID]; exists {
			list = append(list, eb)
		}
	}

	return list
}

// delete removes a channels.ExtensionBuilder from the tracker.
func (ebt *channelExtensionBuilderTracker) delete(ebID int) {
	ebt.mux.Lock()
	defer ebt.mux.Unlock()

	delete(ebt.tracked, ebID)
}

////////////////////////////////////////////////////////////////////////////////
// Basic Channel API                                                          //
////////////////////////////////////////////////////////////////////////////////

// ChannelsManager is a bindings-layer struct that wraps a [channels.Manager]
// interface.
type ChannelsManager struct {
	api channels.Manager
	id  int
}

// GetID returns the unique tracking ID for the [ChannelsManager] object.
func (cm *ChannelsManager) GetID() int {
	return cm.id
}

// GenerateChannelIdentity creates a new private channel identity
// ([channel.PrivateIdentity]) from scratch and assigns it a codename.
//
// The public component can be retrieved as JSON via
// [GetPublicChannelIdentityFromPrivate].
//
// Parameters:
//   - cmixID - ID of [Cmix] object in tracker. This can be retrieved using
//     [Cmix.GetID].
//
// Returns:
//   - Marshalled bytes of [channel.PrivateIdentity].
func GenerateChannelIdentity(cmixID int) ([]byte, error) {
	// Get user from singleton
	user, err := cmixTrackerSingleton.get(cmixID)
	if err != nil {
		return nil, err
	}

	rng := user.api.GetRng().GetStream()
	defer rng.Close()
	pi, err := cryptoChannel.GenerateIdentity(rng)
	if err != nil {
		return nil, err
	}
	return pi.Marshal(), nil
}

// ConstructIdentity creates a codename in a public [channel.Identity] from an
// extant identity for a given codeset version.
//
// Parameters:
//   - pubKey - The Ed25519 public key.
//   - codesetVersion - The version of the codeset used to generate the
//     identity.
//
// Returns:
//   - JSON of [channel.Identity].
func ConstructIdentity(pubKey []byte, codesetVersion int) ([]byte, error) {
	identity, err := cryptoChannel.ConstructIdentity(
		pubKey, uint8(codesetVersion))
	if err != nil {
		return nil, err
	}
	return json.Marshal(identity)
}

// ImportPrivateIdentity generates a new [channel.PrivateIdentity] from exported
// data.
//
// Parameters:
//   - password - The password used to encrypt the identity.
//   - data - The encrypted data from [ChannelsManager.ExportPrivateIdentity].
//
// Returns:
//   - JSON of [channel.PrivateIdentity].
func ImportPrivateIdentity(password string, data []byte) ([]byte, error) {
	pi, err := cryptoChannel.ImportPrivateIdentity(password, data)
	if err != nil {
		return nil, err
	}
	return pi.Marshal(), nil
}

// GetPublicChannelIdentity constructs a public identity ([channel.Identity])
// from a bytes version and returns it JSON marshaled.
//
// Parameters:
//   - marshaledPublic - Bytes of the public identity ([channel.Identity]).
//
// Returns:
//   - JSON of the constructed [channel.Identity].
func GetPublicChannelIdentity(marshaledPublic []byte) ([]byte, error) {
	i, err := cryptoChannel.UnmarshalIdentity(marshaledPublic)
	if err != nil {
		return nil, err
	}
	return json.Marshal(&i)
}

// GetPublicChannelIdentityFromPrivate returns the public identity
// ([channel.Identity]) contained in the given private identity
// ([channel.PrivateIdentity]).
//
// Parameters:
//   - marshaledPrivate - Marshaled bytes of the private identity
//     ([channel.PrivateIdentity]).
//
// Returns:
//   - JSON of the public [channel.Identity].
func GetPublicChannelIdentityFromPrivate(marshaledPrivate []byte) ([]byte, error) {
	pi, err := cryptoChannel.UnmarshalPrivateIdentity(marshaledPrivate)
	if err != nil {
		return nil, err
	}
	return json.Marshal(&pi.Identity)
}

// NewChannelsManagerMobile creates a new [ChannelsManager] from a new private
// identity [cryptoChannel.PrivateIdentity] backed with SqlLite for mobile use.
//
// This is for creating a manager for an identity for the first time. For
// generating a new one channel identity, use [GenerateChannelIdentity]. To
// reload this channel manager, use [LoadChannelsManager], passing in the
// storage tag retrieved by [ChannelsManager.GetStorageTag].
//
// Parameters:
//   - cmixID - ID of [Cmix] object in tracker. This can be retrieved using
//     [Cmix.GetID].
//   - privateIdentity - Bytes of a private identity ([channel.PrivateIdentity])
//     that is generated by [GenerateChannelIdentity].
//   - dbFilePath - absolute string path to the SqlLite database file
//   - extensionBuilderIDsJSON - JSON of an array of integers of
//     [channels.ExtensionBuilder] IDs. The ID can be retrieved from an object
//     with an extension builder (e.g.,
//     [ChannelsFileTransfer.GetExtensionBuilderID]). Leave empty if not using
//     extension builders. Example: `[2,11,5]`.
//   - cipherID - ID of [ChannelDbCipher] object in tracker.
//   - notificationsID - ID of [Notifications] object in tracker. This can be
//     retrieved using [Notifications.GetID].
//   - uiCallbacks - Callbacks to inform the UI about various events. The entire
//     interface can be nil, but if defined, each method must be implemented.
func NewChannelsManagerMobile(cmixID int, privateIdentity []byte,
	dbFilePath string, extensionBuilderIDsJSON []byte, cipherID,
	notificationsID int, uiCallbacks ChannelUICallbacks) (*ChannelsManager, error) {
	pi, err := cryptoChannel.UnmarshalPrivateIdentity(privateIdentity)
	if err != nil {
		return nil, err
	}

	// Get managers from singletons
	user, err := cmixTrackerSingleton.get(cmixID)
	if err != nil {
		return nil, err
	}
	cipher, err := channelDbCipherTrackerSingleton.get(cipherID)
	if err != nil {
		return nil, err
	}
	notif, err := notifTrackerSingleton.get(notificationsID)
	if err != nil {
		return nil, err
	}

	// Load extension builders from singleton
	extensionBuilders, err := loadExtensionBuilders(extensionBuilderIDsJSON)
	if err != nil {
		return nil, err
	}

	wrap := newChannelUICallbacksWrapper(uiCallbacks)

	model, err := storage.NewEventModel(dbFilePath, cipher,
		wrap.MessageReceived, wrap.MessageDeleted, wrap.UserMuted)
	if err != nil {
		return nil, err
	}

	channelsKV, err := user.api.GetStorage().GetKV().Prefix("channels")
	if err != nil {
		return nil, err
	}

	// Construct new channels manager
	m, err := channels.NewManager(pi, channelsKV, user.api.GetCmix(),
		user.api.GetRng(), model, extensionBuilders, user.api.AddService,
		notif.manager, wrap)
	if err != nil {
		return nil, err
	}

	// Add channel to singleton and return
	return channelManagerTrackerSingleton.make(m), nil
}

// LoadChannelsManagerMobile loads an existing [ChannelsManager] for the given
// storage tag backed with SqlLite for mobile use.
//
// This is for loading a manager for an identity that has already been created.
// The channel manager should have previously been created with
// [NewChannelsManagerMobile] and the storage is retrievable with
// [ChannelsManager.GetStorageTag].
//
// Parameters:
//   - cmixID - ID of [Cmix] object in tracker. This can be retrieved using
//     [Cmix.GetID].
//   - storageTag - The storage tag associated with the previously created
//     channel manager and retrieved with [ChannelsManager.GetStorageTag].
//   - dbFilePath - absolute string path to the SqlLite database file
//   - cipherID - ID of [ChannelDbCipher] object in tracker.
//   - extensionBuilderIDsJSON - JSON of an array of integers of
//     [channels.ExtensionBuilder] IDs. The ID can be retrieved from an object
//     with an extension builder (e.g.,
//     [ChannelsFileTransfer.GetExtensionBuilderID]). Leave empty if not using
//     extension builders. Example: `[2,11,5]`.
//   - notificationsID - ID of [Notifications] object in tracker. This can be
//     retrieved using [Notifications.GetID].
//   - uiCallbacks - Callbacks to inform the UI about various events. The entire
//     interface can be nil, but if defined, each method must be implemented.
func LoadChannelsManagerMobile(cmixID int, storageTag, dbFilePath string,
	cipherID int, extensionBuilderIDsJSON []byte, notificationsID int,
	uiCallbacks ChannelUICallbacks) (*ChannelsManager, error) {

	// Get user from singleton
	user, err := cmixTrackerSingleton.get(cmixID)
	if err != nil {
		return nil, err
	}
	cipher, err := channelDbCipherTrackerSingleton.get(cipherID)
	if err != nil {
		return nil, err
	}
	notif, err := notifTrackerSingleton.get(notificationsID)
	if err != nil {
		return nil, err
	}

	wrap := newChannelUICallbacksWrapper(uiCallbacks)

	model, err := storage.NewEventModel(dbFilePath, cipher,
		wrap.MessageReceived, wrap.MessageDeleted, wrap.UserMuted)
	if err != nil {
		return nil, err
	}

	channelsKV, err := user.api.GetStorage().GetKV().Prefix("channels")
	if err != nil {
		return nil, err
	}

	// Load extension builders from singleton
	extensionBuilders, err := loadExtensionBuilders(extensionBuilderIDsJSON)
	if err != nil {
		return nil, err
	}

	// Construct new channels manager
	m, err := channels.LoadManager(storageTag, channelsKV, user.api.GetCmix(),
		user.api.GetRng(), model, extensionBuilders, notif.manager, wrap)
	if err != nil {
		return nil, err
	}

	// Add channel to singleton and return
	return channelManagerTrackerSingleton.make(m), nil
}

// NewChannelsManager creates a new [ChannelsManager] from a new private
// identity [channel.PrivateIdentity].
//
// This is for creating a manager for an identity for the first time. For
// generating a new one channel identity, use [GenerateChannelIdentity]. To
// reload this channel manager, use [LoadChannelsManager], passing in the
// storage tag retrieved by [ChannelsManager.GetStorageTag].
//
// Parameters:
//   - cmixID - ID of [Cmix] object in tracker. This can be retrieved using
//     [Cmix.GetID].
//   - privateIdentity - Bytes of a private identity ([channel.PrivateIdentity])
//     that is generated by [GenerateChannelIdentity].
//   - eventBuilder - An interface that contains a function that initialises and
//     returns the event model that is bindings-compatible.
//   - extensionBuilderIDsJSON - JSON of an array of integers of
//     [channels.ExtensionBuilder] IDs. The ID can be retrieved from an object
//     with an extension builder (e.g.,
//     [ChannelsFileTransfer.GetExtensionBuilderID]). Leave empty if not using
//     extension builders. Example: `[2,11,5]`.
//   - notificationsID - ID of [Notifications] object in tracker. This can be
//     retrieved using [Notifications.GetID].
//   - uiCallbacks - Callbacks to inform the UI about various events. The entire
//     interface can be nil, but if defined, each method must be implemented.
func NewChannelsManager(cmixID int, privateIdentity []byte,
	eventBuilder EventModelBuilder, extensionBuilderIDsJSON []byte,
	notificationsID int, uiCallbacks ChannelUICallbacks) (*ChannelsManager, error) {
	pi, err := cryptoChannel.UnmarshalPrivateIdentity(privateIdentity)
	if err != nil {
		return nil, err
	}

	// Get managers from singletons
	user, err := cmixTrackerSingleton.get(cmixID)
	if err != nil {
		return nil, err
	}
	notif, err := notifTrackerSingleton.get(notificationsID)
	if err != nil {
		return nil, err
	}

	// Load extension builders from singleton
	extensionBuilders, err := loadExtensionBuilders(extensionBuilderIDsJSON)
	if err != nil {
		return nil, err
	}

	eb := func(path string) (channels.EventModel, error) {
		return NewEventModel(eventBuilder.Build(path)), nil
	}

	wrap := newChannelUICallbacksWrapper(uiCallbacks)

	channelsKV, err := user.api.GetStorage().GetKV().Prefix("channels")
	if err != nil {
		return nil, err
	}

	// Construct new channels manager
	m, err := channels.NewManagerBuilder(pi, channelsKV, user.api.GetCmix(),
		user.api.GetRng(), eb, extensionBuilders, user.api.AddService,
		notif.manager, wrap)
	if err != nil {
		return nil, err
	}

	// Add channel to singleton and return
	return channelManagerTrackerSingleton.make(m), nil
}

// LoadChannelsManager loads an existing [ChannelsManager] for the given storage
// tag.
//
// This is for loading a manager for an identity that has already been created.
// The channel manager should have previously been created with
// [NewChannelsManager] and the storage is retrievable with
// [ChannelsManager.GetStorageTag].
//
// Parameters:
//   - cmixID - ID of [Cmix] object in tracker. This can be retrieved using
//     [Cmix.GetID].
//   - storageTag - The storage tag associated with the previously created
//     channel manager and retrieved with [ChannelsManager.GetStorageTag].
//   - event - An interface that contains a function that initializes and
//     returns the event model that is bindings-compatible.
//   - extensionBuilderIDsJSON - JSON of an array of integers of
//     [channels.ExtensionBuilder] IDs. The ID can be retrieved from an object
//     with an extension builder (e.g.,
//     [ChannelsFileTransfer.GetExtensionBuilderID]). Leave empty if not using
//     extension builders. Example: `[2,11,5]`.
//   - notificationsID - ID of [Notifications] object in tracker. This can be
//     retrieved using [Notifications.GetID].
//   - uiCallbacks - Callbacks to inform the UI about various events. The entire
//     interface can be nil, but if defined, each method must be implemented.
func LoadChannelsManager(cmixID int, storageTag string,
	eventBuilder EventModelBuilder, extensionBuilderIDsJSON []byte,
	notificationsID int, uiCallbacks ChannelUICallbacks) (*ChannelsManager, error) {

	// Get managers from singletons
	user, err := cmixTrackerSingleton.get(cmixID)
	if err != nil {
		return nil, err
	}
	notif, err := notifTrackerSingleton.get(notificationsID)
	if err != nil {
		return nil, err
	}

	eb := func(path string) (channels.EventModel, error) {
		return NewEventModel(eventBuilder.Build(path)), nil
	}

	// Load extension builders from singleton
	extensionBuilders, err := loadExtensionBuilders(extensionBuilderIDsJSON)
	if err != nil {
		return nil, err
	}

	wrap := newChannelUICallbacksWrapper(uiCallbacks)

	channelsKV, err := user.api.GetStorage().GetKV().Prefix("channels")
	if err != nil {
		return nil, err
	}

	// Construct new channels manager
	m, err := channels.LoadManagerBuilder(storageTag, channelsKV,
		user.api.GetCmix(), user.api.GetRng(), eb, extensionBuilders,
		notif.manager, wrap)
	if err != nil {
		return nil, err
	}

	// Add channel to singleton and return
	return channelManagerTrackerSingleton.make(m), nil
}

// NewChannelsManagerGoEventModel creates a new [ChannelsManager] from a new
// private identity ([channel.PrivateIdentity]). This is not compatible with
// GoMobile Bindings because it receives the go event model.
//
// This is for creating a manager for an identity for the first time. For
// generating a new one channel identity, use [GenerateChannelIdentity]. To
// reload this channel manager, use [LoadChannelsManagerGoEventModel], passing
// in the storage tag retrieved by [ChannelsManager.GetStorageTag].
//
// Parameters:
//   - cmixID - ID of [Cmix] object in tracker. This can be retrieved using
//     [Cmix.GetID].
//   - privateIdentity - Bytes of a private identity ([channel.PrivateIdentity])
//     that is generated by [GenerateChannelIdentity].
//   - goEventBuilder - A function that initializes and returns the event model
//     that is not compatible with GoMobile bindings.
//   - extensionBuilderIDsJSON - JSON of an array of integers of
//     [channels.ExtensionBuilder] IDs. The ID can be retrieved from an object
//     with an extension builder (e.g.,
//     [ChannelsFileTransfer.GetExtensionBuilderID]). Leave empty if not using
//     extension builders. Example: `[2,11,5]`.
//   - notificationsID - ID of [Notifications] object in tracker. This can be
//     retrieved using [Notifications.GetID].
//   - uiCallbacks - Callbacks to inform the UI about various events. The entire
//     interface can be nil, but if defined, each method must be implemented.
func NewChannelsManagerGoEventModel(cmixID int, privateIdentity,
	extensionBuilderIDsJSON []byte, goEventBuilder channels.EventModelBuilder,
	notificationsID int, callbacks ChannelUICallbacks) (
	*ChannelsManager, error) {
	pi, err := cryptoChannel.UnmarshalPrivateIdentity(privateIdentity)
	if err != nil {
		return nil, err
	}

	// Get managers from singletons
	user, err := cmixTrackerSingleton.get(cmixID)
	if err != nil {
		return nil, err
	}
	notif, err := notifTrackerSingleton.get(notificationsID)
	if err != nil {
		return nil, err
	}

	// Load extension builders from singleton
	extensionBuilders, err := loadExtensionBuilders(extensionBuilderIDsJSON)
	if err != nil {
		return nil, err
	}

	cbs := newChannelUICallbacksWrapper(callbacks)
	channelsKV, err := user.api.GetStorage().GetKV().Prefix("channels")
	if err != nil {
		return nil, err
	}

	// Construct new channels manager
	m, err := channels.NewManagerBuilder(pi, channelsKV, user.api.GetCmix(),
		user.api.GetRng(), goEventBuilder, extensionBuilders,
		user.api.AddService, notif.manager, cbs)
	if err != nil {
		return nil, err
	}

	// Add channel to singleton and return
	return channelManagerTrackerSingleton.make(m), nil
}

// LoadChannelsManagerGoEventModel loads an existing ChannelsManager. This is
// not compatible with GoMobile Bindings because it receives the go event model.
// This is for creating a manager for an identity for the first time. The
// channel manager should have first been created with
// NewChannelsManagerGoEventModel and then the storage tag can be retrieved
// with ChannelsManager.GetStorageTag
//
// Parameters:
//   - cmixID - ID of [Cmix] object in tracker. This can be retrieved using
//     [Cmix.GetID].
//   - storageTag - retrieved with ChannelsManager.GetStorageTag
//   - goEvent - A function that initializes and returns the event model that is
//     not compatible with GoMobile bindings.
//   - extensionBuilderIDsJSON - JSON of an array of integers of
//     [channels.ExtensionBuilder] IDs. The ID can be retrieved from an object
//     with an extension builder (e.g.,
//     [ChannelsFileTransfer.GetExtensionBuilderID]). Leave empty if not using
//     extension builders. Example: `[2,11,5]`.
//   - notificationsID - ID of [Notifications] object in tracker. This can be
//     retrieved using [Notifications.GetID].
//   - uiCallbacks - Callbacks to inform the UI about various events. The entire
//     interface can be nil, but if defined, each method must be implemented.
func LoadChannelsManagerGoEventModel(cmixID int, storageTag string,
	goEventBuilder channels.EventModelBuilder, extensionBuilderIDsJSON []byte,
	notificationsID int, uiCallbacks ChannelUICallbacks) (*ChannelsManager, error) {

	// Get managers from singletons
	user, err := cmixTrackerSingleton.get(cmixID)
	if err != nil {
		return nil, err
	}
	notif, err := notifTrackerSingleton.get(notificationsID)
	if err != nil {
		return nil, err
	}

	cbs := newChannelUICallbacksWrapper(uiCallbacks)
	channelsKV, err := user.api.GetStorage().GetKV().Prefix("channels")
	if err != nil {
		return nil, err
	}

	// Load extension builders from singleton
	extensionBuilders, err := loadExtensionBuilders(extensionBuilderIDsJSON)
	if err != nil {
		return nil, err
	}

	// Construct new channels manager
	m, err := channels.LoadManagerBuilder(storageTag, channelsKV,
		user.api.GetCmix(), user.api.GetRng(), goEventBuilder,
		extensionBuilders, notif.manager, cbs)
	if err != nil {
		return nil, err
	}

	// Add channel to singleton and return
	return channelManagerTrackerSingleton.make(m), nil
}

// loadExtensionBuilders unmarshalls the list of extension builder IDs and
// loads them from the singleton.
func loadExtensionBuilders(
	extensionBuilderIDsJSON []byte) ([]channels.ExtensionBuilder, error) {
	if len(extensionBuilderIDsJSON) != 0 {
		var ebIDS []int
		if err := json.Unmarshal(extensionBuilderIDsJSON, &ebIDS); err != nil {
			return nil, err
		}
		return channelExtensionBuilderTrackerSingleton.get(ebIDS...), nil
	}
	return []channels.ExtensionBuilder{}, nil
}

////////////////////////////////////////////////////////////////////////////////
// Channel Actions                                                            //
////////////////////////////////////////////////////////////////////////////////

// DecodePublicURL decodes the channel URL into a channel pretty print. This
// function can only be used for public channel URLs. To get the privacy level
// of a channel URL, use [GetShareUrlType].
//
// Parameters:
//   - url - The channel's share URL. Should be received from another user or
//     generated via [GetShareURL].
//
// Returns:
//   - The channel pretty print.
func DecodePublicURL(url string) (string, error) {
	c, err := cryptoBroadcast.DecodeShareURL(url, "")
	if err != nil {
		return "", err
	}

	return c.PrettyPrint(), nil
}

// DecodePrivateURL decodes the channel URL, using the password, into a channel
// pretty print. This function can only be used for private or secret channel
// URLs. To get the privacy level of a channel URL, use [GetShareUrlType].
//
// Parameters:
//   - url - The channel's share URL. Should be received from another user or
//     generated via [GetShareURL].
//   - password - The password needed to decrypt the secret data in the URL.
//
// Returns:
//   - The channel pretty print.
func DecodePrivateURL(url, password string) (string, error) {
	c, err := cryptoBroadcast.DecodeShareURL(url, password)
	if err != nil {
		return "", err
	}

	return c.PrettyPrint(), nil
}

// GetChannelJSON returns the JSON of the channel for the given pretty print.
//
// Parameters:
//   - prettyPrint - The pretty print of the channel.
//
// Returns:
//   - JSON of the [broadcast.Channel] object.
//
// Example JSON of [broadcast.Channel]:
//
//	{
//	  "ReceptionID": "Ja/+Jh+1IXZYUOn+IzE3Fw/VqHOscomD0Q35p4Ai//kD",
//	  "Name": "My_Channel",
//	  "Description": "Here is information about my channel.",
//	  "Salt": "+tlrU/htO6rrV3UFDfpQALUiuelFZ+Cw9eZCwqRHk+g=",
//	  "RsaPubKeyHash": "PViT1mYkGBj6AYmE803O2RpA7BX24EjgBdldu3pIm4o=",
//	  "RsaPubKeyLength": 5,
//	  "RSASubPayloads": 1,
//	  "Secret": "JxZt/wPx2luoPdHY6jwbXqNlKnixVU/oa9DgypZOuyI=",
//	  "Level": 0
//	}
func GetChannelJSON(prettyPrint string) ([]byte, error) {
	c, err := cryptoBroadcast.NewChannelFromPrettyPrint(prettyPrint)
	if err != nil {
		return nil, nil
	}

	return json.Marshal(c)
}

// ChannelInfo contains information about a channel.
//
// Example of ChannelInfo JSON:
//
//	{
//	  "Name": "Test Channel",
//	  "Description": "This is a test channel",
//	  "ChannelID": "RRnpRhmvXtW9ugS1nILJ3WfttdctDvC2jeuH43E0g/0D",
//	}
type ChannelInfo struct {
	Name        string
	Description string
	ChannelID   string
}

// GetChannelInfo returns the info about a channel from its public description.
//
// Parameters:
//   - prettyPrint - The pretty print of the channel.
//
// The pretty print will be of the format:
//
//	<Speakeasy-v3:Test_Channel|description:Channel description.|level:Public|created:1666718081766741100|secrets:+oHcqDbJPZaT3xD5NcdLY8OjOMtSQNKdKgLPmr7ugdU=|rCI0wr01dHFStjSFMvsBzFZClvDIrHLL5xbCOPaUOJ0=|493|1|7cBhJxVfQxWo+DypOISRpeWdQBhuQpAZtUbQHjBm8NQ=>
//
// Returns:
//   - []byte - JSON of [ChannelInfo], which describes all relevant channel
//     info.
func GetChannelInfo(prettyPrint string) ([]byte, error) {
	_, bytes, err := getChannelInfo(prettyPrint)
	return bytes, err
}

func getChannelInfo(prettyPrint string) (*cryptoBroadcast.Channel, []byte, error) {
	c, err := cryptoBroadcast.NewChannelFromPrettyPrint(prettyPrint)
	if err != nil {
		return nil, nil, err
	}
	ci := &ChannelInfo{
		Name:        c.Name,
		Description: c.Description,
		ChannelID:   c.ReceptionID.String(),
	}
	bytes, err := json.Marshal(ci)
	if err != nil {
		return nil, nil, err
	}
	return c, bytes, nil
}

// GenerateChannel creates a new channel with the user as the admin and returns
// the broadcast.Channel object. This function only create a channel and does
// not join it.
//
// The private key is saved to storage and can be accessed with
// ExportChannelAdminKey.
//
// Parameters:
//   - name - The name of the new channel. The name must be between 3 and 24
//     characters inclusive. It can only include upper and lowercase Unicode
//     letters, digits 0 through 9, and underscores (_). It cannot be
//     changed once a channel is created.
//   - description - The description of a channel. The description is optional
//     but cannot be longer than 144 characters and can include all Unicode
//     characters. It cannot be changed once a channel is created.
//   - privacyLevel - The [broadcast.PrivacyLevel] of the channel. 0 = public,
//     1 = private, and 2 = secret. Refer to the comment below for more
//     information.
//
// Returns:
//   - string - The pretty print of the channel.
//
// The [broadcast.PrivacyLevel] of a channel indicates the level of channel
// information revealed when sharing it via URL. For any channel besides public
// channels, the secret information is encrypted and a password is required to
// share and join a channel.
//   - A privacy level of [broadcast.Public] reveals all the information
//     including the name, description, privacy level, public key and salt.
//   - A privacy level of [broadcast.Private] reveals only the name and
//     description.
//   - A privacy level of [broadcast.Secret] reveals nothing.
func (cm *ChannelsManager) GenerateChannel(
	name, description string, privacyLevel int) (string, error) {
	level := cryptoBroadcast.PrivacyLevel(privacyLevel)
	ch, err := cm.api.GenerateChannel(name, description, level)
	if err != nil {
		return "", err
	}

	return ch.PrettyPrint(), nil
}

// JoinChannel joins the given channel. It will return the error
// [channels.ChannelAlreadyExistsErr] if the channel has already been joined.
//
// Parameters:
//   - channelPretty - A portable channel string. Should be received from
//     another user or generated via [ChannelsManager.GenerateChannel].
//
// The pretty print will be of the format:
//
//	<Speakeasy-v3:Test_Channel|description:Channel description.|level:Public|created:1666718081766741100|secrets:+oHcqDbJPZaT3xD5NcdLY8OjOMtSQNKdKgLPmr7ugdU=|rCI0wr01dHFStjSFMvsBzFZClvDIrHLL5xbCOPaUOJ0=|493|1|7cBhJxVfQxWo+DypOISRpeWdQBhuQpAZtUbQHjBm8NQ=>
//
// Returns:
//   - []byte - JSON of [ChannelInfo], which describes all relevant channel
//     info.
func (cm *ChannelsManager) JoinChannel(channelPretty string) ([]byte, error) {
	c, info, err := getChannelInfo(channelPretty)
	if err != nil {
		return nil, err
	}

	// Join the channel using the API
	err = cm.api.JoinChannel(c)

	return info, err
}

// LeaveChannel leaves the given channel. It will return the error
// [channels.ChannelDoesNotExistsErr] if the channel was not previously joined.
//
// Parameters:
//   - channelIdBytes - Marshalled bytes of the channel's [id.ID].
func (cm *ChannelsManager) LeaveChannel(channelIdBytes []byte) error {
	// Unmarshal channel ID
	channelID, err := id.Unmarshal(channelIdBytes)
	if err != nil {
		return err
	}

	// Leave the channel
	return cm.api.LeaveChannel(channelID)
}

// ReplayChannel replays all messages from the channel within the network's
// memory (~3 weeks) over the event model.
//
// Returns the error [channels.ChannelDoesNotExistsErr] if the channel was not
// previously joined.
//
// Parameters:
//   - channelIdBytes - Marshalled bytes of the channel's [id.ID].
func (cm *ChannelsManager) ReplayChannel(channelIdBytes []byte) error {
	// Unmarshal channel ID
	channelID, err := id.Unmarshal(channelIdBytes)
	if err != nil {
		return err
	}

	// Replay channel
	return cm.api.ReplayChannel(channelID)
}

// GetChannels returns the IDs of all channels that have been joined.
//
// Returns:
//   - []byte - A JSON marshalled array of [id.ID].
//
// JSON Example:
//
//	{
//	  "U4x/lrFkvxuXu59LtHLon1sUhPJSCcnZND6SugndnVID",
//	  "15tNdkKbYXoMn58NO6VbDMDWFEyIhTWEGsvgcJsHWAgD"
//	}
func (cm *ChannelsManager) GetChannels() ([]byte, error) {
	channelIds := cm.api.GetChannels()
	return json.Marshal(channelIds)
}

// EnableDirectMessages enables the token for direct messaging for this
// channel.
//
// Parameters:
//   - channelIdBytes - Marshalled bytes of the channel's [id.ID].
func (cm *ChannelsManager) EnableDirectMessages(channelIdBytes []byte) error {
	channelID, err := id.Unmarshal(channelIdBytes)
	if err != nil {
		return err
	}

	return cm.api.EnableDirectMessages(channelID)
}

// DisableDirectMessages removes the token for direct messaging for a
// given channel.
//
// Parameters:
//   - channelIdBytes - Marshalled bytes of the channel's [id.ID].
func (cm *ChannelsManager) DisableDirectMessages(channelIdBytes []byte) error {
	channelID, err := id.Unmarshal(channelIdBytes)
	if err != nil {
		return err
	}

	return cm.api.DisableDirectMessages(channelID)
}

// AreDMsEnabled returns the status of DMs for a given channel
//
// Parameters:
//   - channelIdBytes - Marshalled bytes of the channel's [id.ID].
//
// Returns:
//   - DM status (bool) - true if DMs are enabled for passed in channel
func (cm *ChannelsManager) AreDMsEnabled(channelIdBytes []byte) (bool, error) {
	channelID, err := id.Unmarshal(channelIdBytes)
	if err != nil {
		return false, err
	}
	return cm.api.AreDMsEnabled(channelID), nil
}

////////////////////////////////////////////////////////////////////////////////
// Channel Share URL                                                          //
////////////////////////////////////////////////////////////////////////////////

// ShareURL is returned from ChannelsManager.GetShareURL. It includes the
// channel's share URL and password, if it needs one.
//
// JSON example for a public channel:
//
//	{
//	  "url": "https://internet.speakeasy.tech/?0Name=name&1Description=desc&2Level=Public&3Created=1665489600000000000&e=%2FWNZvuHPuv%2Bx23XbZXVNzCi7y8rUSxkh75MpR9UrsCo%3D&k=ddX1CH52xH%2F%2Fb6lKrbvDghdSmCQr90ktsOAZ%2FrhEonI%3D&l=2&m=0&p=328&s=%2FD%2FoQP2mio3XAWfhmWF0xmZrpj4nAsb9JLXj%2B0Mzq9Y%3D&v=1",
//	  "password": ""
//	}
//
// JSON example for a private channel:
//
//	{
//	  "url": "https://internet.speakeasy.tech/?0Name=name&1Description=desc&3Created=1665489600000000000&d=5AZQirb%2FYrmUITLn%2FFzCaGek1APfJnd2q0KwORGj%2BnbGg26kTShG6cfD3w6c%2BA3RDzxuKDSDN0zS4n1LbjiGe0KYdb8eJVeyRZtld516hfojNDXNAwZq8zbeZy4jjbF627fcLHRNS%2FaII4uJ5UB3gLUeBeZGraaybCCu3FIj1N4RbcJ5cQgT7hBf93bHmJc%3D&m=0&v=1",
//	  "password": "tribune gangrene labrador italics nutmeg process exhume legal"
//	}
//
// JSON example for a secret channel:
//
//	{
//	  "url": "https://internet.speakeasy.tech/?d=w5evLthm%2Fq2j11g6PPtV0QoLaAqNCIER0OqxhxL%2FhpGVJI0057ZPgGBrKoJNE1%2FdoVuU35%2FhohuW%2BWvGlx6IuHoN6mDj0HfNj6Lo%2B8GwIaD6jOEwUcH%2FMKGsKnoqFsMaMPd5gXYgdHvA8l5SRe0gSCVqGKUaG6JgL%2FDu4iyjY7v4ykwZdQ7soWOcBLHDixGEkVLpwsCrPVHkT2K0W6gV74GIrQ%3D%3D&m=0&v=1",
//	  "password": "frenzy contort staple thicket consuming affiliate scion demeanor"
//	}
type ShareURL struct {
	URL      string `json:"url"`
	Password string `json:"password"`
}

// GetShareURL generates a URL that can be used to share this channel with
// others on the given host.
//
// A URL comes in one of three forms based on the privacy level set when
// generating the channel. Each privacy level hides more information than the
// last with the lowest level revealing everything and the highest level
// revealing nothing. For any level above the lowest, a password is returned,
// which will be required when decoding the URL.
//
// The maxUses is the maximum number of times this URL can be used to join a
// channel. If it is set to 0, then it can be shared unlimited times. The max
// uses is set as a URL parameter using the key [broadcast.MaxUsesKey]. Note
// that this number is also encoded in the secret data for private and secret
// URLs, so if the number is changed in the URL, it will be verified when
// calling [DecodePublicURL] and [DecodePrivateURL]. There is no enforcement for
// public URLs.
//
// Parameters:
//   - cmixID - ID of [Cmix] object in tracker.
//   - host - The URL to append the channel info to.
//   - maxUses - The maximum number of uses the link can be used (0 for
//     unlimited).
//   - channelIdBytes - Marshalled bytes of the channel ([id.ID]).
//
// Returns:
//   - JSON of [ShareURL].
func (cm *ChannelsManager) GetShareURL(cmixID int, host string, maxUses int,
	channelIdBytes []byte) ([]byte, error) {

	// Unmarshal channel ID
	channelID, err := id.Unmarshal(channelIdBytes)
	if err != nil {
		return nil, err
	}

	// Get the channel from the ID
	ch, err := cm.api.GetChannel(channelID)
	if err != nil {
		return nil, err
	}

	// Get user from singleton
	user, err := cmixTrackerSingleton.get(cmixID)
	if err != nil {
		return nil, err
	}

	// Generate share URL and password
	rng := user.api.GetRng().GetStream()
	url, password, err := ch.ShareURL(host, maxUses, rng)
	rng.Close()
	if err != nil {
		return nil, err
	}

	su := ShareURL{
		URL:      url,
		Password: password,
	}

	return json.Marshal(su)
}

// GetShareUrlType determines the [broadcast.PrivacyLevel] of the channel URL.
// If the URL is an invalid channel URL, an error is returned.
//
// Parameters:
//   - url - The channel share URL.
//
// Returns:
//   - An int that corresponds to the [broadcast.PrivacyLevel] as outlined
//     below.
//
// Possible returns:
//
//	0 = public channel
//	1 = private channel
//	2 = secret channel
func GetShareUrlType(url string) (int, error) {
	level, err := cryptoBroadcast.GetShareUrlType(url)
	return int(level), err
}

////////////////////////////////////////////////////////////////////////////////
// Channel Sending Methods & Reports                                          //
////////////////////////////////////////////////////////////////////////////////

// ChannelSendReport is the bindings' representation of the return values of
// [ChannelsManager]'s send operations. The messageID and ephID may not be
// present.
//
// JSON Example:
//
//	{
//	  "messageID": "0kitNxoFdsF4q1VMSI/xPzfCnGB2l+ln2+7CTHjHbJw=",
//	  "roundsList":[1,5,9],
//	  "ephId": 0
//	}
type ChannelSendReport struct {
	MessageID  []byte `json:"messageID,omitempty"`
	RoundsList `json:"roundsList"`
	EphId      int64 `json:"ephId,omitempty"`
}

// ValidForeverBindings is the value used to represent the maximum time a
// message can be valid for when used over the bindings.
const ValidForeverBindings = -1

// ValidForever returns the value to use for validUntil when you want a message
// to be available for the maximum amount of time.
func ValidForever() int {
	// ValidForeverBindings is returned instead of channels.ValidForever,
	// because the latter can cause an integer overflow
	return ValidForeverBindings
}

// SendGeneric is used to send a raw message over a channel. In general, it
// should be wrapped in a function that defines the wire protocol.
//
// If the final message, before being sent over the wire, is too long, this
// will return an error. Due to the underlying encoding using compression,
// it is not possible to define the largest payload that can be sent, but it
// will always be possible to send a payload of 802 bytes at minimum.
//
// Parameters:
//   - channelIdBytes - Marshalled bytes of the channel's [id.ID].
//   - messageType - The message type of the message. This will be a valid
//     [channels.MessageType].
//   - message - The contents of the message. This need not be of data type
//     string, as the message could be a specified format that the channel may
//     recognize.
//   - validUntilMS - The lease of the message. This will be how long the
//     message is available from the network, in milliseconds. As per the
//     [channels.Manager] documentation, this has different meanings depending
//     on the use case. These use cases may be generic enough that they will not
//     be enumerated here. Use [channels.ValidForever] to last the max message
//     life.
//   - tracked - Set tracked to true if the message should be tracked in the
//     sendTracker, which allows messages to be shown locally before they are
//     received on the network. In general, all messages that will be displayed
//     to the user should be tracked while all actions should not be.
//   - cmixParamsJSON - A JSON marshalled [xxdk.CMIXParams]. This may be empty,
//     and [GetDefaultCMixParams] will be used internally.
//   - pingsJSON - JSON of a slice of public keys of users that should receive
//     mobile notifications for the message.
//
// Example pingsJSON:
//
//	[
//	  "FgJMvgSsY4rrKkS/jSe+vFOJOs5qSSyOUSW7UtF9/KU=",
//	  "fPqcHtrJ398PAC35QyWXEU9PHzz8Z4BKQTCxSvpSygw=",
//	  "JnjCgh7g/+hNiI9VPKW01aRSxGOFmNulNCymy3ImXAo="
//	]
//
// Returns:
//   - []byte - JSON of [ChannelSendReport].
func (cm *ChannelsManager) SendGeneric(channelIdBytes []byte, messageType int,
	message []byte, validUntilMS int64, tracked bool, cmixParamsJSON []byte,
	pingsJSON []byte) ([]byte, error) {

	// Unmarshal channel ID and parameters
	channelID, params, err :=
		parseChannelsParameters(channelIdBytes, cmixParamsJSON)
	if err != nil {
		return nil, err
	}

	msgType := channels.MessageType(messageType)

	// Calculate lease
	lease := time.Duration(validUntilMS) * time.Millisecond
	if validUntilMS == ValidForeverBindings {
		lease = channels.ValidForever
	}

	pings, err := unmarshalPingsJson(pingsJSON)
	if err != nil {
		return nil, err
	}

	// Send message
	messageID, rnd, ephID, err := cm.api.SendGeneric(
		channelID, msgType, message, lease, tracked, params.CMIX, pings)
	if err != nil {
		return nil, err
	}

	// Construct send report
	return constructChannelSendReport(&messageID, rnd.ID, &ephID)
}

// SendMessage is used to send a formatted message over a channel.
//
// Due to the underlying encoding using compression, it isn't possible to define
// the largest payload that can be sent, but it will always be possible to send
// a payload of 798 bytes at minimum.
//
// The message will auto delete validUntil after the round it is sent in,
// lasting forever if [channels.ValidForever] is used.
//
// Parameters:
//   - channelIdBytes - Marshalled bytes of the channel's [id.ID].
//   - message - The contents of the message. The message should be at most 510
//     bytes. This is expected to be Unicode, and thus a string data type is
//     expected
//   - validUntilMS - The lease of the message. This will be how long the
//     message is available from the network, in milliseconds. As per the
//     [channels.Manager] documentation, this has different meanings depending
//     on the use case. These use cases may be generic enough that they will not
//     be enumerated here. Use [channels.ValidForever] to last the max message
//     life.
//   - cmixParamsJSON - A JSON marshalled [xxdk.CMIXParams]. This may be
//     empty, and [GetDefaultCMixParams] will be used internally.
//   - pingsJSON - JSON of a slice of public keys of users that should receive
//     mobile notifications for the message.
//
// Example pingsJSON:
//
//	[
//	  "FgJMvgSsY4rrKkS/jSe+vFOJOs5qSSyOUSW7UtF9/KU=",
//	  "fPqcHtrJ398PAC35QyWXEU9PHzz8Z4BKQTCxSvpSygw=",
//	  "JnjCgh7g/+hNiI9VPKW01aRSxGOFmNulNCymy3ImXAo="
//	]
//
// Returns:
//   - []byte - JSON of [ChannelSendReport].
func (cm *ChannelsManager) SendMessage(channelIdBytes []byte, message string,
	validUntilMS int64, cmixParamsJSON []byte, pingsJSON []byte) ([]byte, error) {

	// Unmarshal channel ID and parameters
	channelID, params, err :=
		parseChannelsParameters(channelIdBytes, cmixParamsJSON)
	if err != nil {
		return nil, err
	}

	// Calculate lease
	lease := time.Duration(validUntilMS) * time.Millisecond
	if validUntilMS == ValidForeverBindings {
		lease = channels.ValidForever
	}

	pings, err := unmarshalPingsJson(pingsJSON)
	if err != nil {
		return nil, err
	}

	// Send message
	messageID, rnd, ephID, err :=
		cm.api.SendMessage(channelID, message, lease, params.CMIX, pings)
	if err != nil {
		return nil, err
	}

	// Construct send report
	return constructChannelSendReport(&messageID, rnd.ID, &ephID)
}

// SendReply is used to send a formatted message over a channel.
//
// Due to the underlying encoding using compression, it is not possible to
// define the largest payload that can be sent, but it will always be possible
// to send a payload of 766 bytes at minimum.
//
// If the message ID that the reply is sent to does not exist, then the other
// side will post the message as a normal message and not as a reply.
//
// Parameters:
//   - channelIdBytes - Marshalled bytes of the channel's [id.ID].
//   - message - The contents of the message. The message should be at most 510
//     bytes. This is expected to be Unicode, and thus a string data type is
//     expected.
//   - messageToReactTo - The marshalled [channel.MessageID] of the message you
//     wish to reply to. This may be found in the [ChannelSendReport] if
//     replying to your own. Alternatively, if reacting to another user's
//     message, you may retrieve it via the [ChannelMessageReceptionCallback]
//     registered using [RegisterReceiveHandler].
//   - validUntilMS - The lease of the message. This will be how long the
//     message is available from the network, in milliseconds. As per the
//     [channels.Manager] documentation, this has different meanings depending
//     on the use case. These use cases may be generic enough that they will not
//     be enumerated here. Use [channels.ValidForever] to last the max message
//     life.
//   - cmixParamsJSON - A JSON marshalled [xxdk.CMIXParams]. This may be empty,
//     and [GetDefaultCMixParams] will be used internally.
//   - pingsJSON - JSON of a slice of public keys of users that should receive
//     mobile notifications for the message.
//
// Example pingsJSON:
//
//	[
//	  "FgJMvgSsY4rrKkS/jSe+vFOJOs5qSSyOUSW7UtF9/KU=",
//	  "fPqcHtrJ398PAC35QyWXEU9PHzz8Z4BKQTCxSvpSygw=",
//	  "JnjCgh7g/+hNiI9VPKW01aRSxGOFmNulNCymy3ImXAo="
//	]
//
// Returns:
//   - []byte - JSON of [ChannelSendReport].
func (cm *ChannelsManager) SendReply(channelIdBytes []byte, message string,
	messageToReactTo []byte, validUntilMS int64, cmixParamsJSON []byte,
<<<<<<< HEAD
	pingBytes [][]byte) ([]byte, error) {
=======
	pingsJSON []byte) ([]byte, error) {
>>>>>>> c0fb2a45

	// Unmarshal channel ID and parameters
	channelID, params, err :=
		parseChannelsParameters(channelIdBytes, cmixParamsJSON)
	if err != nil {
		return nil, err
	}

	// Unmarshal message ID
	messageID := cryptoMessage.ID{}
	copy(messageID[:], messageToReactTo)

	// Calculate lease
	lease := time.Duration(validUntilMS) * time.Millisecond
	if validUntilMS == ValidForeverBindings {
		lease = channels.ValidForever
	}

	pings, err := unmarshalPingsJson(pingsJSON)
	if err != nil {
		return nil, err
	}

	// Send Reply
	messageID, rnd, ephID, err :=
		cm.api.SendReply(channelID, message, messageID, lease, params.CMIX, pings)
	if err != nil {
		return nil, err
	}

	// Construct send report
	return constructChannelSendReport(&messageID, rnd.ID, &ephID)
}

// SendReaction is used to send a reaction to a message over a channel. The
// reaction must be a single emoji with no other characters, and will be
// rejected otherwise.
//
// Clients will drop the reaction if they do not recognize the reactTo message.
//
// Parameters:
//   - channelIdBytes - Marshalled bytes of the channel's [id.ID].
//   - reaction - The user's reaction. This should be a single emoji with no
//     other characters. As such, a Unicode string is expected.
//   - messageToReactTo - The marshalled [channel.MessageID] of the message you
//     wish to reply to. This may be found in the ChannelSendReport if replying
//     to your own. Alternatively, if reacting to another user's message, you
//     may retrieve it via the ChannelMessageReceptionCallback registered using
//     RegisterReceiveHandler.
//   - validUntilMS - The lease of the message. This will be how long the
//     message is available from the network, in milliseconds. As per the
//     [channels.Manager] documentation, this has different meanings depending
//     on the use case. These use cases may be generic enough that they will not
//     be enumerated here. Use [channels.ValidForever] to last the max message
//     life.
//   - cmixParamsJSON - A JSON marshalled [xxdk.CMIXParams]. This may be empty,
//     and GetDefaultCMixParams will be used internally.
//
// Returns:
//   - []byte - JSON of [ChannelSendReport].
func (cm *ChannelsManager) SendReaction(channelIdBytes []byte, reaction string,
	messageToReactTo []byte, validUntilMS int64, cmixParamsJSON []byte) (
	[]byte, error) {

	// Unmarshal channel ID and parameters
	channelID, params, err := parseChannelsParameters(
		channelIdBytes, cmixParamsJSON)
	if err != nil {
		return nil, err
	}

	// Unmarshal message ID
	messageID := cryptoMessage.ID{}
	copy(messageID[:], messageToReactTo)

	// Calculate lease
	lease := time.Duration(validUntilMS) * time.Millisecond
	if validUntilMS == ValidForeverBindings {
		lease = channels.ValidForever
	}

	// Send reaction
	messageID, rnd, ephID, err :=
		cm.api.SendReaction(channelID, reaction, messageID, lease, params.CMIX)
	if err != nil {
		return nil, err
	}

	// Construct send report
	return constructChannelSendReport(&messageID, rnd.ID, &ephID)
}

<<<<<<< HEAD
// SendInvite is used to send to a channel (invited) an invitation to another
// channel (invitee).
//
// If the channel ID for the invitee channel is not recognized by the Manager,
// then an error will be returned.
//
// Parameters:
//   - channelIdBytes - Marshalled bytes of the channel's [id.ID].
//   - inviteToChannelBytes - Marshalled bytes of the invitee channel.
//   - message - The contents of the message. The message should be at most 510
//     bytes. This is expected to be Unicode, and thus a string data type is
//     expected.
//   - host - The URL to append the channel info to.
//   - maxUses - The maximum number of uses the link can be used (0 for
//     unlimited).
=======
// SendSilent is used to send to a channel a message with no notifications.
// Its primary purpose is to communicate new nicknames without calling
// [SendMessage].
//
// It takes no payload intentionally as the message should be very lightweight.
//
// Parameters:
//   - channelIdBytes - Marshalled bytes of the channel's [id.ID].
>>>>>>> c0fb2a45
//   - validUntilMS - The lease of the message. This will be how long the
//     message is available from the network, in milliseconds. As per the
//     [channels.Manager] documentation, this has different meanings depending
//     on the use case. These use cases may be generic enough that they will not
//     be enumerated here. Use [channels.ValidForever] to last the max message
//     life.
//   - cmixParamsJSON - A JSON marshalled [xxdk.CMIXParams]. This may be empty,
<<<<<<< HEAD
//     and GetDefaultCMixParams will be used internally.
//
// Returns:
//   - []byte - JSON of [ChannelSendReport].
func (cm *ChannelsManager) SendInvite(channelIdBytes,
	inviteToChannelBytes []byte, message string, host string, maxUses int,
	validUntilMS int64, cmixParamsJSON []byte, pingBytes [][]byte) (
	[]byte, error) {

=======
//     and [GetDefaultCMixParams] will be used internally.
//
// Returns:
//   - []byte - JSON of [ChannelSendReport].
func (cm *ChannelsManager) SendSilent(channelIdBytes []byte, validUntilMS int64,
	cmixParamsJSON []byte) ([]byte, error) {
>>>>>>> c0fb2a45
	// Unmarshal channel ID and parameters
	channelID, params, err := parseChannelsParameters(
		channelIdBytes, cmixParamsJSON)
	if err != nil {
		return nil, err
	}

<<<<<<< HEAD
	// Unmarshal channel to invite to
	inviteTo, err := id.Unmarshal(inviteToChannelBytes)
	if err != nil {
		return nil, err
	}

=======
>>>>>>> c0fb2a45
	// Calculate lease
	lease := time.Duration(validUntilMS) * time.Millisecond
	if validUntilMS == ValidForeverBindings {
		lease = channels.ValidForever
	}

<<<<<<< HEAD
	pings := make([]ed25519.PublicKey, len(pingBytes))
	for i := range pingBytes {
		pings[i] = pingBytes[i][:]
	}

	// Send invite
	messageID, rnd, ephID, err := cm.api.SendInvite(channelID, message,
		inviteTo, host, maxUses, lease, params.CMIX, pings)

	// Construct send report
	return constructChannelSendReport(&messageID, rnd.ID, &ephID)
=======
	// Send invite
	messageID, rnd, ephID, err := cm.api.SendSilent(
		channelID, lease, params.CMIX)

	// Construct send report
	return constructChannelSendReport(&messageID, rnd.ID, &ephID)

>>>>>>> c0fb2a45
}

////////////////////////////////////////////////////////////////////////////////
// Admin Sending                                                              //
////////////////////////////////////////////////////////////////////////////////

// SendAdminGeneric is used to send a raw message over a channel encrypted with
// admin keys, identifying it as sent by the admin. In general, it should be
// wrapped in a function that defines the wire protocol.
//
// If the final message, before being sent over the wire, is too long, this will
// return an error. The message must be at most 510 bytes long.
//
// If the user is not an admin of the channel (i.e. does not have a private key
// for the channel saved to storage), then the error [channels.NotAnAdminErr] is
// returned.
//
// Parameters:
//   - channelIdBytes - Marshalled bytes of the channel's [id.ID].
//   - messageType - The message type of the message. This will be a valid
//     [channels.MessageType].
//   - message - The contents of the message. The message should be at most 510
//     bytes. This need not be of data type string, as the message could be a
//     specified format that the channel may recognize.
//   - validUntilMS - The lease of the message. This will be how long the
//     message is available from the network, in milliseconds. As per the
//     [channels.Manager] documentation, this has different meanings depending
//     on the use case. These use cases may be generic enough that they will not
//     be enumerated here. Use [channels.ValidForever] to last the max message
//     life.
//   - tracked - Set tracked to true if the message should be tracked in the
//     sendTracker, which allows messages to be shown locally before they are
//     received on the network. In general, all messages that will be displayed
//     to the user should be tracked while all actions should not be.
//   - cmixParamsJSON - A JSON marshalled [xxdk.CMIXParams]. This may be empty,
//     and [GetDefaultCMixParams] will be used internally.
//
// Returns:
//   - []byte - JSON of [ChannelSendReport].
func (cm *ChannelsManager) SendAdminGeneric(channelIdBytes []byte,
	messageType int, message []byte, validUntilMS int64, tracked bool,
	cmixParamsJSON []byte) ([]byte, error) {
	// Unmarshal channel ID and parameters
	channelID, params, err :=
		parseChannelsParameters(channelIdBytes, cmixParamsJSON)
	if err != nil {
		return nil, err
	}

	msgType := channels.MessageType(messageType)

	// Calculate lease
	lease := time.Duration(validUntilMS) * time.Millisecond
	if validUntilMS == ValidForeverBindings {
		lease = channels.ValidForever
	}

	// Send admin message
	messageID, rnd, ephID, err := cm.api.SendAdminGeneric(
		channelID, msgType, message, lease, tracked, params.CMIX)
	if err != nil {
		return nil, err
	}

	// Construct send report
	return constructChannelSendReport(&messageID, rnd.ID, &ephID)
}

// DeleteMessage deletes the targeted message from user's view. Users may delete
// their own messages but only the channel admin can delete other user's
// messages. If the user is not an admin of the channel or if they are not the
// sender of the targetMessage, then the error [channels.NotAnAdminErr] is
// returned.
//
// If undoAction is true, then the targeted message is un-deleted.
//
// Clients will drop the deletion if they do not recognize the target
// message.
//
// Parameters:
//   - channelIdBytes - Marshalled bytes of channel [id.ID].
//   - targetMessageIdBytes - The marshalled [channel.MessageID] of the message
//     you want to delete.
//   - cmixParamsJSON - JSON of [xxdk.CMIXParams]. This may be empty, and
//     [GetDefaultCMixParams] will be used internally.
//
// Returns:
//   - []byte - JSON of [ChannelSendReport].
func (cm *ChannelsManager) DeleteMessage(channelIdBytes,
	targetMessageIdBytes, cmixParamsJSON []byte) ([]byte, error) {

	// Unmarshal channel ID and parameters
	channelID, params, err :=
		parseChannelsParameters(channelIdBytes, cmixParamsJSON)
	if err != nil {
		return nil, err
	}

	// Unmarshal message ID
	targetedMessageID := cryptoMessage.ID{}
	copy(targetedMessageID[:], targetMessageIdBytes)

	// Send message deletion
	messageID, rnd, ephID, err :=
		cm.api.DeleteMessage(channelID, targetedMessageID, params.CMIX)
	if err != nil {
		return nil, err
	}

	// Construct send report
	return constructChannelSendReport(&messageID, rnd.ID, &ephID)
}

// PinMessage pins the target message to the top of a channel view for all users
// in the specified channel. Only the channel admin can pin user messages; if
// the user is not an admin of the channel, then the error
// [channels.NotAnAdminErr] is returned.
//
// If undoAction is true, then the targeted message is unpinned.
//
// Clients will drop the pin if they do not recognize the target message.
//
// Parameters:
//   - channelIdBytes - Marshalled bytes of channel [id.ID].
//   - targetMessageIdBytes - The marshalled [channel.MessageID] of the message
//     you want to pin.
//   - undoAction - Set to true to unpin the message.
//   - validUntilMS - The time, in milliseconds, that the message should be
//     pinned. To remain pinned indefinitely, use [ValidForever].
//   - cmixParamsJSON - JSON of [xxdk.CMIXParams]. This may be empty, and
//     [GetDefaultCMixParams] will be used internally.
//
// Returns:
//   - []byte - JSON of [ChannelSendReport].
func (cm *ChannelsManager) PinMessage(channelIdBytes,
	targetMessageIdBytes []byte, undoAction bool, validUntilMS int,
	cmixParamsJSON []byte) ([]byte, error) {

	// Unmarshal channel ID and parameters
	channelID, params, err :=
		parseChannelsParameters(channelIdBytes, cmixParamsJSON)
	if err != nil {
		return nil, err
	}

	// Unmarshal message ID
	targetedMessageID := cryptoMessage.ID{}
	copy(targetedMessageID[:], targetMessageIdBytes)

	// Calculate lease
	validUntil := time.Duration(validUntilMS) * time.Millisecond
	if validUntilMS == ValidForeverBindings {
		validUntil = channels.ValidForever
	}

	// Send message pin
	messageID, rnd, ephID, err := cm.api.PinMessage(
		channelID, targetedMessageID, undoAction, validUntil, params.CMIX)
	if err != nil {
		return nil, err
	}

	// Construct send report
	return constructChannelSendReport(&messageID, rnd.ID, &ephID)
}

// MuteUser is used to mute a user in a channel. Muting a user will cause all
// future messages from the user being dropped on reception. Muted users are
// also unable to send messages. Only the channel admin can mute a user; if the
// user is not an admin of the channel, then the error [channels.NotAnAdminErr]
// is returned.
//
// If undoAction is true, then the targeted user will be unmuted.
//
// Parameters:
//   - channelIdBytes - Marshalled bytes of channel [id.ID].
//   - mutedUserPubKeyBytes - The [ed25519.PublicKey] of the user you want to
//     mute.
//   - undoAction - Set to true to unmute the user.
//   - validUntilMS - The time, in milliseconds, that the user should be muted.
//     To remain muted indefinitely, use [ValidForever].
//   - cmixParamsJSON - JSON of [xxdk.CMIXParams]. This may be empty, and
//     [GetDefaultCMixParams] will be used internally.
//
// Returns:
//   - []byte - JSON of [ChannelSendReport].
func (cm *ChannelsManager) MuteUser(channelIdBytes, mutedUserPubKeyBytes []byte,
	undoAction bool, validUntilMS int, cmixParamsJSON []byte) ([]byte, error) {
	// Unmarshal channel ID and parameters
	channelID, params, err :=
		parseChannelsParameters(channelIdBytes, cmixParamsJSON)
	if err != nil {
		return nil, err
	}

	// Unmarshal Ed25519 public key
	if len(mutedUserPubKeyBytes) != ed25519.PublicKeySize {
		return nil, errors.Errorf(
			"user ED25519 public key must be %d bytes, received %d bytes",
			ed25519.PublicKeySize, len(mutedUserPubKeyBytes))
	}

	// Calculate lease
	validUntil := time.Duration(validUntilMS) * time.Millisecond
	if validUntilMS == ValidForeverBindings {
		validUntil = channels.ValidForever
	}

	// Send message to mute user
	messageID, rnd, ephID, err := cm.api.MuteUser(
		channelID, mutedUserPubKeyBytes, undoAction, validUntil, params.CMIX)
	if err != nil {
		return nil, err
	}

	// Construct send report
	return constructChannelSendReport(&messageID, rnd.ID, &ephID)
}

// parseChannelsParameters is a helper function for the Send functions. It
// parses the channel ID and the passed in parameters into their respective
// objects. These objects are passed into the API via the internal send
// functions.
func parseChannelsParameters(channelIdBytes, cmixParamsJSON []byte) (
	*id.ID, xxdk.CMIXParams, error) {
	// Unmarshal channel ID
	channelID, err := id.Unmarshal(channelIdBytes)
	if err != nil {
		return nil, xxdk.CMIXParams{}, err
	}

	// Unmarshal cmix params
	params, err := parseCMixParams(cmixParamsJSON)
	if err != nil {
		return nil, xxdk.CMIXParams{}, err
	}

	return channelID, params, nil
}

// constructChannelSendReport is a helper function that returns a JSON
// marshalled ChannelSendReport containing the message ID, round ID, and
// ephemeral ID. If messageID or ephID are nil, they are excluded from the JSON.
func constructChannelSendReport(messageID *cryptoMessage.ID,
	roundID id.Round, ephID *ephemeral.Id) ([]byte, error) {
	// Construct send report
	chanSendReport := ChannelSendReport{
		MessageID:  messageID.Marshal(),
		RoundsList: makeRoundsList(roundID),
		EphId:      ephID.Int64(),
	}

	if messageID != nil {
		chanSendReport.MessageID = messageID.Marshal()
	}
	if ephID != nil {
		chanSendReport.EphId = ephID.Int64()
	}

	// Marshal send report
	return json.Marshal(chanSendReport)
}

////////////////////////////////////////////////////////////////////////////////
// Other Channel Actions                                                      //
////////////////////////////////////////////////////////////////////////////////

// GetIdentity returns the public identity ([channel.Identity]) of the user
// associated with this channel manager.
//
// Returns:
//   - []byte - JSON of [channel.Identity].
func (cm *ChannelsManager) GetIdentity() ([]byte, error) {
	i := cm.api.GetIdentity()
	return json.Marshal(&i)
}

// ExportPrivateIdentity encrypts the private identity using the password and
// exports it to a portable string.
//
// Parameters:
//   - password - The password used to encrypt the private identity.
//
// Returns:
//   - []byte - Encrypted portable private identity.
func (cm *ChannelsManager) ExportPrivateIdentity(password string) ([]byte, error) {
	return cm.api.ExportPrivateIdentity(password)
}

// GetStorageTag returns the tag where this manager is stored. To be used when
// loading the manager. The storage tag is derived from the public key.
func (cm *ChannelsManager) GetStorageTag() string {
	return cm.api.GetStorageTag()
}

// SetNickname sets the nickname for a given channel. The nickname must be valid
// according to [IsNicknameValid].
//
// Parameters:
//   - nickname - The new nickname.
//   - channelIDBytes - The marshalled bytes of the channel's [id.ID].
func (cm *ChannelsManager) SetNickname(
	nickname string, channelIDBytes []byte) error {
	channelID, err := id.Unmarshal(channelIDBytes)
	if err != nil {
		return err
	}
	return cm.api.SetNickname(nickname, channelID)
}

// DeleteNickname removes the nickname for a given channel. The name will revert
// back to the codename for this channel instead.
//
// Parameters:
//   - channelIDBytes - The marshalled bytes of the channel's [id.ID].
func (cm *ChannelsManager) DeleteNickname(channelIDBytes []byte) error {
	channelID, err := id.Unmarshal(channelIDBytes)
	if err != nil {
		return err
	}
	return cm.api.DeleteNickname(channelID)
}

// GetNickname returns the nickname set for a given channel.
//
// Parameters:
//   - channelIDBytes - The marshalled bytes of the channel's [id.ID].
//
// Returns:
//   - string - The nickname for the channel.
func (cm *ChannelsManager) GetNickname(channelIDBytes []byte) (string, error) {
	channelID, err := id.Unmarshal(channelIDBytes)
	if err != nil {
		return "", err
	}
	nickname, _ := cm.api.GetNickname(channelID)
	return nickname, nil
}

// IsNicknameValid checks if a nickname is valid.
//
// Rules:
//  1. A nickname must not be longer than 24 characters.
//  2. A nickname must not be shorter than 1 character.
//
// Parameters:
//   - nickname - Nickname to check.
func IsNicknameValid(nickname string) error {
	return channels.IsNicknameValid(nickname)
}

// Muted returns true if the user is currently muted in the given channel.
//
// Parameters:
//   - channelIDBytes - The marshalled bytes of the channel's [id.ID].
//
// Returns:
//   - bool - True if the user is muted in the channel and false otherwise.
func (cm *ChannelsManager) Muted(channelIDBytes []byte) (bool, error) {
	channelID, err := id.Unmarshal(channelIDBytes)
	if err != nil {
		return false, err
	}
	return cm.api.Muted(channelID), nil
}

// GetMutedUsers returns the list of the public keys for each muted user in
// the channel. If there are no muted user or if the channel does not exist,
// an empty list is returned.
//
// Parameters:
//   - channelIDBytes - The marshalled bytes of the channel's [id.ID].
//
// Returns:
//   - []byte - JSON of an array of ed25519.PublicKey. Look below for an
//     example.
//
// Example return:
//
//	["k2IrybDXjJtqxjS6Tx/6m3bXvT/4zFYOJnACNWTvESE=","ocELv7KyeCskLz4cm0klLWhmFLYvQL2FMDco79GTXYw=","mmxoDgoTEYwaRyEzq5Npa24IIs+3B5LXhll/8K5yCv0="]
func (cm *ChannelsManager) GetMutedUsers(channelIDBytes []byte) ([]byte, error) {
	channelID, err := id.Unmarshal(channelIDBytes)
	if err != nil {
		return nil, err
	}

	return json.Marshal(cm.api.GetMutedUsers(channelID))
}

////////////////////////////////////////////////////////////////////////////////
// Notifications                                                              //
////////////////////////////////////////////////////////////////////////////////

// GetNotificationLevel returns the [channels.NotificationLevel] for the given
// channel.
//
// Parameters:
//   - channelIDBytes - The marshalled bytes of the channel's [id.ID].
//
// Returns:
//   - int - The [channels.NotificationLevel] for the channel.
func (cm *ChannelsManager) GetNotificationLevel(
	channelIDBytes []byte) (int, error) {
	channelID, err := id.Unmarshal(channelIDBytes)
	if err != nil {
		return 0, err
	}

	level, err := cm.api.GetNotificationLevel(channelID)
	return int(level), err
}

// SetMobileNotificationsLevel sets the notification level for the given
// channel. The [channels.NotificationLevel] dictates the type of notifications
// received and the status controls weather the notification is push or in-app.
// If muted, both the level and status must be set to mute.
//
// To use push notifications, a token must be registered with the notification
// manager. Note, when enabling push notifications, information may be shared
// with third parties (i.e., Firebase and Google's Palantir) and may represent a
// security risk to the user.
//
// Parameters:
//   - channelIDBytes - The marshaled bytes of the channel's [id.ID].
//   - level - The [channels.NotificationLevel] to set for the channel.
//   - status - The [notifications.NotificationState] to set for the channel.
func (cm *ChannelsManager) SetMobileNotificationsLevel(
	channelIDBytes []byte, level, status int) error {
	channelID, err := id.Unmarshal(channelIDBytes)
	if err != nil {
		return err
	}

	return cm.api.SetMobileNotificationsLevel(
		channelID, channels.NotificationLevel(level),
		clientNotif.NotificationState(status))
}

// GetNotificationReportsForMe checks the notification data against the filter
// list to determine which notifications belong to the user. A list of
// notification reports is returned detailing all notifications for the user.
//
// Parameters:
//   - notificationFilterJSON - JSON of a slice of [channels.NotificationFilter].
//   - notificationDataJSON - JSON of a slice of [notifications.Data].
//
// Example JSON of a slice of [channels.NotificationFilter]:
// [
//
//	  {
//	    "identifier": "O8NUg0KaDo18ybTKajXM/sgqEYS37+lewPhGV/2sMAUDYXN5bUlkZW50aWZpZXI=",
//	    "channelID": "O8NUg0KaDo18ybTKajXM/sgqEYS37+lewPhGV/2sMAUD",
//	    "tags": ["6de69009a93d53793ee344e8fb48fae194eaf51861d3cc51c7348c337d13aedf-usrping"],
//	    "allowLists": {
//	      "allowWithTags": {},
//	      "allowWithoutTags": {"102":{}, "2":{}}
//	    }
//	  },
//	  {
//	    "identifier": "O8NUg0KaDo18ybTKajXM/sgqEYS37+lewPhGV/2sMAUDc3ltSWRlbnRpZmllcg==",
//	    "channelID": "O8NUg0KaDo18ybTKajXM/sgqEYS37+lewPhGV/2sMAUD",
//	    "tags": ["6de69009a93d53793ee344e8fb48fae194eaf51861d3cc51c7348c337d13aedf-usrping"],
//	    "allowLists": {
//	      "allowWithTags": {},
//	      "allowWithoutTags": {"1":{}, "40000":{}}
//	    }
//	  },
//	  {
//	    "identifier": "jCRgFRQvzzKOb8DJ0fqCRLgr9kiHN9LpqHXVhyHhhlQDYXN5bUlkZW50aWZpZXI=",
//	    "channelID": "jCRgFRQvzzKOb8DJ0fqCRLgr9kiHN9LpqHXVhyHhhlQD",
//	    "tags": ["6de69009a93d53793ee344e8fb48fae194eaf51861d3cc51c7348c337d13aedf-usrping"],
//	    "allowLists": {
//	      "allowWithTags": {},
//	      "allowWithoutTags": {"102":{}, "2":{}}
//	    }
//	  }
//	]
//
// Example JSON of a slice of [notifications.Data]:
//
//	[
//	  {
//	    "EphemeralID": -6475,
//	    "RoundID": 875,
//	    "IdentityFP": "jWG/UuxRjD80HEo0WX3KYIag5LCfgaWKAg==",
//	    "MessageHash": "hDGE46QWa3d70y5nJTLbEaVmrFJHOyp2"
//	  },
//	  {
//	    "EphemeralID": -2563,
//	    "RoundID": 875,
//	    "IdentityFP": "gL4nhCGKPNBm6YZ7KC0v4JThw65N9bRLTQ==",
//	    "MessageHash": "WcS4vGrSWDK8Kj7JYOkMo8kSh1Xti94V"
//	  },
//	  {
//	    "EphemeralID": -13247,
//	    "RoundID": 875,
//	    "IdentityFP": "qV3uD++VWPhD2rRMmvrP9j8hp+jpFSsUHg==",
//	    "MessageHash": "VX6Tw7N48j7U2rRXYle20mFZi0If4CB1"
//	  }
//	]
//
// Returns:
//   - []byte - JSON of a slice of [channels.NotificationReport].
func GetNotificationReportsForMe(notificationFilterJSON,
	notificationDataJSON []byte) ([]byte, error) {
	var nfs []channels.NotificationFilter
	if err := json.Unmarshal(notificationFilterJSON, &nfs); err != nil {
		return nil, err
	}

	var notifData []*notifications.Data
	if err := json.Unmarshal(notificationDataJSON, &notifData); err != nil {
		return nil, err
	}

	nrs := channels.GetNotificationReportsForMe(nfs, notifData)

	return json.Marshal(nrs)
}

////////////////////////////////////////////////////////////////////////////////
// Admin Management                                                           //
////////////////////////////////////////////////////////////////////////////////

// IsChannelAdmin returns true if the user is an admin of the channel.
//
// Parameters:
//   - channelIDBytes - The marshalled bytes of the channel's [id.ID].
//
// Returns:
//   - bool - True if the user is an admin in the channel and false otherwise.
func (cm *ChannelsManager) IsChannelAdmin(channelIDBytes []byte) (bool, error) {
	channelID, err := id.Unmarshal(channelIDBytes)
	if err != nil {
		return false, err
	}
	return cm.api.IsChannelAdmin(channelID), nil
}

// ExportChannelAdminKey gets the private key for the given channel ID, encrypts
// it with the provided encryptionPassword, and exports it into a portable
// format. Returns an error if the user is not an admin of the channel.
//
// This key can be provided to other users in a channel to grant them admin
// access using [ChannelsManager.ImportChannelAdminKey].
//
// The private key is encrypted using a key generated from the password using
// Argon2. Each call to ExportChannelAdminKey produces a different encrypted
// packet regardless if the same password is used for the same channel. It
// cannot be determined which channel the payload is for nor that two payloads
// are for the same channel.
//
// The passwords between each call are not related. They can be the same or
// different with no adverse impact on the security properties.
//
// Parameters:
//   - channelIdBytes - Marshalled bytes of the channel's [id.ID].
//   - encryptionPassword - The password used to encrypt the private key. The
//     passwords between each call are not related. They can be the same or
//     different with no adverse impact on the security properties.
//
// Returns:
//   - Portable string of the channel private key encrypted with the password.
func (cm *ChannelsManager) ExportChannelAdminKey(
	channelIDBytes []byte, encryptionPassword string) ([]byte, error) {
	channelID, err := id.Unmarshal(channelIDBytes)
	if err != nil {
		return nil, err
	}

	return cm.api.ExportChannelAdminKey(channelID, encryptionPassword)
}

// VerifyChannelAdminKey verifies that the encrypted private key can be
// decrypted and that it matches the expected channel. Returns false if private
// key does not belong to the given channel.
//
// Parameters:
//   - channelIdBytes - Marshalled bytes of the channel's [id.ID].
//   - encryptionPassword - The password used to encrypt the private key.
//   - encryptedPrivKey - The encrypted channel private key packet.
//
// Returns:
//   - bool - True if the private key belongs to the channel and false
//     otherwise.
//   - Returns the error [channels.WrongPasswordErr] for an invalid password.
//   - Returns the error [channels.ChannelDoesNotExistsErr] if the channel has
//     not already been joined.
func (cm *ChannelsManager) VerifyChannelAdminKey(
	channelIdBytes []byte, encryptionPassword string, encryptedPrivKey []byte) (
	bool, error) {
	channelID, err := id.Unmarshal(channelIdBytes)
	if err != nil {
		return false, err
	}

	return cm.api.VerifyChannelAdminKey(
		channelID, encryptionPassword, encryptedPrivKey)
}

// ImportChannelAdminKey decrypts and imports the given encrypted private key
// and grants the user admin access to the channel the private key belongs to.
// Returns an error if the private key cannot be decrypted or if the private key
// is for the wrong channel.
//
// Parameters:
//   - channelIdBytes - Marshalled bytes of the channel's [id.ID].
//   - encryptionPassword - The password used to encrypt the private key.
//   - encryptedPrivKey - The encrypted channel private key packet.
//
// Returns:
//   - Returns the error [channels.WrongPasswordErr] for an invalid password.
//   - Returns the error [channels.ChannelDoesNotExistsErr] if the channel has
//     not already been joined.
//   - Returns the error [channels.WrongPrivateKeyErr] if the private key does
//     not belong to the channel.
func (cm *ChannelsManager) ImportChannelAdminKey(channelIdBytes []byte,
	encryptionPassword string, encryptedPrivKey []byte) error {
	channelID, err := id.Unmarshal(channelIdBytes)
	if err != nil {
		return err
	}

	return cm.api.ImportChannelAdminKey(
		channelID, encryptionPassword, encryptedPrivKey)
}

// DeleteChannelAdminKey deletes the private key for the given channel.
//
// CAUTION: This will remove admin access. This cannot be undone. If the
// private key is deleted, it cannot be recovered and the channel can never
// have another admin.
//
// Parameters:
//   - channelIdBytes - Marshalled bytes of the channel's [id.ID].
func (cm *ChannelsManager) DeleteChannelAdminKey(channelIdBytes []byte) error {
	channelID, err := id.Unmarshal(channelIdBytes)
	if err != nil {
		return err
	}

	return cm.api.DeleteChannelAdminKey(channelID)
}

////////////////////////////////////////////////////////////////////////////////
// Channel Receiving Logic and Callback Registration                          //
////////////////////////////////////////////////////////////////////////////////

// ReceivedChannelMessageReport is a report structure returned via the
// [ChannelMessageReceptionCallback]. This report gives the context for the
// channel the message was sent to and the message itself. This is returned via
// the callback as JSON marshalled bytes.
//
// JSON Example:
//
//	{
//	  "ChannelId": "AQAAAAAAAAAAAAAAAAAAAAAAAAAAAAAAAAAAAAAAAAAA",
//	  "MessageId": "3S6DiVjWH9mLmjy1oaam/3x45bJQzOW6u2KgeUn59wA=",
//	  "ReplyTo":"cxMyGUFJ+Ff1Xp2X+XkIpOnNAQEZmv8SNP5eYH4tCik=",
//	  "MessageType": 42,
//	  "SenderUsername": "hunter2",
//	  "Content": "YmFuX2JhZFVTZXI=",
//	  "Timestamp": 1662502150335283000,
//	  "Lease": 25,
//	  "Rounds": [ 1, 4, 9],
//	}
type ReceivedChannelMessageReport struct {
	ChannelId   []byte
	MessageId   []byte
	MessageType int
	Nickname    string
	PubKey      []byte
	Codeset     int
	Content     []byte
	Timestamp   int64
	Lease       int64
	RoundsList
}

// ChannelMessageReceptionCallback is the callback that returns the context for
// a channel message via the Callback.
//
// It must return a unique UUID for the message by which it can be referenced
// later.
type ChannelMessageReceptionCallback interface {
	Callback(receivedChannelMessageReport []byte, err error) int
}

// RegisterReceiveHandler registers a listener for non-default message types so
// that they can be processed by modules. It is important that such modules
// collective up with the event model implementation.
//
// There can only be one handler per [channels.MessageType]; the error
// [channels.MessageTypeAlreadyRegistered] will be returned on multiple
// registrations of the same type.
//
// Parameters:
//   - messageType - The [channels.MessageType] that the listener listens for.
//   - listenerCb - The callback which will be executed when a channel message
//     of messageType is received.
//   - name - A name describing what type of messages the listener picks up.
//     This is used for debugging and logging.
//   - userSpace - Set to true if this listener can receive messages from normal
//     users.
//   - adminSpace - Set to true if this listener can receive messages from
//     admins.
//   - mutedSpace - Set to true if this listener can receive messages from muted
//     users.
func (cm *ChannelsManager) RegisterReceiveHandler(messageType int,
	listenerCb ChannelMessageReceptionCallback, name string, userSpace,
	adminSpace, mutedSpace bool) error {

	// Wrap callback around backend interface
	cb := channels.MessageTypeReceiveMessage(
		func(channelID *id.ID, messageID cryptoMessage.ID,
			messageType channels.MessageType, nickname string, content,
			encryptedPayload []byte, pubKey ed25519.PublicKey, dmToken uint32,
			codeset uint8, timestamp, originatingTimestamp time.Time,
			lease time.Duration, originatingRound id.Round, round rounds.Round,
			status channels.SentStatus, fromAdmin, hidden bool) uint64 {
			rcm := ReceivedChannelMessageReport{
				ChannelId:   channelID.Marshal(),
				MessageId:   messageID.Marshal(),
				MessageType: int(messageType),
				Nickname:    nickname,
				PubKey:      pubKey,
				Codeset:     int(codeset),
				Content:     content,
				Timestamp:   timestamp.UnixNano(),
				Lease:       int64(lease),
				RoundsList:  makeRoundsList(round.ID),
			}

			return uint64(listenerCb.Callback(json.Marshal(rcm)))
		})

	// Register handler
	return cm.api.RegisterReceiveHandler(channels.MessageType(messageType),
		channels.NewReceiveMessageHandler(
			name, cb, userSpace, adminSpace, mutedSpace))
}

////////////////////////////////////////////////////////////////////////////////
// Event Model Logic                                                          //
////////////////////////////////////////////////////////////////////////////////

// EventModelBuilder builds an event model
type EventModelBuilder interface {
	Build(path string) EventModel
}

// EventModel is an interface which an external party which uses the channels
// system passed an object which adheres to in order to get events on the
// channel.
type EventModel interface {
	// JoinChannel is called whenever a channel is joined locally.
	//
	// Parameters:
	//  - channel - Returns the pretty print representation of a channel.
	JoinChannel(channel string)

	// LeaveChannel is called whenever a channel is left locally.
	//
	// Parameters:
	//  - ChannelID - The marshalled channel [id.ID].
	LeaveChannel(channelID []byte)

	// ReceiveMessage is called whenever a message is received on a given
	// channel. It may be called multiple times on the same message. It is
	// incumbent on the user of the API to filter such called by message ID.
	//
	// The API needs to return a UUID of the message that can be referenced at a
	// later time.
	//
	// messageID, timestamp, and roundID are all nillable and may be updated
	// based upon the UUID at a later date. A value of 0 will be passed for a
	// nilled timestamp or roundID.
	//
	// nickname may be empty, in which case the UI is expected to display the
	// codename.
	//
	// messageType is included in the call; it will always be [channels.Text]
	// (1) for this call, but it may be required in downstream databases.
	//
	// Parameters:
	//  - channelID - The marshalled channel [id.ID].
	//  - messageID - The bytes of the [channel.MessageID] of the received
	//    message.
	//  - nickname - The nickname of the sender of the message.
	//  - text - The content of the message.
	//  - timestamp - Time the message was received; represented as nanoseconds
	//    since unix epoch.
	//  - pubKey - The sender's Ed25519 public key.
	//  - codeset - The codeset version.
	//  - lease - The number of nanoseconds that the message is valid for.
	//  - roundID - The ID of the round that the message was received on.
	//  - messageType - the type of the message, always 1 for this call
	//  - status - the [channels.SentStatus] of the message.
	//
	// Statuses will be enumerated as such:
	//  Sent      =  0
	//  Delivered =  1
	//  Failed    =  2
	//
	// Returns:
	//  - int64 - A non-negative unique UUID for the message that it can be
	//    referenced by later with [EventModel.UpdateFromUUID].
	ReceiveMessage(channelID, messageID []byte, nickname, text string,
		pubKey []byte, dmToken int32, codeset int, timestamp, lease, roundID,
		messageType, status int64, hidden bool) int64

	// ReceiveReply is called whenever a message is received that is a reply on
	// a given channel. It may be called multiple times on the same message. It
	// is incumbent on the user of the API to filter such called by message ID.
	//
	// Messages may arrive our of order, so a reply, in theory, can arrive
	// before the initial message. As a result, it may be important to buffer
	// replies.
	//
	// The API needs to return a UUID of the message that can be referenced at a
	// later time.
	//
	// messageID, timestamp, and roundID are all nillable and may be updated
	// based upon the UUID at a later date. A value of 0 will be passed for a
	// nilled timestamp or roundID.
	//
	// nickname may be empty, in which case the UI is expected to display the
	// codename.
	//
	// messageType type is included in the call; it will always be
	// [channels.Text] (1) for this call, but it may be required in downstream
	// databases.
	//
	// Parameters:
	//  - channelID - The marshalled channel [id.ID].
	//  - messageID - The bytes of the [channel.MessageID] of the received
	//    message.
	//  - reactionTo - The [channel.MessageID] for the message that received a
	//    reply.
	//  - nickname - The nickname of the sender of the message.
	//  - text - The content of the message.
	//  - pubKey - The sender's Ed25519 public key.
	//  - codeset - The codeset version.
	//  - timestamp - Time the message was received; represented as nanoseconds
	//    since unix epoch.
	//  - lease - The number of nanoseconds that the message is valid for.
	//  - roundID - The ID of the round that the message was received on.
	//  - messageType - the type of the message, always 1 for this call
	//  - status - the [channels.SentStatus] of the message.
	//
	// Statuses will be enumerated as such:
	//  Sent      =  0
	//  Delivered =  1
	//  Failed    =  2
	//
	// Returns:
	//  - int64 - A non-negative unique UUID for the message that it can be
	//    referenced by later with [EventModel.UpdateFromUUID].
	ReceiveReply(channelID, messageID, reactionTo []byte, nickname, text string,
		pubKey []byte, dmToken int32, codeset int, timestamp, lease, roundID,
		messageType, status int64, hidden bool) int64

	// ReceiveReaction is called whenever a reaction to a message is received on
	// a given channel. It may be called multiple times on the same reaction. It
	// is incumbent on the user of the API to filter such called by message ID.
	//
	// Messages may arrive our of order, so a reply, in theory, can arrive
	// before the initial message. As a result, it may be important to buffer
	// replies.
	//
	// The API needs to return a UUID of the message that can be referenced at a
	// later time.
	//
	// messageID, timestamp, and roundID are all nillable and may be updated
	// based upon the UUID at a later date. A value of 0 will be passed for a
	// nilled timestamp or roundID.
	//
	// nickname may be empty, in which case the UI is expected to display the
	// codename.
	//
	// messageType type is included in the call; it will always be
	// [channels.Text] (1) for this call, but it may be required in downstream
	// databases.
	//
	// Parameters:
	//  - channelID - The marshalled channel [id.ID].
	//  - messageID - The bytes of the [channel.MessageID] of the received
	//    message.
	//  - reactionTo - The [channel.MessageID] for the message that received a
	//    reply.
	//  - nickname - The nickname of the sender of the message.
	//  - reaction - The contents of the reaction message.
	//  - pubKey - The sender's Ed25519 public key.
	//  - codeset - The codeset version.
	//  - timestamp - Time the message was received; represented as nanoseconds
	//    since unix epoch.
	//  - lease - The number of nanoseconds that the message is valid for.
	//  - roundID - The ID of the round that the message was received on.
	//  - messageType - the type of the message, always 1 for this call
	//  - status - the [channels.SentStatus] of the message.
	//
	// Statuses will be enumerated as such:
	//  Sent      =  0
	//  Delivered =  1
	//  Failed    =  2
	//
	// Returns:
	//  - int64 - A non-negative unique UUID for the message that it can be
	//    referenced by later with [EventModel.UpdateFromUUID].
	ReceiveReaction(channelID, messageID, reactionTo []byte, nickname,
		reaction string, pubKey []byte, dmToken int32, codeset int, timestamp,
		lease, roundID, messageType, status int64, hidden bool) int64

	// UpdateFromUUID is called whenever a message at the UUID is modified.
	//
	// MessageID, Timestamp, RoundID, Pinned, Hidden, and Status in the
	// [MessageUpdateInfo] may be empty (as indicated by their associated
	// boolean) and updated based upon the UUID at a later date.
	//
	// Parameters:
	//  - uuid - The unique identifier of the message in the database.
	//  - messageUpdateInfoJSON - JSON of [MessageUpdateInfo].
	//
	// Returns:
	//  - Returns an error if the message cannot be updated. It must return the
	//	  error from GetNoMessageErr if the message does not exist.
	UpdateFromUUID(uuid int64, messageUpdateInfoJSON []byte) error

	// UpdateFromMessageID is called whenever a message with the message ID is
	// modified.
	//
	// Timestamp, RoundID, Pinned, Hidden, and Status in the [MessageUpdateInfo]
	// may be empty (as indicated by their associated boolean) and updated based
	// upon the UUID at a later date.
	//
	// Parameters:
	//  - messageID - The bytes of the [channel.MessageID] of the received
	//    message.
	//  - messageUpdateInfoJSON - JSON of [MessageUpdateInfo].
	//
	// Returns:
	//  - int64 - A non-negative unique UUID for the message that it can be
	//    referenced by later with [EventModel.UpdateFromUUID].
	//  - Returns an error if the message cannot be updated. It must return the
	//	  error from GetNoMessageErr if the message does not exist.
	UpdateFromMessageID(
		messageID []byte, messageUpdateInfoJSON []byte) (int64, error)

	// GetMessage returns the message with the given [channel.MessageID].
	//
	// Parameters:
	//  - messageID - The bytes of the [channel.MessageID] of the message.
	//
	// Returns:
	//  - JSON of [channels.ModelMessage].
	//  - Returns an error if the message cannot be gotten. It must return the
	//	  error from GetNoMessageErr if the message does not exist.
	GetMessage(messageID []byte) ([]byte, error)

	// DeleteMessage deletes the message with the given [channel.MessageID] from
	// the database.
	//
	// Parameters:
	//  - messageID - The bytes of the [channel.MessageID] of the message.
	//  - Returns an error if the message cannot be deleted. It must return the
	//	  error from GetNoMessageErr if the message does not exist.
	DeleteMessage(messageID []byte) error

	// MuteUser mutes the given user or unmutes them.
	//
	// Parameters:
	//  - channelID - The bytes of the [id.ID] of the channel the user is being
	//    muted in.
	//  - pubKey - The Ed25519 public key of the user that is muted or unmuted.
	MuteUser(channelID, pubkey []byte, unmute bool)
}

// GetNoMessageErr returns the error channels.NoMessageErr, which must be
// returned by EventModel methods (such as EventModel.UpdateFromUUID,
// EventModel.UpdateFromMessageID, and EventModel.GetMessage) when the message
// cannot be found.
func GetNoMessageErr() string {
	return channels.NoMessageErr.Error()
}

// CheckNoMessageErr determines if the error returned by an EventModel function
// indicates that the message or item does not exist. It returns true if the
// error contains channels.NoMessageErr.
func CheckNoMessageErr(err string) bool {
	return channels.CheckNoMessageErr(errors.New(err))
}

// MessageUpdateInfo contains the updated information for a channel message.
// Only update fields that have their set field set as true.
type MessageUpdateInfo struct {
	// MessageID is the bytes of the [channel.MessageID] of the received
	// message.
	MessageID    []byte
	MessageIDSet bool

	// Timestamp, in milliseconds, when the message was sent.
	Timestamp    int64
	TimestampSet bool

	// RoundID is the [id.Round] the message was sent on.
	RoundID    int64
	RoundIDSet bool

	// Pinned is true if the message is pinned.
	Pinned    bool
	PinnedSet bool

	// Hidden is true if the message is hidden
	Hidden    bool
	HiddenSet bool

	// Status is the [channels.SentStatus] of the message.
	//  Sent      =  1
	//  Delivered =  2
	//  Failed    =  3
	Status    int64
	StatusSet bool
}

// toEventModel is a wrapper which wraps an existing channels.EventModel object.
type toEventModel struct {
	em EventModel
}

// NewEventModel is a constructor for a toEventModel. This will take in an
// EventModel and wraps it around the toEventModel.
func NewEventModel(em EventModel) channels.EventModel {
	return &toEventModel{em: em}
}

// JoinChannel is called whenever a channel is joined locally.
func (tem *toEventModel) JoinChannel(channel *cryptoBroadcast.Channel) {
	tem.em.JoinChannel(channel.PrettyPrint())
}

// LeaveChannel is called whenever a channel is left locally.
func (tem *toEventModel) LeaveChannel(channelID *id.ID) {
	tem.em.LeaveChannel(channelID[:])
}

// ReceiveMessage is called whenever a message is received on a given channel.
// It may be called multiple times on the same message. It is incumbent on the
// user of the API to filter such called by message ID.
//
// The API needs to return a UUID of the message that can be referenced at a
// later time.
//
// messageID, timestamp, and round are all nillable and may be updated based
// upon the UUID at a later date. A time of time.Time{} will be passed for a
// nilled timestamp.
//
// nickname may be empty, in which case the UI is expected to display the
// codename.
//
// messageType type is included in the call; it will always be [channels.Text]
// (1) for this call, but it may be required in downstream databases.
func (tem *toEventModel) ReceiveMessage(channelID *id.ID,
	messageID cryptoMessage.ID, nickname, text string, pubKey ed25519.PublicKey,
	dmToken uint32, codeset uint8, timestamp time.Time, lease time.Duration,
	round rounds.Round, messageType channels.MessageType,
	status channels.SentStatus, hidden bool) uint64 {
	return uint64(tem.em.ReceiveMessage(channelID[:], messageID[:], nickname,
		text, pubKey, int32(dmToken), int(codeset), timestamp.UnixNano(),
		int64(lease), int64(round.ID), int64(messageType), int64(status),
		hidden))
}

// ReceiveReply is called whenever a message is received that is a reply on a
// given channel. It may be called multiple times on the same message. It is
// incumbent on the user of the API to filter such called by message ID.
//
// Messages may arrive our of order, so a reply, in theory, can arrive before
// the initial message. As a result, it may be important to buffer replies.
//
// The API needs to return a UUID of the message that can be referenced at a
// later time.
//
// messageID, timestamp, and round are all nillable and may be updated based
// upon the UUID at a later date. A time of time.Time{} will be passed for a
// nilled timestamp.
//
// nickname may be empty, in which case the UI is expected to display the
// codename.
//
// messageType type is included in the call; it will always be [channels.Text]
// (1) for this call, but it may be required in downstream databases.
func (tem *toEventModel) ReceiveReply(channelID *id.ID, messageID,
	reactionTo cryptoMessage.ID, nickname, text string,
	pubKey ed25519.PublicKey, dmToken uint32, codeset uint8,
	timestamp time.Time, lease time.Duration, round rounds.Round,
	messageType channels.MessageType, status channels.SentStatus,
	hidden bool) uint64 {

	return uint64(tem.em.ReceiveReply(channelID[:], messageID[:], reactionTo[:],
		nickname, text, pubKey, int32(dmToken), int(codeset),
		timestamp.UnixNano(), int64(lease), int64(round.ID),
		int64(messageType), int64(status),
		hidden))

}

// ReceiveReaction is called whenever a reaction to a message is received on a
// given channel. It may be called multiple times on the same reaction. It is
// incumbent on the user of the API to filter such called by message ID.
//
// Messages may arrive our of order, so a reply, in theory, can arrive before
// the initial message. As a result, it may be important to buffer replies.
//
// The API needs to return a UUID of the message that can be referenced at a
// later time.
//
// messageID, timestamp, and round are all nillable and may be updated based
// upon the UUID at a later date. A time of time.Time{} will be passed for a
// nilled timestamp.
//
// nickname may be empty, in which case the UI is expected to display the
// codename.
//
// messageType type is included in the call; it will always be [channels.Text]
// (1) for this call, but it may be required in downstream databases.
func (tem *toEventModel) ReceiveReaction(channelID *id.ID, messageID,
	reactionTo cryptoMessage.ID, nickname, reaction string,
	pubKey ed25519.PublicKey, dmToken uint32, codeset uint8,
	timestamp time.Time, lease time.Duration, round rounds.Round,
	messageType channels.MessageType, status channels.SentStatus,
	hidden bool) uint64 {

	return uint64(tem.em.ReceiveReaction(channelID[:], messageID[:],
		reactionTo[:], nickname, reaction, pubKey, int32(dmToken),
		int(codeset), timestamp.UnixNano(), int64(lease),
		int64(round.ID), int64(messageType), int64(status), hidden))
}

// UpdateFromUUID is called whenever a message at the UUID is modified.
//
// messageID, timestamp, round, pinned, hidden, and status are all nillable and
// may be updated based upon the UUID at a later date. If a nil value is passed,
// then make no update.
//
// Returns an error if the message cannot be updated. It must return the error
// from GetNoMessageErr if the message does not exist.
func (tem *toEventModel) UpdateFromUUID(uuid uint64,
	messageID *cryptoMessage.ID, timestamp *time.Time, round *rounds.Round,
	pinned, hidden *bool, status *channels.SentStatus) error {
	var mui MessageUpdateInfo

	if messageID != nil {
		mui.MessageID = messageID.Marshal()
		mui.MessageIDSet = true
	}
	if timestamp != nil {
		mui.Timestamp = timestamp.UnixNano()
		mui.TimestampSet = true
	}
	if round != nil {
		mui.RoundID = int64(round.ID)
		mui.RoundIDSet = true
	}
	if pinned != nil {
		mui.Pinned = *pinned
		mui.PinnedSet = true
	}
	if hidden != nil {
		mui.Hidden = *hidden
		mui.HiddenSet = true
	}
	if status != nil {
		mui.Status = int64(*status)
		mui.StatusSet = true
	}

	muiJSON, err := json.Marshal(mui)
	if err != nil {
		return errors.Errorf(
			"failed to JSON marshal MessageUpdateInfo: %+v", err)
	}

	return tem.em.UpdateFromUUID(int64(uuid), muiJSON)
}

// UpdateFromMessageID is called whenever a message with the message ID is
// modified.
//
// The API needs to return the UUID of the modified message that can be
// referenced at a later time.
//
// timestamp, round, pinned, hidden, and status are all nillable and may be
// updated based upon the UUID at a later date. If a nil value is passed, then
// make no update.
//
// Returns an error if the message cannot be updated. It must return the error
// from GetNoMessageErr if the message does not exist.
func (tem *toEventModel) UpdateFromMessageID(messageID cryptoMessage.ID,
	timestamp *time.Time, round *rounds.Round, pinned, hidden *bool,
	status *channels.SentStatus) (uint64, error) {
	var mui MessageUpdateInfo

	if timestamp != nil {
		mui.Timestamp = timestamp.UnixNano()
		mui.TimestampSet = true
	}
	if round != nil {
		mui.RoundID = int64(round.ID)
		mui.RoundIDSet = true
	}
	if pinned != nil {
		mui.Pinned = *pinned
		mui.PinnedSet = true
	}
	if hidden != nil {
		mui.Hidden = *hidden
		mui.HiddenSet = true
	}
	if status != nil {
		mui.Status = int64(*status)
		mui.StatusSet = true
	}

	muiJSON, err := json.Marshal(mui)
	if err != nil {
		return 0, errors.Errorf(
			"failed to JSON marshal MessageUpdateInfo: %+v", err)
	}

	uuid, err := tem.em.UpdateFromMessageID(messageID.Marshal(), muiJSON)
	return uint64(uuid), err
}

// GetMessage returns the message with the given [channel.MessageID].
//
// It must return the error from GetNoMessageErr if the message does not exist.
//
// Returns an error if the message cannot be gotten. It must return the error
// from GetNoMessageErr if the message does not exist.
func (tem *toEventModel) GetMessage(
	messageID cryptoMessage.ID) (channels.ModelMessage, error) {
	msgJSON, err := tem.em.GetMessage(messageID.Marshal())
	if err != nil {
		return channels.ModelMessage{}, err
	}
	var msg channels.ModelMessage
	return msg, json.Unmarshal(msgJSON, &msg)
}

// DeleteMessage deletes the message with the given [channel.MessageID] from the
// database.
//
// Returns an error if the message cannot be deleted. It must return the error
// from GetNoMessageErr if the message does not exist.
func (tem *toEventModel) DeleteMessage(messageID cryptoMessage.ID) error {
	return tem.em.DeleteMessage(messageID.Marshal())
}

// MuteUser is called when the given user is muted or unmuted.
func (tem *toEventModel) MuteUser(
	channelID *id.ID, pubKey ed25519.PublicKey, unmute bool) {
	tem.em.MuteUser(channelID.Marshal(), pubKey, unmute)
}

////////////////////////////////////////////////////////////////////////////////
// Extension Builder Tracker                                                  //
////////////////////////////////////////////////////////////////////////////////

// channelsExtensionBuilderTrackerSingleton is used to track
// channels.ExtensionBuilder objects so that they can be referenced by ID back
// over the bindings.
var channelsExtensionBuilderTrackerSingleton = &channelsExtensionBuilderTracker{
	tracked: make(map[int]channels.ExtensionBuilder),
	count:   0,
}

// channelsExtensionBuilderTracker keeps track of extant
// channels.ExtensionBuilder objects, preventing race conditions created by
// passing it over the bindings.
type channelsExtensionBuilderTracker struct {
	tracked map[int]channels.ExtensionBuilder
	count   int
	mux     sync.RWMutex
}

// add inserts the channels.ExtensionBuilder into the tracker and returns a
// unique ID it can be referenced by later.
func (ebt *channelsExtensionBuilderTracker) add(
	eb channels.ExtensionBuilder) int {
	ebt.mux.Lock()
	defer ebt.mux.Unlock()

	newID := ebt.count
	ebt.count++

	ebt.tracked[newID] = eb

	return newID
}

// get returns the channels.ExtensionBuilder with the given ID from the tracker
// or false if it does not exist.
func (ebt *channelsExtensionBuilderTracker) get(id int) (
	channels.ExtensionBuilder, bool) {
	ebt.mux.RLock()
	defer ebt.mux.RUnlock()

	eb, exists := ebt.tracked[id]
	return eb, exists
}

// delete removes the channels.ExtensionBuilder with the given ID from the
// tracker.
func (ebt *channelsExtensionBuilderTracker) delete(id int) {
	ebt.mux.Lock()
	defer ebt.mux.Unlock()

	delete(ebt.tracked, id)
}

////////////////////////////////////////////////////////////////////////////////
// Channel ChannelDbCipher                                                    //
////////////////////////////////////////////////////////////////////////////////

// ChannelDbCipher is the bindings layer representation of the [channel.Cipher].
type ChannelDbCipher struct {
	api  cryptoChannel.Cipher
	salt []byte
	id   int
}

// channelDbCipherTrackerSingleton is used to track ChannelDbCipher objects
// so that they can be referenced by ID back over the bindings.
var channelDbCipherTrackerSingleton = &channelDbCipherTracker{
	tracked: make(map[int]*ChannelDbCipher),
	count:   0,
}

// channelDbCipherTracker is a singleton used to keep track of extant
// ChannelDbCipher objects, preventing race conditions created by passing it
// over the bindings.
type channelDbCipherTracker struct {
	tracked map[int]*ChannelDbCipher
	count   int
	mux     sync.RWMutex
}

// create creates a ChannelDbCipher from a [channel.Cipher], assigns it a unique
// ID, and adds it to the channelDbCipherTracker.
func (ct *channelDbCipherTracker) create(c cryptoChannel.Cipher) *ChannelDbCipher {
	ct.mux.Lock()
	defer ct.mux.Unlock()

	chID := ct.count
	ct.count++

	ct.tracked[chID] = &ChannelDbCipher{
		api: c,
		id:  chID,
	}

	return ct.tracked[chID]
}

// get an ChannelDbCipher from the channelDbCipherTracker given its ID.
func (ct *channelDbCipherTracker) get(id int) (*ChannelDbCipher, error) {
	ct.mux.RLock()
	defer ct.mux.RUnlock()

	c, exist := ct.tracked[id]
	if !exist {
		return nil, errors.Errorf(
			"Cannot get ChannelDbCipher for ID %d, does not exist", id)
	}

	return c, nil
}

// delete removes a ChannelDbCipher from the channelDbCipherTracker.
func (ct *channelDbCipherTracker) delete(id int) {
	ct.mux.Lock()
	defer ct.mux.Unlock()

	delete(ct.tracked, id)
}

// GetChannelDbCipherTrackerFromID returns the ChannelDbCipher with the
// corresponding ID in the tracker.
func GetChannelDbCipherTrackerFromID(id int) (*ChannelDbCipher, error) {
	return channelDbCipherTrackerSingleton.get(id)
}

// NewChannelsDatabaseCipher constructs a ChannelDbCipher object.
//
// Parameters:
//   - cmixID - The tracked [Cmix] object ID.
//   - password - The password for storage. This should be the same password
//     passed into [NewCmix].
//   - plaintTextBlockSize - The maximum size of a payload to be encrypted.
//     A payload passed into [ChannelDbCipher.Encrypt] that is larger than
//     plaintTextBlockSize will result in an error.
func NewChannelsDatabaseCipher(cmixID int, password []byte,
	plaintTextBlockSize int) (*ChannelDbCipher, error) {
	// Get user from singleton
	user, err := cmixTrackerSingleton.get(cmixID)
	if err != nil {
		return nil, err
	}

	// Generate RNG
	stream := user.api.GetRng().GetStream()

	// Load or generate a salt
	salt, err := utility.NewOrLoadSalt(
		user.api.GetStorage().GetKV(), stream)
	if err != nil {
		return nil, err
	}

	// Construct a cipher
	c, err := cryptoChannel.NewCipher(
		password, salt, plaintTextBlockSize, stream)
	if err != nil {
		return nil, err
	}

	// Return a cipher
	return channelDbCipherTrackerSingleton.create(c), nil
}

// GetID returns the ID for this ChannelDbCipher in the channelDbCipherTracker.
func (c *ChannelDbCipher) GetID() int {
	return c.id
}

// Encrypt will encrypt the raw data. It will return a ciphertext. Padding is
// done on the plaintext so all encrypted data looks uniform at rest.
//
// Parameters:
//   - plaintext - The data to be encrypted. This must be smaller than the block
//     size passed into [NewChannelsDatabaseCipher]. If it is larger, this will
//     return an error.
func (c *ChannelDbCipher) Encrypt(plaintext []byte) ([]byte, error) {
	return c.api.Encrypt(plaintext)
}

// Decrypt will decrypt the passed in encrypted value. The plaintext will
// be returned by this function. Any padding will be discarded within
// this function.
//
// Parameters:
//   - ciphertext - the encrypted data returned by [ChannelDbCipher.Encrypt].
func (c *ChannelDbCipher) Decrypt(ciphertext []byte) ([]byte, error) {
	return c.api.Decrypt(ciphertext)
}

// MarshalJSON marshals the cipher into valid JSON. This function adheres to the
// json.Marshaler interface.
func (c *ChannelDbCipher) MarshalJSON() ([]byte, error) {
	return c.api.MarshalJSON()
}

// UnmarshalJSON unmarshalls JSON into the cipher. This function adheres to the
// json.Unmarshaler interface.
//
// Note that this function does not transfer the internal RNG. Use
// NewCipherFromJSON to properly reconstruct a cipher from JSON.
func (c *ChannelDbCipher) UnmarshalJSON(data []byte) error {
	return c.api.UnmarshalJSON(data)
}

////////////////////////////////////////////////////////////////////////////////
// UI Callbacks                                                               //
////////////////////////////////////////////////////////////////////////////////

func newChannelUICallbacksWrapper(uicb ChannelUICallbacks) *ChannelUICallbacksWrapper {
	if uicb == nil {
		return nil
	}
	return &ChannelUICallbacksWrapper{Cuic: uicb}
}

// Event Type
const (
	NickNameUpdate int64 = iota
	NotificationUpdate
	MessageReceived
	UserMuted
	MessageDeleted
	AdminKeyUpdate
	DmTokenUpdate
)

// NickNameUpdateJson is describes when your nickname changes due to a change on a
// remote.
//
//	{
//	 "channelID":"KdkEjm+OfQuK4AyZGAqh+XPQaLfRhsO5d2NT1EIScyJX",
//	 "nickname":"billNyeTheScienceGuy",
//	 "exists":true
//	}
type NickNameUpdateJson struct {
	ChannelId *id.ID `json:"channelID"`
	Nickname  string `json:"nickname"`
	Exists    bool   `json:"exists"`
}

// NotificationUpdateJson describes any time a notification
// level changes.
//
// It contains  a slice of [NotificationFilter] for all channels with
// notifications enabled. The [NotificationFilter] is used to determine
// which notifications from the notification server belong to the caller.
//
// It also contains  a map of all channel notification states that have
// changed and all that have been deleted. The maxState is the global state
// set for notifications.
//
// Contains:
//
//   - notificationFilters - JSON of a slice of
//     [channels.NotificationFilter].
//
//   - changedNotificationStates - JSON of a slice of
//     [channels.NotificationState] of added or changed channel notification
//     statuses.
//
//   - deletedNotificationStates - JSON of a slice of [id.ID] of deleted
//     channel notification statuses.
//
//   - maxState - The global notification state.
//
//     {
//     "notificationFilters": [
//     {
//     "identifier": "Z1owNo+GvizWshVW/C5IJ1izPD5oqMkCGr+PsA5If4EDQXN5bW1Ub1B1YmxpY0JjYXN0",
//     "channelID": "Z1owNo+GvizWshVW/C5IJ1izPD5oqMkCGr+PsA5If4ED",
//     "tags": [
//     "af35cdae2159477d79f7ab33bf0bb73ccc1f212bfdc1b3ae78cf398c02878e01-usrping"
//     ],
//     "allowLists": {
//     "allowWithTags": {
//     "2": {}
//     },
//     "allowWithoutTags": {
//     "102": {}
//     }
//     }
//     },
//     {
//     "identifier": "Z1owNo+GvizWshVW/C5IJ1izPD5oqMkCGr+PsA5If4EDU3ltbWV0cmljQnJvYWRjYXN0",
//     "channelID": "Z1owNo+GvizWshVW/C5IJ1izPD5oqMkCGr+PsA5If4ED",
//     "tags": [
//     "af35cdae2159477d79f7ab33bf0bb73ccc1f212bfdc1b3ae78cf398c02878e01-usrping"
//     ],
//     "allowLists": {
//     "allowWithTags": {
//     "1": {},
//     "40000": {}
//     },
//     "allowWithoutTags": {}
//     }
//     },
//     {
//     "identifier": "xsrTzBVFS9s0ccPpgSwBRjCFP5ZYUibswfnhLbjrePoDQXN5bW1Ub1B1YmxpY0JjYXN0",
//     "channelID": "xsrTzBVFS9s0ccPpgSwBRjCFP5ZYUibswfnhLbjrePoD",
//     "tags": [
//     "4f4b35a64a3bd7b06614c2f48d0cdda8b2220ca0fcba78cd2ed11ba38afc92f2-usrping"
//     ],
//     "allowLists": {
//     "allowWithTags": {
//     "2": {}
//     },
//     "allowWithoutTags": {
//     "102": {}
//     }
//     }
//     },
//     {
//     "identifier": "xsrTzBVFS9s0ccPpgSwBRjCFP5ZYUibswfnhLbjrePoDU3ltbWV0cmljQnJvYWRjYXN0",
//     "channelID": "xsrTzBVFS9s0ccPpgSwBRjCFP5ZYUibswfnhLbjrePoD",
//     "tags": [
//     "4f4b35a64a3bd7b06614c2f48d0cdda8b2220ca0fcba78cd2ed11ba38afc92f2-usrping"
//     ],
//     "allowLists": {
//     "allowWithTags": {
//     "1": {},
//     "40000": {}
//     },
//     "allowWithoutTags": {}
//     }
//     },
//     {
//     "identifier": "buqebq3uk/3GeTPKOuzJJXr+rVKfM+TyHed6jFpJkCQDQXN5bW1Ub1B1YmxpY0JjYXN0",
//     "channelID": "buqebq3uk/3GeTPKOuzJJXr+rVKfM+TyHed6jFpJkCQD",
//     "tags": [
//     "72c73b78133739042a5b15c635853d2617324345f611fb272d1fa894a2adf96a-usrping"
//     ],
//     "allowLists": {
//     "allowWithTags": {},
//     "allowWithoutTags": {
//     "102": {},
//     "2": {}
//     }
//     }
//     },
//     {
//     "identifier": "buqebq3uk/3GeTPKOuzJJXr+rVKfM+TyHed6jFpJkCQDU3ltbWV0cmljQnJvYWRjYXN0",
//     "channelID": "buqebq3uk/3GeTPKOuzJJXr+rVKfM+TyHed6jFpJkCQD",
//     "tags": [
//     "72c73b78133739042a5b15c635853d2617324345f611fb272d1fa894a2adf96a-usrping"
//     ],
//     "allowLists": {
//     "allowWithTags": {},
//     "allowWithoutTags": {
//     "1": {},
//     "40000": {}
//     }
//     }
//     },
//     {
//     "identifier": "gZ4uFg/NaSGJVED3hH+PsezGwkZExgPeRxITlfjXZDUDQXN5bW1Ub1B1YmxpY0JjYXN0",
//     "channelID": "gZ4uFg/NaSGJVED3hH+PsezGwkZExgPeRxITlfjXZDUD",
//     "tags": [
//     "0e2aaeacd3cf1d1738cc09f94405b6d1a841af575211cb6f4d39b7d4914d5341-usrping"
//     ],
//     "allowLists": {
//     "allowWithTags": {},
//     "allowWithoutTags": {
//     "102": {},
//     "2": {}
//     }
//     }
//     },
//     {
//     "identifier": "gZ4uFg/NaSGJVED3hH+PsezGwkZExgPeRxITlfjXZDUDU3ltbWV0cmljQnJvYWRjYXN0",
//     "channelID": "gZ4uFg/NaSGJVED3hH+PsezGwkZExgPeRxITlfjXZDUD",
//     "tags": [
//     "0e2aaeacd3cf1d1738cc09f94405b6d1a841af575211cb6f4d39b7d4914d5341-usrping"
//     ],
//     "allowLists": {
//     "allowWithTags": {},
//     "allowWithoutTags": {
//     "1": {},
//     "40000": {}
//     }
//     }
//     },
//     {
//     "identifier": "DZ96YMyBhsNQyC0vACeaaYRYBI4gbzArz7jANLIIR/wDQXN5bW1Ub1B1YmxpY0JjYXN0",
//     "channelID": "DZ96YMyBhsNQyC0vACeaaYRYBI4gbzArz7jANLIIR/wD",
//     "tags": [
//     "cbce1940f0102e791d67412328acfa53f9881494e249eb345efac084224187b6-usrping"
//     ],
//     "allowLists": {
//     "allowWithTags": {
//     "2": {}
//     },
//     "allowWithoutTags": {
//     "102": {}
//     }
//     }
//     },
//     {
//     "identifier": "DZ96YMyBhsNQyC0vACeaaYRYBI4gbzArz7jANLIIR/wDU3ltbWV0cmljQnJvYWRjYXN0",
//     "channelID": "DZ96YMyBhsNQyC0vACeaaYRYBI4gbzArz7jANLIIR/wD",
//     "tags": [
//     "cbce1940f0102e791d67412328acfa53f9881494e249eb345efac084224187b6-usrping"
//     ],
//     "allowLists": {
//     "allowWithTags": {
//     "1": {},
//     "40000": {}
//     },
//     "allowWithoutTags": {}
//     }
//     },
//     {
//     "identifier": "djq86hTU0WjhpbAccQoPKpKpz7K+yxabpvY4iktphqQDQXN5bW1Ub1B1YmxpY0JjYXN0",
//     "channelID": "djq86hTU0WjhpbAccQoPKpKpz7K+yxabpvY4iktphqQD",
//     "tags": [
//     "ae893892e2b1253bb39fdac5f81b08c5ab69cb06ee79345715972c1af6c5125f-usrping"
//     ],
//     "allowLists": {
//     "allowWithTags": {
//     "2": {}
//     },
//     "allowWithoutTags": {
//     "102": {}
//     }
//     }
//     },
//     {
//     "identifier": "djq86hTU0WjhpbAccQoPKpKpz7K+yxabpvY4iktphqQDU3ltbWV0cmljQnJvYWRjYXN0",
//     "channelID": "djq86hTU0WjhpbAccQoPKpKpz7K+yxabpvY4iktphqQD",
//     "tags": [
//     "ae893892e2b1253bb39fdac5f81b08c5ab69cb06ee79345715972c1af6c5125f-usrping"
//     ],
//     "allowLists": {
//     "allowWithTags": {
//     "1": {},
//     "40000": {}
//     },
//     "allowWithoutTags": {}
//     }
//     },
//     {
//     "identifier": "raAs2Z9slHQQxwOlnniLl5aq6j+h9U8/q8sn8BIfbJADQXN5bW1Ub1B1YmxpY0JjYXN0",
//     "channelID": "raAs2Z9slHQQxwOlnniLl5aq6j+h9U8/q8sn8BIfbJAD",
//     "tags": [
//     "a164b0f40c21a86e925869e5a9d7c16886891e03f96809f68b8ade57160c7028-usrping"
//     ],
//     "allowLists": {
//     "allowWithTags": {},
//     "allowWithoutTags": {
//     "102": {},
//     "2": {}
//     }
//     }
//     },
//     {
//     "identifier": "raAs2Z9slHQQxwOlnniLl5aq6j+h9U8/q8sn8BIfbJADU3ltbWV0cmljQnJvYWRjYXN0",
//     "channelID": "raAs2Z9slHQQxwOlnniLl5aq6j+h9U8/q8sn8BIfbJAD",
//     "tags": [
//     "a164b0f40c21a86e925869e5a9d7c16886891e03f96809f68b8ade57160c7028-usrping"
//     ],
//     "allowLists": {
//     "allowWithTags": {},
//     "allowWithoutTags": {
//     "1": {},
//     "40000": {}
//     }
//     }
//     },
//     {
//     "identifier": "GNnFBbFoP+EtFdChUUEMVEOHSK2jmo+5SfTGFvu4zK4DQXN5bW1Ub1B1YmxpY0JjYXN0",
//     "channelID": "GNnFBbFoP+EtFdChUUEMVEOHSK2jmo+5SfTGFvu4zK4D",
//     "tags": [
//     "4ca23f9d385589fc530680c9e406099c6a34fd74d4002d19608ce6c971cabfa0-usrping"
//     ],
//     "allowLists": {
//     "allowWithTags": {},
//     "allowWithoutTags": {
//     "102": {},
//     "2": {}
//     }
//     }
//     },
//     {
//     "identifier": "GNnFBbFoP+EtFdChUUEMVEOHSK2jmo+5SfTGFvu4zK4DU3ltbWV0cmljQnJvYWRjYXN0",
//     "channelID": "GNnFBbFoP+EtFdChUUEMVEOHSK2jmo+5SfTGFvu4zK4D",
//     "tags": [
//     "4ca23f9d385589fc530680c9e406099c6a34fd74d4002d19608ce6c971cabfa0-usrping"
//     ],
//     "allowLists": {
//     "allowWithTags": {},
//     "allowWithoutTags": {
//     "1": {},
//     "40000": {}
//     }
//     }
//     }
//     ],
//     "changedNotificationStates": [
//     {
//     "channelID": "Z1owNo+GvizWshVW/C5IJ1izPD5oqMkCGr+PsA5If4ED",
//     "level": 20,
//     "status": 2
//     },
//     {
//     "channelID": "gZ4uFg/NaSGJVED3hH+PsezGwkZExgPeRxITlfjXZDUD",
//     "level": 40,
//     "status": 2
//     }
//     ],
//     "deletedNotificationStates": [
//     "ZGVsZXRlZAAAAAAAAAAAAAAAAAAAAAAAAAAAAAAAAAAD"
//     ],
//     "maxState": 2
//     }
type NotificationUpdateJson struct {
	NotificationFilters       []channels.NotificationFilter `json:"notificationFilters"`
	ChangedNotificationStates []channels.NotificationState  `json:"changedNotificationStates"`
	DeletedNotificationStates []*id.ID                      `json:"deletedNotificationStates"`
	MaxState                  clientNotif.NotificationState `json:"maxState"`
}

// MessageReceivedJson is returned any time a message is received or updated.
// Update is true if the row is old and was edited.
//
//	{
//	  "uuid":32,
//	  "channelID":"Z1owNo+GvizWshVW/C5IJ1izPD5oqMkCGr+PsA5If4HZ",
//	  "update":false
//	}
type MessageReceivedJson struct {
	Uuid      int64  `json:"uuid"`
	ChannelID *id.ID `json:"channelID"`
	Update    bool   `json:"update"`
}

// UserMutedJson is returned for the MuteUser method of the impl.
//
//	{
//	  "channelID":"YSc2bDijXIVhmIsJk2OZQjU9ei2Dn6MS8tOpXlIaUpSV",
//	  "pubKey":"hClzdWkMI+LM7KDFxC/iuyIc0oiMzcBXBFgH0haZAjc=",
//	  "unmute":false
//	}
type UserMutedJson struct {
	ChannelID *id.ID            `json:"channelID"`
	PubKey    ed25519.PublicKey `json:"pubKey"`
	Unmute    bool              `json:"unmute"`
}

// MessageDeletedJson is returned any time a message is deleted.
//
//	{
//	  "messageID":"i9b7tL5sUmObxqW1LApC9H/yvnQzsRfq7yc8SCBtlK0="
//	}
type MessageDeletedJson struct {
	MessageID message.ID `json:"messageID"`
}

// AdminKeysUpdateJson describes when you get or lose keys for a specific
// channel
//
//	{
//	 "channelID":"KdkEjm+OfQuK4AyZGAqh+XPQaLfRhsO5d2NT1EIScyJX",
//	 "hasKeys":true
//	}
type AdminKeysUpdateJson struct {
	ChannelId *id.ID `json:"channelID"`
	isAdmin   bool   `json:"isAdmin"`
}

// DmTokenUpdateJson describes when the sending of dm tokens is enabled or
// disabled on a specific channel
//
//	{
//	 "channelID":"KdkEjm+OfQuK4AyZGAqh+XPQaLfRhsO5d2NT1EIScyJX",
//	 "sendToken":true
//	}
type DmTokenUpdateJson struct {
	ChannelId *id.ID `json:"channelID"`
	SendToken bool   `json:"sendToken"`
}

type ChannelUICallbacks interface {
	EventUpdate(eventType int64, jsonData []byte)
}

type ChannelUICallbacksWrapper struct {
	Cuic ChannelUICallbacks
}

func (cuicbw *ChannelUICallbacksWrapper) DmTokenUpdate(chID *id.ID, sendToken bool) {

	dmtJson := &DmTokenUpdateJson{
		ChannelId: chID,
		SendToken: sendToken,
	}
	jsonBytes, err := json.Marshal(dmtJson)
	if err != nil {
		jww.ERROR.Printf("Failed to json dm token update "+
			"event for bindings: %+v", err)
	}

	cuicbw.Cuic.EventUpdate(DmTokenUpdate, jsonBytes)
}

func (cuicbw *ChannelUICallbacksWrapper) AdminKeysUpdate(chID *id.ID, isAdmin bool) {

	akJson := &AdminKeysUpdateJson{
		ChannelId: chID,
		isAdmin:   isAdmin,
	}
	jsonBytes, err := json.Marshal(akJson)
	if err != nil {
		jww.ERROR.Printf("Failed to json admin keys update "+
			"event for bindings: %+v", err)
	}

	cuicbw.Cuic.EventUpdate(AdminKeyUpdate, jsonBytes)
}

func (cuicbw *ChannelUICallbacksWrapper) NicknameUpdate(channelId *id.ID,
	nickname string, exists bool) {

	jsonable := NickNameUpdateJson{
		ChannelId: channelId,
		Nickname:  nickname,
		Exists:    exists,
	}

	jsonBytes, err := json.Marshal(&jsonable)

	if err != nil {
		jww.ERROR.Printf("Failed to json nickname update "+
			"event for bindings: %+v", err)
	}

	cuicbw.Cuic.EventUpdate(NickNameUpdate, jsonBytes)
}

func (cuicbw *ChannelUICallbacksWrapper) NotificationUpdate(
	nfs []channels.NotificationFilter,
	changedNotificationStates []channels.NotificationState,
	deletedNotificationStates []*id.ID, maxState clientNotif.NotificationState) {

	jsonable := NotificationUpdateJson{
		NotificationFilters:       nfs,
		ChangedNotificationStates: changedNotificationStates,
		DeletedNotificationStates: deletedNotificationStates,
		MaxState:                  maxState,
	}

	jsonBytes, err := json.Marshal(&jsonable)
	if err != nil {
		jww.ERROR.Printf("Failed to json notifications update "+
			"event for bindings: %+v", err)
	}

	cuicbw.Cuic.EventUpdate(NotificationUpdate, jsonBytes)
}

func (cuicbw *ChannelUICallbacksWrapper) MessageReceived(uuid int64,
	channelID *id.ID, update bool) {

	jsonable := MessageReceivedJson{
		Uuid:      uuid,
		ChannelID: channelID,
		Update:    update,
	}

	jsonBytes, err := json.Marshal(&jsonable)
	if err != nil {
		jww.ERROR.Printf("Failed to json MessageReceived "+
			"event for bindings: %+v", err)
	}

	cuicbw.Cuic.EventUpdate(MessageReceived, jsonBytes)
}

func (cuicbw *ChannelUICallbacksWrapper) UserMuted(channelID *id.ID,
	pubKey ed25519.PublicKey, unmute bool) {
	jsonable := UserMutedJson{
		ChannelID: channelID,
		PubKey:    pubKey,
		Unmute:    unmute,
	}

	jsonBytes, err := json.Marshal(&jsonable)
	if err != nil {
		jww.ERROR.Printf("Failed to json UserMuted "+
			"event for bindings: %+v", err)
	}

	cuicbw.Cuic.EventUpdate(UserMuted, jsonBytes)
}

func (cuicbw *ChannelUICallbacksWrapper) MessageDeleted(messageID message.ID) {
	jsonable := MessageDeletedJson{MessageID: messageID}
	jsonBytes, err := json.Marshal(&jsonable)
	if err != nil {
		jww.ERROR.Printf("Failed to json MessageDeleted "+
			"event for bindings: %+v", err)
	}

	cuicbw.Cuic.EventUpdate(MessageDeleted, jsonBytes)
}

func unmarshalPingsJson(b []byte) ([]ed25519.PublicKey, error) {
	var pings []ed25519.PublicKey
	if b != nil && len(b) > 0 {
		return pings, json.Unmarshal(b, &pings)
	}
	return pings, nil
}<|MERGE_RESOLUTION|>--- conflicted
+++ resolved
@@ -1305,11 +1305,7 @@
 //   - []byte - JSON of [ChannelSendReport].
 func (cm *ChannelsManager) SendReply(channelIdBytes []byte, message string,
 	messageToReactTo []byte, validUntilMS int64, cmixParamsJSON []byte,
-<<<<<<< HEAD
-	pingBytes [][]byte) ([]byte, error) {
-=======
 	pingsJSON []byte) ([]byte, error) {
->>>>>>> c0fb2a45
 
 	// Unmarshal channel ID and parameters
 	channelID, params, err :=
@@ -1402,7 +1398,6 @@
 	return constructChannelSendReport(&messageID, rnd.ID, &ephID)
 }
 
-<<<<<<< HEAD
 // SendInvite is used to send to a channel (invited) an invitation to another
 // channel (invitee).
 //
@@ -1418,16 +1413,6 @@
 //   - host - The URL to append the channel info to.
 //   - maxUses - The maximum number of uses the link can be used (0 for
 //     unlimited).
-=======
-// SendSilent is used to send to a channel a message with no notifications.
-// Its primary purpose is to communicate new nicknames without calling
-// [SendMessage].
-//
-// It takes no payload intentionally as the message should be very lightweight.
-//
-// Parameters:
-//   - channelIdBytes - Marshalled bytes of the channel's [id.ID].
->>>>>>> c0fb2a45
 //   - validUntilMS - The lease of the message. This will be how long the
 //     message is available from the network, in milliseconds. As per the
 //     [channels.Manager] documentation, this has different meanings depending
@@ -1435,7 +1420,6 @@
 //     be enumerated here. Use [channels.ValidForever] to last the max message
 //     life.
 //   - cmixParamsJSON - A JSON marshalled [xxdk.CMIXParams]. This may be empty,
-<<<<<<< HEAD
 //     and GetDefaultCMixParams will be used internally.
 //
 // Returns:
@@ -1445,14 +1429,6 @@
 	validUntilMS int64, cmixParamsJSON []byte, pingBytes [][]byte) (
 	[]byte, error) {
 
-=======
-//     and [GetDefaultCMixParams] will be used internally.
-//
-// Returns:
-//   - []byte - JSON of [ChannelSendReport].
-func (cm *ChannelsManager) SendSilent(channelIdBytes []byte, validUntilMS int64,
-	cmixParamsJSON []byte) ([]byte, error) {
->>>>>>> c0fb2a45
 	// Unmarshal channel ID and parameters
 	channelID, params, err := parseChannelsParameters(
 		channelIdBytes, cmixParamsJSON)
@@ -1460,22 +1436,18 @@
 		return nil, err
 	}
 
-<<<<<<< HEAD
 	// Unmarshal channel to invite to
 	inviteTo, err := id.Unmarshal(inviteToChannelBytes)
 	if err != nil {
 		return nil, err
 	}
 
-=======
->>>>>>> c0fb2a45
 	// Calculate lease
 	lease := time.Duration(validUntilMS) * time.Millisecond
 	if validUntilMS == ValidForeverBindings {
 		lease = channels.ValidForever
 	}
 
-<<<<<<< HEAD
 	pings := make([]ed25519.PublicKey, len(pingBytes))
 	for i := range pingBytes {
 		pings[i] = pingBytes[i][:]
@@ -1487,7 +1459,42 @@
 
 	// Construct send report
 	return constructChannelSendReport(&messageID, rnd.ID, &ephID)
-=======
+}
+
+// SendSilent is used to send to a channel a message with no notifications.
+// Its primary purpose is to communicate new nicknames without calling
+// [SendMessage].
+//
+// It takes no payload intentionally as the message should be very lightweight.
+//
+// Parameters:
+//   - channelIdBytes - Marshalled bytes of the channel's [id.ID].
+//   - validUntilMS - The lease of the message. This will be how long the
+//     message is available from the network, in milliseconds. As per the
+//     [channels.Manager] documentation, this has different meanings depending
+//     on the use case. These use cases may be generic enough that they will not
+//     be enumerated here. Use [channels.ValidForever] to last the max message
+//     life.
+//   - cmixParamsJSON - A JSON marshalled [xxdk.CMIXParams]. This may be empty,
+//     and [GetDefaultCMixParams] will be used internally.
+//
+// Returns:
+//   - []byte - JSON of [ChannelSendReport].
+func (cm *ChannelsManager) SendSilent(channelIdBytes []byte, validUntilMS int64,
+	cmixParamsJSON []byte) ([]byte, error) {
+	// Unmarshal channel ID and parameters
+	channelID, params, err := parseChannelsParameters(
+		channelIdBytes, cmixParamsJSON)
+	if err != nil {
+		return nil, err
+	}
+
+	// Calculate lease
+	lease := time.Duration(validUntilMS) * time.Millisecond
+	if validUntilMS == ValidForeverBindings {
+		lease = channels.ValidForever
+	}
+
 	// Send invite
 	messageID, rnd, ephID, err := cm.api.SendSilent(
 		channelID, lease, params.CMIX)
@@ -1495,7 +1502,6 @@
 	// Construct send report
 	return constructChannelSendReport(&messageID, rnd.ID, &ephID)
 
->>>>>>> c0fb2a45
 }
 
 ////////////////////////////////////////////////////////////////////////////////
