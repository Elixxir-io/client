--- conflicted
+++ resolved
@@ -429,74 +429,6 @@
 	return json.Marshal(&gen)
 }
 
-<<<<<<< HEAD
-=======
-const (
-	channelPrivateKeyStoreVersion = 0
-	channelPrivateKeyStoreKey     = "channelPrivateKey"
-)
-
-func saveChannelPrivateKey(cmix *Cmix, channelID *id.ID, pk rsa.PrivateKey) error {
-	return cmix.api.GetStorage().Set(
-		makeChannelPrivateKeyStoreKey(channelID),
-		&versioned.Object{
-			Version:   channelPrivateKeyStoreVersion,
-			Timestamp: netTime.Now(),
-			Data:      pk.MarshalPem(),
-		})
-}
-
-// GetSavedChannelPrivateKeyUNSAFE loads the private key from storage for the
-// given channel ID.
-//
-// NOTE: This function is unsafe and only for debugging purposes only.
-//
-// Parameters:
-//   - cmixID - ID of [Cmix] object in tracker.
-//   - channelIdBase64 - The [id.ID] of the channel in base 64 encoding.
-//
-// Returns:
-//   - The PEM file of the private key.
-func GetSavedChannelPrivateKeyUNSAFE(cmixID int, channelIdBase64 string) (string, error) {
-	cmix, err := cmixTrackerSingleton.get(cmixID)
-	if err != nil {
-		return "", err
-	}
-
-	channelIdBytes, err := base64.StdEncoding.DecodeString(channelIdBase64)
-	if err != nil {
-		return "", errors.Errorf("failed to decode channel ID: %+v", err)
-	}
-
-	channelID, err := id.Unmarshal(channelIdBytes)
-	if err != nil {
-		return "", errors.Errorf("invalid channel ID: %+v", err)
-	}
-
-	privKey, err := loadChannelPrivateKey(cmix, channelID)
-	if err != nil {
-		return "", errors.Errorf(
-			"failed to load private key from storage: %+v", err)
-	}
-
-	return string(privKey.MarshalPem()), nil
-}
-
-func loadChannelPrivateKey(cmix *Cmix, channelID *id.ID) (rsa.PrivateKey, error) {
-	obj, err := cmix.api.GetStorage().Get(
-		makeChannelPrivateKeyStoreKey(channelID))
-	if err != nil {
-		return nil, err
-	}
-
-	return rsa.GetScheme().UnmarshalPrivateKeyPEM(obj.Data)
-}
-
-func makeChannelPrivateKeyStoreKey(channelID *id.ID) string {
-	return channelPrivateKeyStoreKey + "/" + channelID.String()
-}
-
->>>>>>> 118de443
 // DecodePublicURL decodes the channel URL into a channel pretty print. This
 // function can only be used for public channel URLs. To get the privacy level
 // of a channel URL, use [GetShareUrlType].
@@ -659,13 +591,8 @@
 // channel was not previously joined.
 //
 // Parameters:
-<<<<<<< HEAD
 //   - channelIdBytes - Marshalled bytes of the channel's [id.ID].
 func (cm *ChannelsManager) LeaveChannel(channelIdBytes []byte) error {
-=======
-//   - marshalledChanId - A JSON marshalled channel ID ([id.ID]).
-func (cm *ChannelsManager) LeaveChannel(marshalledChanId []byte) error {
->>>>>>> 118de443
 	// Unmarshal channel ID
 	channelId, err := id.Unmarshal(channelIdBytes)
 	if err != nil {
@@ -680,13 +607,8 @@
 // memory (~3 weeks) over the event model.
 //
 // Parameters:
-<<<<<<< HEAD
 //   - channelIdBytes - Marshalled bytes of the channel's [id.ID].
 func (cm *ChannelsManager) ReplayChannel(channelIdBytes []byte) error {
-=======
-//   - marshalledChanId - A JSON marshalled channel ID ([id.ID]).
-func (cm *ChannelsManager) ReplayChannel(marshalledChanId []byte) error {
->>>>>>> 118de443
 
 	// Unmarshal channel ID
 	chanId, err := id.Unmarshal(channelIdBytes)
@@ -752,11 +674,7 @@
 //   - host - The URL to append the channel info to.
 //   - maxUses - The maximum number of uses the link can be used (0 for
 //     unlimited).
-<<<<<<< HEAD
 //   - channelIdBytes - A marshalled channel ID ([id.ID]).
-=======
-//   - marshalledChanId - A marshalled channel ID ([id.ID]).
->>>>>>> 118de443
 //
 // Returns:
 //   - JSON of ShareURL.
@@ -845,11 +763,7 @@
 // on the use case.
 //
 // Parameters:
-<<<<<<< HEAD
 //   - channelIdBytes - Marshalled bytes of the channel's [id.ID].
-=======
-//   - marshalledChanId - A JSON marshalled channel ID ([id.ID]).
->>>>>>> 118de443
 //   - messageType - The message type of the message. This will be a valid
 //     [channels.MessageType].
 //   - message - The contents of the message. This need not be of data type
@@ -864,16 +778,9 @@
 //     and GetDefaultCMixParams will be used internally.
 //
 // Returns:
-<<<<<<< HEAD
 //   - []byte - JSON of [ChannelSendReport].
 func (cm *ChannelsManager) SendGeneric(channelIdBytes []byte, messageType int,
 	message []byte, leaseTimeMS int64, cmixParamsJSON []byte) ([]byte, error) {
-=======
-//   - []byte - A JSON marshalled ChannelSendReport.
-func (cm *ChannelsManager) SendGeneric(marshalledChanId []byte,
-	messageType int, message []byte, leaseTimeMS int64,
-	cmixParamsJSON []byte) ([]byte, error) {
->>>>>>> 118de443
 
 	// Unmarshal channel ID and parameters
 	chanId, params, err :=
@@ -904,11 +811,7 @@
 //
 // Parameters:
 //   - adminPrivateKey - The PEM-encoded admin RSA private key.
-<<<<<<< HEAD
 //   - channelIdBytes - Marshalled bytes of the channel's [id.ID].
-=======
-//   - marshalledChanId - A JSON marshalled channel ID ([id.ID]).
->>>>>>> 118de443
 //   - messageType - The message type of the message. This will be a valid
 //     [channels.MessageType].
 //   - message - The contents of the message. The message should be at most 510
@@ -923,18 +826,10 @@
 //     and GetDefaultCMixParams will be used internally.
 //
 // Returns:
-<<<<<<< HEAD
 //   - []byte - JSON of [ChannelSendReport].
 func (cm *ChannelsManager) SendAdminGeneric(
 	adminPrivateKey, channelIdBytes []byte, messageType int, message []byte,
 	leaseTimeMS int64, cmixParamsJSON []byte) ([]byte, error) {
-=======
-//   - []byte - A JSON marshalled ChannelSendReport.
-func (cm *ChannelsManager) SendAdminGeneric(adminPrivateKey,
-	marshalledChanId []byte,
-	messageType int, message []byte, leaseTimeMS int64,
-	cmixParamsJSON []byte) ([]byte, error) {
->>>>>>> 118de443
 
 	// Load private key from file
 	rsaPrivKey, err := rsa.GetScheme().UnmarshalPrivateKeyPEM(adminPrivateKey)
@@ -972,11 +867,7 @@
 // lasting forever if [channels.ValidForever] is used.
 //
 // Parameters:
-<<<<<<< HEAD
 //   - channelIdBytes - Marshalled bytes of the channel's [id.ID].
-=======
-//   - marshalledChanId - A JSON marshalled channel ID ([id.ID]).
->>>>>>> 118de443
 //   - message - The contents of the message. The message should be at most 510
 //     bytes. This is expected to be Unicode, and thus a string data type is
 //     expected
@@ -989,15 +880,9 @@
 //     empty, and GetDefaultCMixParams will be used internally.
 //
 // Returns:
-<<<<<<< HEAD
 //   - []byte - JSON of [ChannelSendReport].
 func (cm *ChannelsManager) SendMessage(channelIdBytes []byte, message string,
 	leaseTimeMS int64, cmixParamsJSON []byte) ([]byte, error) {
-=======
-//   - []byte - A JSON marshalled ChannelSendReport
-func (cm *ChannelsManager) SendMessage(marshalledChanId []byte,
-	message string, leaseTimeMS int64, cmixParamsJSON []byte) ([]byte, error) {
->>>>>>> 118de443
 
 	// Unmarshal channel ID and parameters
 	chanId, params, err :=
@@ -1029,11 +914,7 @@
 // [channels.ValidForever] is used.
 //
 // Parameters:
-<<<<<<< HEAD
 //   - channelIdBytes - Marshalled bytes of the channel's [id.ID].
-=======
-//   - marshalledChanId - A JSON marshalled channel ID ([id.ID]).
->>>>>>> 118de443
 //   - message - The contents of the message. The message should be at most 510
 //     bytes. This is expected to be Unicode, and thus a string data type is
 //     expected.
@@ -1051,17 +932,10 @@
 //     and GetDefaultCMixParams will be used internally.
 //
 // Returns:
-<<<<<<< HEAD
 //   - []byte - JSON of [ChannelSendReport].
 func (cm *ChannelsManager) SendReply(channelIdBytes []byte, message string,
 	messageToReactTo []byte, leaseTimeMS int64, cmixParamsJSON []byte) (
 	[]byte, error) {
-=======
-//   - []byte - A JSON marshalled ChannelSendReport
-func (cm *ChannelsManager) SendReply(marshalledChanId []byte,
-	message string, messageToReactTo []byte, leaseTimeMS int64,
-	cmixParamsJSON []byte) ([]byte, error) {
->>>>>>> 118de443
 
 	// Unmarshal channel ID and parameters
 	channelID, params, err :=
@@ -1094,11 +968,7 @@
 // Users will drop the reaction if they do not recognize the reactTo message.
 //
 // Parameters:
-<<<<<<< HEAD
 //   - channelIdBytes - Marshalled bytes of the channel's [id.ID].
-=======
-//   - marshalledChanId - A JSON marshalled channel ID ([id.ID]).
->>>>>>> 118de443
 //   - reaction - The user's reaction. This should be a single emoji with no
 //     other characters. As such, a Unicode string is expected.
 //   - messageToReactTo - The marshalled [channel.MessageID] of the message you
@@ -1110,16 +980,9 @@
 //     and GetDefaultCMixParams will be used internally.
 //
 // Returns:
-<<<<<<< HEAD
 //   - []byte - JSON of [ChannelSendReport].
 func (cm *ChannelsManager) SendReaction(channelIdBytes []byte, reaction string,
 	messageToReactTo []byte, cmixParamsJSON []byte) ([]byte, error) {
-=======
-//   - []byte - A JSON marshalled ChannelSendReport.
-func (cm *ChannelsManager) SendReaction(marshalledChanId []byte,
-	reaction string, messageToReactTo []byte,
-	cmixParamsJSON []byte) ([]byte, error) {
->>>>>>> 118de443
 
 	// Unmarshal channel ID and parameters
 	channelID, params, err := parseChannelsParameters(
