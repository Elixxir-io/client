--- conflicted
+++ resolved
@@ -2002,20 +2002,13 @@
 }
 
 // GetNoMessageErr returns the error channels.NoMessageErr, which must be
-<<<<<<< HEAD
-// returned by EventModel.UpdateFromUUID, EventModel.UpdateFromMessageID, and
-// EventModel.GetMessage when the message cannot be found.
-=======
 // returned by EventModel methods (such as EventModel.UpdateFromUUID,
 // EventModel.UpdateFromMessageID, and EventModel.GetMessage) when the message
 // cannot be found.
->>>>>>> 7a880a2b
 func GetNoMessageErr() string {
 	return channels.NoMessageErr.Error()
 }
 
-<<<<<<< HEAD
-=======
 // CheckNoMessageErr determines if the error returned by an EventModel function
 // indicates that the message or item does not exist. It returns true if the
 // error contains channels.NoMessageErr.
@@ -2023,7 +2016,6 @@
 	return channels.CheckNoMessageErr(errors.New(err))
 }
 
->>>>>>> 7a880a2b
 // MessageUpdateInfo contains the updated information for a channel message.
 // Only update fields that have their set field set as true.
 type MessageUpdateInfo struct {
