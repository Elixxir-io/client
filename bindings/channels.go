///////////////////////////////////////////////////////////////////////////////
// Copyright © 2022 xx network SEZC                                          //
//                                                                           //
// Use of this source code is governed by a license that can be found in the //
// LICENSE file                                                              //
///////////////////////////////////////////////////////////////////////////////

package bindings

import (
	"crypto/ed25519"
	"encoding/json"
	"sync"
	"time"

	"github.com/pkg/errors"
	jww "github.com/spf13/jwalterweatherman"

	"gitlab.com/elixxir/client/v4/channels"
	"gitlab.com/elixxir/client/v4/channels/storage"
	"gitlab.com/elixxir/client/v4/cmix/rounds"
	"gitlab.com/elixxir/client/v4/storage/utility"
	"gitlab.com/elixxir/client/v4/xxdk"
	cryptoBroadcast "gitlab.com/elixxir/crypto/broadcast"
	cryptoChannel "gitlab.com/elixxir/crypto/channel"
	"gitlab.com/elixxir/crypto/message"
	cryptoMessage "gitlab.com/elixxir/crypto/message"
	"gitlab.com/elixxir/primitives/notifications"
	"gitlab.com/xx_network/primitives/id"
	"gitlab.com/xx_network/primitives/id/ephemeral"
)

////////////////////////////////////////////////////////////////////////////////
// Singleton Tracker                                                          //
////////////////////////////////////////////////////////////////////////////////

// channelManagerTrackerSingleton is used to track ChannelsManager objects
// so that they can be referenced by ID back over the bindings.
var channelManagerTrackerSingleton = &channelManagerTracker{
	tracked: make(map[int]*ChannelsManager),
	count:   0,
}

// channelManagerTracker is a singleton used to keep track of extant
// ChannelsManager objects, preventing race conditions created by passing it
// over the bindings.
type channelManagerTracker struct {
	tracked map[int]*ChannelsManager
	count   int
	mux     sync.RWMutex
}

// make create a ChannelsManager from an [channels.Manager], assigns it a unique
// ID, and adds it to the channelManagerTracker.
func (cmt *channelManagerTracker) make(c channels.Manager) *ChannelsManager {
	cmt.mux.Lock()
	defer cmt.mux.Unlock()

	chID := cmt.count
	cmt.count++

	cmt.tracked[chID] = &ChannelsManager{
		api: c,
		id:  chID,
	}

	return cmt.tracked[chID]
}

// get an ChannelsManager from the channelManagerTracker given its ID.
func (cmt *channelManagerTracker) get(id int) (*ChannelsManager, error) {
	cmt.mux.RLock()
	defer cmt.mux.RUnlock()

	c, exist := cmt.tracked[id]
	if !exist {
		return nil, errors.Errorf(
			"Cannot get ChannelsManager for ID %d, does not exist", id)
	}

	return c, nil
}

// delete removes a ChannelsManager from the channelManagerTracker.
func (cmt *channelManagerTracker) delete(id int) {
	cmt.mux.Lock()
	defer cmt.mux.Unlock()

	delete(cmt.tracked, id)
}

// channelManagerTrackerSingleton is used to track channels.ExtensionBuilder
// objects so that they can be referenced by ID back over the bindings.
var channelExtensionBuilderTrackerSingleton = &channelExtensionBuilderTracker{
	tracked: make(map[int]channels.ExtensionBuilder),
	count:   0,
}

// channelExtensionBuilderTracker is a singleton used to keep track of extant
// channels.ExtensionBuilder objects, preventing race conditions created by
// passing it over the bindings.
type channelExtensionBuilderTracker struct {
	tracked map[int]channels.ExtensionBuilder
	count   int
	mux     sync.RWMutex
}

// make create a ChannelsManager from an [channels.Manager], assigns it a unique
// ID, and adds it to the channelManagerTracker.
func (ebt *channelExtensionBuilderTracker) add(eb channels.ExtensionBuilder) int {
	ebt.mux.Lock()
	defer ebt.mux.Unlock()

	ebID := ebt.count
	ebt.count++

	ebt.tracked[ebID] = eb

	return ebID
}

// get returns a list of channels.ExtensionBuilder associated with each ID in
// the list. If the ID does not exist, it is skipped. All invalid IDs results in
// an empty list.
func (ebt *channelExtensionBuilderTracker) get(
	ids ...int) []channels.ExtensionBuilder {
	ebt.mux.RLock()
	defer ebt.mux.RUnlock()

	list := make([]channels.ExtensionBuilder, 0, len(ids))
	for _, ebID := range ids {
		if eb, exists := ebt.tracked[ebID]; exists {
			list = append(list, eb)
		}
	}

	return list
}

// delete removes a channels.ExtensionBuilder from the tracker.
func (ebt *channelExtensionBuilderTracker) delete(ebID int) {
	ebt.mux.Lock()
	defer ebt.mux.Unlock()

	delete(ebt.tracked, ebID)
}

////////////////////////////////////////////////////////////////////////////////
// Basic Channel API                                                          //
////////////////////////////////////////////////////////////////////////////////

// ChannelsManager is a bindings-layer struct that wraps a [channels.Manager]
// interface.
type ChannelsManager struct {
	api channels.Manager
	id  int
}

// GetID returns the unique tracking ID for the [ChannelsManager] object.
func (cm *ChannelsManager) GetID() int {
	return cm.id
}

// GenerateChannelIdentity creates a new private channel identity
// ([channel.PrivateIdentity]) from scratch and assigns it a codename.
//
// The public component can be retrieved as JSON via
// [GetPublicChannelIdentityFromPrivate].
//
// Parameters:
//   - cmixID - ID of [Cmix] object in tracker. This can be retrieved using
//     [Cmix.GetID].
//
// Returns:
//   - Marshalled bytes of [channel.PrivateIdentity].
func GenerateChannelIdentity(cmixID int) ([]byte, error) {
	// Get user from singleton
	user, err := cmixTrackerSingleton.get(cmixID)
	if err != nil {
		return nil, err
	}

	rng := user.api.GetRng().GetStream()
	defer rng.Close()
	pi, err := cryptoChannel.GenerateIdentity(rng)
	if err != nil {
		return nil, err
	}
	return pi.Marshal(), nil
}

// ConstructIdentity creates a codename in a public [channel.Identity] from an
// extant identity for a given codeset version.
//
// Parameters:
//   - pubKey - The Ed25519 public key.
//   - codesetVersion - The version of the codeset used to generate the
//     identity.
//
// Returns:
//   - JSON of [channel.Identity].
func ConstructIdentity(pubKey []byte, codesetVersion int) ([]byte, error) {
	identity, err := cryptoChannel.ConstructIdentity(
		pubKey, uint8(codesetVersion))
	if err != nil {
		return nil, err
	}
	return json.Marshal(identity)
}

// ImportPrivateIdentity generates a new [channel.PrivateIdentity] from exported
// data.
//
// Parameters:
//   - password - The password used to encrypt the identity.
//   - data - The encrypted data from [ChannelsManager.ExportPrivateIdentity].
//
// Returns:
//   - JSON of [channel.PrivateIdentity].
func ImportPrivateIdentity(password string, data []byte) ([]byte, error) {
	pi, err := cryptoChannel.ImportPrivateIdentity(password, data)
	if err != nil {
		return nil, err
	}
	return pi.Marshal(), nil
}

// GetPublicChannelIdentity constructs a public identity ([channel.Identity])
// from a bytes version and returns it JSON marshaled.
//
// Parameters:
//   - marshaledPublic - Bytes of the public identity ([channel.Identity]).
//
// Returns:
//   - JSON of the constructed [channel.Identity].
func GetPublicChannelIdentity(marshaledPublic []byte) ([]byte, error) {
	i, err := cryptoChannel.UnmarshalIdentity(marshaledPublic)
	if err != nil {
		return nil, err
	}
	return json.Marshal(&i)
}

// GetPublicChannelIdentityFromPrivate returns the public identity
// ([channel.Identity]) contained in the given private identity
// ([channel.PrivateIdentity]).
//
// Parameters:
//   - marshaledPrivate - Marshalled bytes of the private identity
//     ([channel.PrivateIdentity]).
//
// Returns:
//   - JSON of the public [channel.Identity].
func GetPublicChannelIdentityFromPrivate(marshaledPrivate []byte) ([]byte, error) {
	pi, err := cryptoChannel.UnmarshalPrivateIdentity(marshaledPrivate)
	if err != nil {
		return nil, err
	}
	return json.Marshal(&pi.Identity)
}

<<<<<<< HEAD
// MessageReceivedCallback is called any time a message is received or updated.
//
// update is true if the row is old and was edited.
type MessageReceivedCallback interface {
	Callback(uuid int64, channelID []byte, update bool)
}

// MuteCallback is a callback provided for the MuteUser method of the impl.
type MuteCallback interface {
	Callback(channelID []byte, pubKey []byte, unmute bool)
}

// DeletedMessageCallback is called any time a message is deleted.
type DeletedMessageCallback interface {
	Callback(messageId []byte)
}

// ChannelsFilterCallbackCallback is called any time a service is added or
// removed or when a channel notification level changes.
//
// Parameters:
//   - notificationFilterListJSON - JSON of a slice of
//     [channels.NotificationFilter].
//
// Example JSON:
//
//  [
//    {
//      "identifier": "CTCZNOdoxdOKGXnNWs2OBJkgPyn3iBxHDdEiHNz86p4DSWRlbnRpZmllcg==",
//      "channelID": "CTCZNOdoxdOKGXnNWs2OBJkgPyn3iBxHDdEiHNz86p4D",
//      "tags": ["2b7d05b786952709105c194d6d486a59e264217bd03bacf0ed3c895d5fafed72-usrping"],
//      "allowLists": {
//        "allowWithTags": {"1":{}, "2":{}, "40000":{}},
//        "allowWithoutTags": {"102":{}}
//      }
//    },
//    {
//      "identifier": "rXzbFF6hUhfHWN6wKTjMTY6g/gLWaACwAvJ95uP/FbcDSWRlbnRpZmllcg==",
//      "channelID": "rXzbFF6hUhfHWN6wKTjMTY6g/gLWaACwAvJ95uP/FbcD",
//      "tags": ["c01efa896876b4b5677295a80178efda5cb783706a3f087cfa4a5e8cf126da68-usrping"],
//      "allowLists": {
//        "allowWithTags": {},
//        "allowWithoutTags": {"1":{}, "2":{}, "40000":{}}
//      }
//    },
//    {
//      "identifier": "JDfDh0wtH694g2ZS9XJpLY8/UaP6B1q4LktsKMkyQ/wDSWRlbnRpZmllcg==",
//      "channelID": "JDfDh0wtH694g2ZS9XJpLY8/UaP6B1q4LktsKMkyQ/wD",
//      "tags": ["5d07a3251048514c00c521d1d2f1c2778cb553113410b461b5fcc1390fecb5e2-usrping"],
//      "allowLists": {
//        "allowWithTags": {"1":{}, "2":{}, "40000":{}},
//        "allowWithoutTags": {"102":{}}
//      }
//    }
//  ]
type ChannelsFilterCallbackCallback interface {
	Callback(notificationFilterListJSON []byte)
}

// newChannelsFilterCallback translates the bindings-level
// ChannelsFilterCallbackCallback to a channels.FilterCallback.
func newChannelsFilterCallback(
	cb ChannelsFilterCallbackCallback) channels.FilterCallback {
	return func(nfs []channels.NotificationFilter) {
		if data, err := json.Marshal(nfs); err != nil {
			jww.FATAL.Panicf("failed to JSON unmarshal %T: %+v", nfs, err)
		} else {
			cb.Callback(data)
		}
	}
}

=======
>>>>>>> 1b7fdf1a
// NewChannelsManagerMobile creates a new [ChannelsManager] from a new private
// identity [cryptoChannel.PrivateIdentity] backed with SqlLite for mobile use.
//
// This is for creating a manager for an identity for the first time. For
// generating a new one channel identity, use [GenerateChannelIdentity]. To
// reload this channel manager, use [LoadChannelsManager], passing in the
// storage tag retrieved by [ChannelsManager.GetStorageTag].
//
// Parameters:
//   - cmixID - ID of [Cmix] object in tracker. This can be retrieved using
//     [Cmix.GetID].
//   - privateIdentity - Bytes of a private identity ([channel.PrivateIdentity])
//     that is generated by [GenerateChannelIdentity].
//   - extensionBuilderIDsJSON - JSON of an array of integers of
//     [channels.ExtensionBuilder] IDs. The ID can be retrieved from an object
//     with an extension builder (e.g.,
//     [ChannelsFileTransfer.GetExtensionBuilderID]). Leave empty if not using
//     extension builders. Example: `[2,11,5]`.
//   - dbFilePath - absolute string path to the SqlLite database file
//   - cipherID - ID of [ChannelDbCipher] object in tracker.
<<<<<<< HEAD
//   - msgCb - Callback that is invoked whenever channels message is received/
//     updated.
//   - deleteCb - Callback that is invoked whenever a message is deleted.
//   - muteCb - Callback that is invoked whenever a sender is muted/unmuted.
//   - filterCB - Is called everytime a service or channel log level is changed.
//     It is used to determine which notifications are for you.
func NewChannelsManagerMobile(cmixID int, privateIdentity,
	extensionBuilderIDsJSON []byte, dbFilePath string, cipherID int,
	msgCb MessageReceivedCallback, deleteCb DeletedMessageCallback,
	muteCb MuteCallback, filterCB ChannelsFilterCallbackCallback) (
	*ChannelsManager, error) {
=======
//   - uiCallbacks - callbacks to inform the ui about various events, can be nil

func NewChannelsManagerMobile(cmixID int, privateIdentity,
	extensionBuilderIDsJSON []byte, dbFilePath string, cipherID int,
	uiCallbacks ChannelUICallbacks) (*ChannelsManager, error) {
>>>>>>> 1b7fdf1a
	pi, err := cryptoChannel.UnmarshalPrivateIdentity(privateIdentity)
	if err != nil {
		return nil, err
	}

	// Get from singleton
	user, err := cmixTrackerSingleton.get(cmixID)
	if err != nil {
		return nil, err
	}
	cipher, err := channelDbCipherTrackerSingleton.get(cipherID)
	if err != nil {
		return nil, err
	}

	// Load extension builders from singleton
	var extensionBuilders []channels.ExtensionBuilder
	if len(extensionBuilderIDsJSON) != 0 {
		var ebIDS []int
		if err = json.Unmarshal(extensionBuilderIDsJSON, &ebIDS); err != nil {
			return nil, err
		}
		extensionBuilders = channelExtensionBuilderTrackerSingleton.get(ebIDS...)
	}

<<<<<<< HEAD
	newMsgCb := func(uuid uint64, channelID *id.ID, update bool) {
		msgCb.Callback(int64(uuid), channelID.Marshal(), update)
	}
	newDeleteCb := func(messageID message.ID) {
		deleteCb.Callback(messageID.Marshal())
	}
	newMuteCb := func(channelID *id.ID, pubKey ed25519.PublicKey, unmute bool) {
		muteCb.Callback(channelID.Marshal(), pubKey, unmute)
	}
	newFilterCB := newChannelsFilterCallback(filterCB)
=======
	wrap := newChannelUICallbacksWrapper(uiCallbacks)
>>>>>>> 1b7fdf1a

	model, err := storage.NewEventModel(dbFilePath, cipher,
		wrap.MessageReceived, wrap.MessageDeleted, wrap.UserMuted)
	if err != nil {
		return nil, err
	}

	channelsKV, err := user.api.GetStorage().GetKV().Prefix("channels")
	if err != nil {
		return nil, err
	}

	// Construct new channels manager
<<<<<<< HEAD
	// TODO: Pass in notification manager instead of nil
	m, err := channels.NewManager(pi, user.api.GetStorage().GetKV(),
		user.api.GetCmix(), user.api.GetRng(), model, extensionBuilders,
		user.api.AddService, nil, newFilterCB)
=======
	m, err := channels.NewManager(pi, channelsKV,
		user.api.GetCmix(), user.api.GetRng(), model, extensionBuilders,
		user.api.AddService, wrap)
>>>>>>> 1b7fdf1a
	if err != nil {
		return nil, err
	}

	// Add channel to singleton and return
	return channelManagerTrackerSingleton.make(m), nil
}

// LoadChannelsManagerMobile loads an existing [ChannelsManager] for the given
// storage tag backed with SqlLite for mobile use.
//
// This is for loading a manager for an identity that has already been created.
// The channel manager should have previously been created with
// [NewChannelsManagerMobile] and the storage is retrievable with
// [ChannelsManager.GetStorageTag].
//
// Parameters:
//   - cmixID - ID of [Cmix] object in tracker. This can be retrieved using
//     [Cmix.GetID].
//   - storageTag - The storage tag associated with the previously created
//     channel manager and retrieved with [ChannelsManager.GetStorageTag].
//   - dbFilePath - absolute string path to the SqlLite database file
//   - cipherID - ID of [ChannelDbCipher] object in tracker.
<<<<<<< HEAD
//   - msgCb - Callback that is invoked whenever channels message is received/
//     updated.
//   - deleteCb - Callback that is invoked whenever a message is deleted.
//   - muteCb - Callback that is invoked whenever a sender is muted/unmuted.
//   - filterCB - Is called everytime a service or channel log level is changed.
//     It is used to determine which notifications are for you.
func LoadChannelsManagerMobile(cmixID int, storageTag, dbFilePath string,
	cipherID int, msgCb MessageReceivedCallback, deleteCb DeletedMessageCallback,
	muteCb MuteCallback, filterCB ChannelsFilterCallbackCallback) (
	*ChannelsManager, error) {
=======
//   - uiCallbacks - callbacks to inform the ui about various events, cannot be nil
func LoadChannelsManagerMobile(cmixID int, storageTag, dbFilePath string,
	cipherID int, uiCallbacks ChannelUICallbacks) (*ChannelsManager, error) {
>>>>>>> 1b7fdf1a

	// Get user from singleton
	user, err := cmixTrackerSingleton.get(cmixID)
	if err != nil {
		return nil, err
	}
	cipher, err := channelDbCipherTrackerSingleton.get(cipherID)
	if err != nil {
		return nil, err
	}

<<<<<<< HEAD
	newMsgCb := func(uuid uint64, channelID *id.ID, update bool) {
		msgCb.Callback(int64(uuid), channelID.Marshal(), update)
	}
	newDeleteCb := func(messageID message.ID) {
		deleteCb.Callback(messageID.Marshal())
	}
	newMuteCb := func(channelID *id.ID, pubKey ed25519.PublicKey, unmute bool) {
		muteCb.Callback(channelID.Marshal(), pubKey, unmute)
	}
	newFilterCB := newChannelsFilterCallback(filterCB)
=======
	wrap := newChannelUICallbacksWrapper(uiCallbacks)
>>>>>>> 1b7fdf1a

	model, err := storage.NewEventModel(dbFilePath, cipher,
		wrap.MessageReceived, wrap.MessageDeleted, wrap.UserMuted)
	if err != nil {
		return nil, err
	}

	channelsKV, err := user.api.GetStorage().GetKV().Prefix("channels")
	if err != nil {
		return nil, err
	}

	// Construct new channels manager
<<<<<<< HEAD
	// TODO: Pass in notification manager instead of nil
	m, err := channels.LoadManager(storageTag, user.api.GetStorage().GetKV(),
		user.api.GetCmix(), user.api.GetRng(), model, nil, nil, newFilterCB)
=======
	m, err := channels.LoadManager(storageTag, channelsKV,
		user.api.GetCmix(), user.api.GetRng(), model, nil, wrap)
>>>>>>> 1b7fdf1a
	if err != nil {
		return nil, err
	}

	// Add channel to singleton and return
	return channelManagerTrackerSingleton.make(m), nil
}

// NewChannelsManager creates a new [ChannelsManager] from a new private
// identity [channel.PrivateIdentity].
//
// This is for creating a manager for an identity for the first time. For
// generating a new one channel identity, use [GenerateChannelIdentity]. To
// reload this channel manager, use [LoadChannelsManager], passing in the
// storage tag retrieved by [ChannelsManager.GetStorageTag].
//
// Parameters:
//   - cmixID - ID of [Cmix] object in tracker. This can be retrieved using
//     [Cmix.GetID].
//   - privateIdentity - Bytes of a private identity ([channel.PrivateIdentity])
//     that is generated by [GenerateChannelIdentity].
//   - extensionBuilderIDsJSON - JSON of an array of integers of
//     [channels.ExtensionBuilder] IDs. The ID can be retrieved from an object
//     with an extension builder (e.g.,
//     [ChannelsFileTransfer.GetExtensionBuilderID]). Leave empty if not using
//     extension builders. Example: `[2,11,5]`.
//   - eventBuilder - An interface that contains a function that initialises and
//     returns the event model that is bindings-compatible.
<<<<<<< HEAD
//   - filterCB - Is called everytime a service or channel log level is changed.
//     It is used to determine which notifications are for you.
func NewChannelsManager(cmixID int, privateIdentity,
	extensionBuilderIDsJSON []byte, eventBuilder EventModelBuilder,
	filterCB ChannelsFilterCallbackCallback) (*ChannelsManager, error) {
=======
//   - uiCallbacks - callbacks to inform the ui about various events, can be nil
func NewChannelsManager(cmixID int, privateIdentity,
	extensionBuilderIDsJSON []byte, eventBuilder EventModelBuilder,
	uiCallbacks ChannelUICallbacks) (*ChannelsManager, error) {
>>>>>>> 1b7fdf1a
	pi, err := cryptoChannel.UnmarshalPrivateIdentity(privateIdentity)
	if err != nil {
		return nil, err
	}

	// Get user from singleton
	user, err := cmixTrackerSingleton.get(cmixID)
	if err != nil {
		return nil, err
	}

	// Load extension builders from singleton
	var extensionBuilders []channels.ExtensionBuilder
	if len(extensionBuilderIDsJSON) != 0 {
		var ebIDS []int
		if err = json.Unmarshal(extensionBuilderIDsJSON, &ebIDS); err != nil {
			return nil, err
		}
		extensionBuilders = channelExtensionBuilderTrackerSingleton.get(ebIDS...)
	}

	eb := func(path string) (channels.EventModel, error) {
		return NewEventModel(eventBuilder.Build(path)), nil
	}

	wrap := newChannelUICallbacksWrapper(uiCallbacks)

	channelsKV, err := user.api.GetStorage().GetKV().Prefix("channels")
	if err != nil {
		return nil, err
	}

	// Construct new channels manager
<<<<<<< HEAD
	// TODO: Pass in notification manager instead of nil
	m, err := channels.NewManagerBuilder(pi, user.api.GetStorage().GetKV(),
		user.api.GetCmix(), user.api.GetRng(), eb, extensionBuilders,
		user.api.AddService, nil, newChannelsFilterCallback(filterCB))
=======
	m, err := channels.NewManagerBuilder(pi, channelsKV,
		user.api.GetCmix(), user.api.GetRng(), eb, extensionBuilders,
		user.api.AddService, wrap)
>>>>>>> 1b7fdf1a
	if err != nil {
		return nil, err
	}

	// Add channel to singleton and return
	return channelManagerTrackerSingleton.make(m), nil
}

// LoadChannelsManager loads an existing [ChannelsManager] for the given storage
// tag.
//
// This is for loading a manager for an identity that has already been created.
// The channel manager should have previously been created with
// [NewChannelsManager] and the storage is retrievable with
// [ChannelsManager.GetStorageTag].
//
// Parameters:
//   - cmixID - ID of [Cmix] object in tracker. This can be retrieved using
//     [Cmix.GetID].
//   - storageTag - The storage tag associated with the previously created
//     channel manager and retrieved with [ChannelsManager.GetStorageTag].
//   - event - An interface that contains a function that initialises and
//     returns the event model that is bindings-compatible.
<<<<<<< HEAD
//   - filterCB - Is called everytime a service or channel log level is changed.
//     It is used to determine which notifications are for you.
func LoadChannelsManager(cmixID int, storageTag string,
	eventBuilder EventModelBuilder, filterCB ChannelsFilterCallbackCallback) (
=======
//   - uiCallbacks - callbacks to inform the ui about various events, can be nil
func LoadChannelsManager(cmixID int, storageTag string,
	eventBuilder EventModelBuilder, uiCallbacks ChannelUICallbacks) (
>>>>>>> 1b7fdf1a
	*ChannelsManager, error) {

	// Get user from singleton
	user, err := cmixTrackerSingleton.get(cmixID)
	if err != nil {
		return nil, err
	}

	eb := func(path string) (channels.EventModel, error) {
		return NewEventModel(eventBuilder.Build(path)), nil
	}

	wrap := newChannelUICallbacksWrapper(uiCallbacks)

	channelsKV, err := user.api.GetStorage().GetKV().Prefix("channels")
	if err != nil {
		return nil, err
	}

	// Construct new channels manager
<<<<<<< HEAD
	// TODO: Pass in notification manager instead of nil
	m, err := channels.LoadManagerBuilder(storageTag,
		user.api.GetStorage().GetKV(), user.api.GetCmix(), user.api.GetRng(),
		eb, nil, nil, newChannelsFilterCallback(filterCB))
=======
	m, err := channels.LoadManagerBuilder(storageTag, channelsKV,
		user.api.GetCmix(), user.api.GetRng(),
		eb, nil, wrap)
>>>>>>> 1b7fdf1a
	if err != nil {
		return nil, err
	}

	// Add channel to singleton and return
	return channelManagerTrackerSingleton.make(m), nil
}

// NewChannelsManagerGoEventModel creates a new [ChannelsManager] from a new
// private identity ([channel.PrivateIdentity]). This is not compatible with
// GoMobile Bindings because it receives the go event model.
//
// This is for creating a manager for an identity for the first time. For
// generating a new one channel identity, use [GenerateChannelIdentity]. To
// reload this channel manager, use [LoadChannelsManagerGoEventModel], passing
// in the storage tag retrieved by [ChannelsManager.GetStorageTag].
//
// Parameters:
//   - cmixID - ID of [Cmix] object in tracker. This can be retrieved using
//     [Cmix.GetID].
//   - privateIdentity - Bytes of a private identity ([channel.PrivateIdentity])
//     that is generated by [GenerateChannelIdentity].
//   - extensionBuilderIDsJSON - JSON of an array of integers of
//     [channels.ExtensionBuilder] IDs. The ID can be retrieved from an object
//     with an extension builder (e.g.,
//     [ChannelsFileTransfer.GetExtensionBuilderID]). Leave empty if not using
//     extension builders. Example: `[2,11,5]`.
//   - goEventBuilder - A function that initialises and returns the event model
//     that is not compatible with GoMobile bindings.
<<<<<<< HEAD
//   - filterCB - Is called everytime a service or channel log level is changed.
//     It is used to determine which notifications are for you.
func NewChannelsManagerGoEventModel(cmixID int, privateIdentity,
	extensionBuilderIDsJSON []byte, goEventBuilder channels.EventModelBuilder,
	filterCB ChannelsFilterCallbackCallback) (*ChannelsManager, error) {
=======
//   - uiCallbacks - callbacks to inform the ui about various events, can be nil) (
func NewChannelsManagerGoEventModel(cmixID int, privateIdentity,
	extensionBuilderIDsJSON []byte, goEventBuilder channels.EventModelBuilder,
	callbacks ChannelUICallbacks) (
	*ChannelsManager, error) {
>>>>>>> 1b7fdf1a
	pi, err := cryptoChannel.UnmarshalPrivateIdentity(privateIdentity)
	if err != nil {
		return nil, err
	}

	// Get user from singleton
	user, err := cmixTrackerSingleton.get(cmixID)
	if err != nil {
		return nil, err
	}

	// Load extension builders from singleton
	var extensionBuilders []channels.ExtensionBuilder
	if len(extensionBuilderIDsJSON) != 0 {
		var ebIDS []int
		if err = json.Unmarshal(extensionBuilderIDsJSON, &ebIDS); err != nil {
			return nil, err
		}
		extensionBuilders = channelExtensionBuilderTrackerSingleton.get(ebIDS...)
	}
	newFilterCB := newChannelsFilterCallback(filterCB)

	cbs := newChannelUICallbacksWrapper(callbacks)
	channelsKV, err := user.api.GetStorage().GetKV().Prefix("channels")
	if err != nil {
		return nil, err
	}

	// Construct new channels manager
<<<<<<< HEAD
	// TODO: Pass in notification manager instead of nil
	m, err := channels.NewManagerBuilder(pi, user.api.GetStorage().GetKV(),
		user.api.GetCmix(), user.api.GetRng(), goEventBuilder, extensionBuilders,
		user.api.AddService, nil, newFilterCB)
=======
	m, err := channels.NewManagerBuilder(pi, channelsKV,
		user.api.GetCmix(), user.api.GetRng(),
		goEventBuilder, extensionBuilders, user.api.AddService, cbs)
>>>>>>> 1b7fdf1a
	if err != nil {
		return nil, err
	}

	// Add channel to singleton and return
	return channelManagerTrackerSingleton.make(m), nil
}

// LoadChannelsManagerGoEventModel loads an existing ChannelsManager. This is
// not compatible with GoMobile Bindings because it receives the go event model.
// This is for creating a manager for an identity for the first time. The
// channel manager should have first been created with
// NewChannelsManagerGoEventModel and then the storage tag can be retrieved
// with ChannelsManager.GetStorageTag
//
// Parameters:
//   - cmixID - ID of [Cmix] object in tracker. This can be retrieved using
//     [Cmix.GetID].
//   - storageTag - retrieved with ChannelsManager.GetStorageTag
//   - goEvent - A function that initialises and returns the event model that is
//     not compatible with GoMobile bindings.
//   - builders - A list of extensions that are to be included with channels.
<<<<<<< HEAD
//   - filterCB - Is called everytime a service or channel log level is changed.
//     It is used to determine which notifications are for you.
func LoadChannelsManagerGoEventModel(cmixID int, storageTag string,
	goEventBuilder channels.EventModelBuilder,
	builders []channels.ExtensionBuilder,
	filterCB ChannelsFilterCallbackCallback) (*ChannelsManager, error) {
=======
//   - uiCallbacks - callbacks to inform the ui about various events, can be nil
func LoadChannelsManagerGoEventModel(cmixID int, storageTag string,
	goEventBuilder channels.EventModelBuilder,
	builders []channels.ExtensionBuilder, uiCallbacks ChannelUICallbacks) (*ChannelsManager, error) {
>>>>>>> 1b7fdf1a

	// Get user from singleton
	user, err := cmixTrackerSingleton.get(cmixID)
	if err != nil {
		return nil, err
	}

<<<<<<< HEAD
	newFilterCB := newChannelsFilterCallback(filterCB)

	// Construct new channels manager
	// TODO: Pass in notification manager instead of nil
	m, err := channels.LoadManagerBuilder(storageTag,
		user.api.GetStorage().GetKV(), user.api.GetCmix(), user.api.GetRng(),
		goEventBuilder, builders, nil, newFilterCB)
=======
	cbs := newChannelUICallbacksWrapper(uiCallbacks)
	channelsKV, err := user.api.GetStorage().GetKV().Prefix("channels")
	if err != nil {
		return nil, err
	}

	// Construct new channels manager
	m, err := channels.LoadManagerBuilder(storageTag, channelsKV,
		user.api.GetCmix(), user.api.GetRng(), goEventBuilder,
		builders, cbs)
>>>>>>> 1b7fdf1a
	if err != nil {
		return nil, err
	}

	// Add channel to singleton and return
	return channelManagerTrackerSingleton.make(m), nil
}

////////////////////////////////////////////////////////////////////////////////
// Channel Actions                                                            //
////////////////////////////////////////////////////////////////////////////////

// DecodePublicURL decodes the channel URL into a channel pretty print. This
// function can only be used for public channel URLs. To get the privacy level
// of a channel URL, use [GetShareUrlType].
//
// Parameters:
//   - url - The channel's share URL. Should be received from another user or
//     generated via [GetShareURL].
//
// Returns:
//   - The channel pretty print.
func DecodePublicURL(url string) (string, error) {
	c, err := cryptoBroadcast.DecodeShareURL(url, "")
	if err != nil {
		return "", err
	}

	return c.PrettyPrint(), nil
}

// DecodePrivateURL decodes the channel URL, using the password, into a channel
// pretty print. This function can only be used for private or secret channel
// URLs. To get the privacy level of a channel URL, use [GetShareUrlType].
//
// Parameters:
//   - url - The channel's share URL. Should be received from another user or
//     generated via [GetShareURL].
//   - password - The password needed to decrypt the secret data in the URL.
//
// Returns:
//   - The channel pretty print.
func DecodePrivateURL(url, password string) (string, error) {
	c, err := cryptoBroadcast.DecodeShareURL(url, password)
	if err != nil {
		return "", err
	}

	return c.PrettyPrint(), nil
}

// GetChannelJSON returns the JSON of the channel for the given pretty print.
//
// Parameters:
//   - prettyPrint - The pretty print of the channel.
//
// Returns:
//   - JSON of the [broadcast.Channel] object.
//
// Example JSON of [broadcast.Channel]:
//
//	{
//	  "ReceptionID": "Ja/+Jh+1IXZYUOn+IzE3Fw/VqHOscomD0Q35p4Ai//kD",
//	  "Name": "My_Channel",
//	  "Description": "Here is information about my channel.",
//	  "Salt": "+tlrU/htO6rrV3UFDfpQALUiuelFZ+Cw9eZCwqRHk+g=",
//	  "RsaPubKeyHash": "PViT1mYkGBj6AYmE803O2RpA7BX24EjgBdldu3pIm4o=",
//	  "RsaPubKeyLength": 5,
//	  "RSASubPayloads": 1,
//	  "Secret": "JxZt/wPx2luoPdHY6jwbXqNlKnixVU/oa9DgypZOuyI=",
//	  "Level": 0
//	}
func GetChannelJSON(prettyPrint string) ([]byte, error) {
	c, err := cryptoBroadcast.NewChannelFromPrettyPrint(prettyPrint)
	if err != nil {
		return nil, nil
	}

	return json.Marshal(c)
}

// ChannelInfo contains information about a channel.
//
// Example of ChannelInfo JSON:
//
//	{
//	  "Name": "Test Channel",
//	  "Description": "This is a test channel",
//	  "ChannelID": "RRnpRhmvXtW9ugS1nILJ3WfttdctDvC2jeuH43E0g/0D",
//	}
type ChannelInfo struct {
	Name        string
	Description string
	ChannelID   string
}

// GetChannelInfo returns the info about a channel from its public description.
//
// Parameters:
//   - prettyPrint - The pretty print of the channel.
//
// The pretty print will be of the format:
//
//	<Speakeasy-v3:Test_Channel|description:Channel description.|level:Public|created:1666718081766741100|secrets:+oHcqDbJPZaT3xD5NcdLY8OjOMtSQNKdKgLPmr7ugdU=|rCI0wr01dHFStjSFMvsBzFZClvDIrHLL5xbCOPaUOJ0=|493|1|7cBhJxVfQxWo+DypOISRpeWdQBhuQpAZtUbQHjBm8NQ=>
//
// Returns:
//   - []byte - JSON of [ChannelInfo], which describes all relevant channel
//     info.
func GetChannelInfo(prettyPrint string) ([]byte, error) {
	_, bytes, err := getChannelInfo(prettyPrint)
	return bytes, err
}

func getChannelInfo(prettyPrint string) (*cryptoBroadcast.Channel, []byte, error) {
	c, err := cryptoBroadcast.NewChannelFromPrettyPrint(prettyPrint)
	if err != nil {
		return nil, nil, err
	}
	ci := &ChannelInfo{
		Name:        c.Name,
		Description: c.Description,
		ChannelID:   c.ReceptionID.String(),
	}
	bytes, err := json.Marshal(ci)
	if err != nil {
		return nil, nil, err
	}
	return c, bytes, nil
}

// GenerateChannel creates a new channel with the user as the admin and returns
// the broadcast.Channel object. This function only create a channel and does
// not join it.
//
// The private key is saved to storage and can be accessed with
// ExportChannelAdminKey.
//
// Parameters:
//   - name - The name of the new channel. The name must be between 3 and 24
//     characters inclusive. It can only include upper and lowercase Unicode
//     letters, digits 0 through 9, and underscores (_). It cannot be
//     changed once a channel is created.
//   - description - The description of a channel. The description is optional
//     but cannot be longer than 144 characters and can include all Unicode
//     characters. It cannot be changed once a channel is created.
//   - privacyLevel - The [broadcast.PrivacyLevel] of the channel. 0 = public,
//     1 = private, and 2 = secret. Refer to the comment below for more
//     information.
//
// Returns:
//   - string - The pretty print of the channel.
//
// The [broadcast.PrivacyLevel] of a channel indicates the level of channel
// information revealed when sharing it via URL. For any channel besides public
// channels, the secret information is encrypted and a password is required to
// share and join a channel.
//   - A privacy level of [broadcast.Public] reveals all the information
//     including the name, description, privacy level, public key and salt.
//   - A privacy level of [broadcast.Private] reveals only the name and
//     description.
//   - A privacy level of [broadcast.Secret] reveals nothing.
func (cm *ChannelsManager) GenerateChannel(
	name, description string, privacyLevel int) (string, error) {
	level := cryptoBroadcast.PrivacyLevel(privacyLevel)
	ch, err := cm.api.GenerateChannel(name, description, level)
	if err != nil {
		return "", err
	}

	return ch.PrettyPrint(), nil
}

// JoinChannel joins the given channel. It will return the error
// [channels.ChannelAlreadyExistsErr] if the channel has already been joined.
//
// Parameters:
//   - channelPretty - A portable channel string. Should be received from
//     another user or generated via [ChannelsManager.GenerateChannel].
//
// The pretty print will be of the format:
//
//	<Speakeasy-v3:Test_Channel|description:Channel description.|level:Public|created:1666718081766741100|secrets:+oHcqDbJPZaT3xD5NcdLY8OjOMtSQNKdKgLPmr7ugdU=|rCI0wr01dHFStjSFMvsBzFZClvDIrHLL5xbCOPaUOJ0=|493|1|7cBhJxVfQxWo+DypOISRpeWdQBhuQpAZtUbQHjBm8NQ=>
//
// Returns:
//   - []byte - JSON of [ChannelInfo], which describes all relevant channel
//     info.
func (cm *ChannelsManager) JoinChannel(channelPretty string) ([]byte, error) {
	c, info, err := getChannelInfo(channelPretty)
	if err != nil {
		return nil, err
	}

	// Join the channel using the API
	err = cm.api.JoinChannel(c)

	return info, err
}

// LeaveChannel leaves the given channel. It will return the error
// [channels.ChannelDoesNotExistsErr] if the channel was not previously joined.
//
// Parameters:
//   - channelIdBytes - Marshalled bytes of the channel's [id.ID].
func (cm *ChannelsManager) LeaveChannel(channelIdBytes []byte) error {
	// Unmarshal channel ID
	channelID, err := id.Unmarshal(channelIdBytes)
	if err != nil {
		return err
	}

	// Leave the channel
	return cm.api.LeaveChannel(channelID)
}

// ReplayChannel replays all messages from the channel within the network's
// memory (~3 weeks) over the event model.
//
// Returns the error [channels.ChannelDoesNotExistsErr] if the channel was not
// previously joined.
//
// Parameters:
//   - channelIdBytes - Marshalled bytes of the channel's [id.ID].
func (cm *ChannelsManager) ReplayChannel(channelIdBytes []byte) error {
	// Unmarshal channel ID
	channelID, err := id.Unmarshal(channelIdBytes)
	if err != nil {
		return err
	}

	// Replay channel
	return cm.api.ReplayChannel(channelID)
}

// GetChannels returns the IDs of all channels that have been joined.
//
// Returns:
//   - []byte - A JSON marshalled array of [id.ID].
//
// JSON Example:
//
//	{
//	  "U4x/lrFkvxuXu59LtHLon1sUhPJSCcnZND6SugndnVID",
//	  "15tNdkKbYXoMn58NO6VbDMDWFEyIhTWEGsvgcJsHWAgD"
//	}
func (cm *ChannelsManager) GetChannels() ([]byte, error) {
	channelIds := cm.api.GetChannels()
	return json.Marshal(channelIds)
}

// EnableDirectMessages enables the token for direct messaging for this
// channel.
//
// Parameters:
//   - channelIdBytes - Marshalled bytes of the channel's [id.ID].
func (cm *ChannelsManager) EnableDirectMessages(channelIdBytes []byte) error {
	channelID, err := id.Unmarshal(channelIdBytes)
	if err != nil {
		return err
	}

	return cm.api.EnableDirectMessages(channelID)
}

// DisableDirectMessages removes the token for direct messaging for a
// given channel.
//
// Parameters:
//   - channelIdBytes - Marshalled bytes of the channel's [id.ID].
func (cm *ChannelsManager) DisableDirectMessages(channelIdBytes []byte) error {
	channelID, err := id.Unmarshal(channelIdBytes)
	if err != nil {
		return err
	}

	return cm.api.DisableDirectMessages(channelID)
}

// AreDMsEnabled returns the status of DMs for a given channel
//
// Parameters:
//   - channelIdBytes - Marshalled bytes of the channel's [id.ID].
//
// Returns:
//   - DM status (bool) - true if DMs are enabled for passed in channel
func (cm *ChannelsManager) AreDMsEnabled(channelIdBytes []byte) (bool, error) {
	channelID, err := id.Unmarshal(channelIdBytes)
	if err != nil {
		return false, err
	}
	return cm.api.AreDMsEnabled(channelID), nil
}

////////////////////////////////////////////////////////////////////////////////
// Channel Share URL                                                          //
////////////////////////////////////////////////////////////////////////////////

// ShareURL is returned from ChannelsManager.GetShareURL. It includes the
// channel's share URL and password, if it needs one.
//
// JSON example for a public channel:
//
//	{
//	  "url": "https://internet.speakeasy.tech/?0Name=name&1Description=desc&2Level=Public&3Created=1665489600000000000&e=%2FWNZvuHPuv%2Bx23XbZXVNzCi7y8rUSxkh75MpR9UrsCo%3D&k=ddX1CH52xH%2F%2Fb6lKrbvDghdSmCQr90ktsOAZ%2FrhEonI%3D&l=2&m=0&p=328&s=%2FD%2FoQP2mio3XAWfhmWF0xmZrpj4nAsb9JLXj%2B0Mzq9Y%3D&v=1",
//	  "password": ""
//	}
//
// JSON example for a private channel:
//
//	{
//	  "url": "https://internet.speakeasy.tech/?0Name=name&1Description=desc&3Created=1665489600000000000&d=5AZQirb%2FYrmUITLn%2FFzCaGek1APfJnd2q0KwORGj%2BnbGg26kTShG6cfD3w6c%2BA3RDzxuKDSDN0zS4n1LbjiGe0KYdb8eJVeyRZtld516hfojNDXNAwZq8zbeZy4jjbF627fcLHRNS%2FaII4uJ5UB3gLUeBeZGraaybCCu3FIj1N4RbcJ5cQgT7hBf93bHmJc%3D&m=0&v=1",
//	  "password": "tribune gangrene labrador italics nutmeg process exhume legal"
//	}
//
// JSON example for a secret channel:
//
//	{
//	  "url": "https://internet.speakeasy.tech/?d=w5evLthm%2Fq2j11g6PPtV0QoLaAqNCIER0OqxhxL%2FhpGVJI0057ZPgGBrKoJNE1%2FdoVuU35%2FhohuW%2BWvGlx6IuHoN6mDj0HfNj6Lo%2B8GwIaD6jOEwUcH%2FMKGsKnoqFsMaMPd5gXYgdHvA8l5SRe0gSCVqGKUaG6JgL%2FDu4iyjY7v4ykwZdQ7soWOcBLHDixGEkVLpwsCrPVHkT2K0W6gV74GIrQ%3D%3D&m=0&v=1",
//	  "password": "frenzy contort staple thicket consuming affiliate scion demeanor"
//	}
type ShareURL struct {
	URL      string `json:"url"`
	Password string `json:"password"`
}

// GetShareURL generates a URL that can be used to share this channel with
// others on the given host.
//
// A URL comes in one of three forms based on the privacy level set when
// generating the channel. Each privacy level hides more information than the
// last with the lowest level revealing everything and the highest level
// revealing nothing. For any level above the lowest, a password is returned,
// which will be required when decoding the URL.
//
// The maxUses is the maximum number of times this URL can be used to join a
// channel. If it is set to 0, then it can be shared unlimited times. The max
// uses is set as a URL parameter using the key [broadcast.MaxUsesKey]. Note
// that this number is also encoded in the secret data for private and secret
// URLs, so if the number is changed in the URL, it will be verified when
// calling [DecodePublicURL] and [DecodePrivateURL]. There is no enforcement for
// public URLs.
//
// Parameters:
//   - cmixID - ID of [Cmix] object in tracker.
//   - host - The URL to append the channel info to.
//   - maxUses - The maximum number of uses the link can be used (0 for
//     unlimited).
//   - channelIdBytes - Marshalled bytes of the channel ([id.ID]).
//
// Returns:
//   - JSON of [ShareURL].
func (cm *ChannelsManager) GetShareURL(cmixID int, host string, maxUses int,
	channelIdBytes []byte) ([]byte, error) {

	// Unmarshal channel ID
	channelID, err := id.Unmarshal(channelIdBytes)
	if err != nil {
		return nil, err
	}

	// Get the channel from the ID
	ch, err := cm.api.GetChannel(channelID)
	if err != nil {
		return nil, err
	}

	// Get user from singleton
	user, err := cmixTrackerSingleton.get(cmixID)
	if err != nil {
		return nil, err
	}

	// Generate share URL and password
	rng := user.api.GetRng().GetStream()
	url, password, err := ch.ShareURL(host, maxUses, rng)
	rng.Close()
	if err != nil {
		return nil, err
	}

	su := ShareURL{
		URL:      url,
		Password: password,
	}

	return json.Marshal(su)
}

// GetShareUrlType determines the [broadcast.PrivacyLevel] of the channel URL.
// If the URL is an invalid channel URL, an error is returned.
//
// Parameters:
//   - url - The channel share URL.
//
// Returns:
//   - An int that corresponds to the [broadcast.PrivacyLevel] as outlined
//     below.
//
// Possible returns:
//
//	0 = public channel
//	1 = private channel
//	2 = secret channel
func GetShareUrlType(url string) (int, error) {
	level, err := cryptoBroadcast.GetShareUrlType(url)
	return int(level), err
}

////////////////////////////////////////////////////////////////////////////////
// Channel Sending Methods & Reports                                          //
////////////////////////////////////////////////////////////////////////////////

// ChannelSendReport is the bindings' representation of the return values of
// [ChannelsManager]'s send operations. The messageID and ephID may not be
// present.
//
// JSON Example:
//
//	{
//	  "messageID": "0kitNxoFdsF4q1VMSI/xPzfCnGB2l+ln2+7CTHjHbJw=",
//	  "roundsList":[1,5,9],
//	  "ephId": 0
//	}
type ChannelSendReport struct {
	MessageID  []byte `json:"messageID,omitempty"`
	RoundsList `json:"roundsList"`
	EphId      int64 `json:"ephId,omitempty"`
}

// ValidForeverBindings is the value used to represent the maximum time a
// message can be valid for when used over the bindings.
const ValidForeverBindings = -1

// ValidForever returns the value to use for validUntil when you want a message
// to be available for the maximum amount of time.
func ValidForever() int {
	// ValidForeverBindings is returned instead of channels.ValidForever,
	// because the latter can cause an integer overflow
	return ValidForeverBindings
}

// SendGeneric is used to send a raw message over a channel. In general, it
// should be wrapped in a function that defines the wire protocol.
//
// If the final message, before being sent over the wire, is too long, this
// will return an error. Due to the underlying encoding using compression,
// it is not possible to define the largest payload that can be sent, but it
// will always be possible to send a payload of 802 bytes at minimum.
//
// Parameters:
//   - channelIdBytes - Marshalled bytes of the channel's [id.ID].
//   - messageType - The message type of the message. This will be a valid
//     [channels.MessageType].
//   - message - The contents of the message. This need not be of data type
//     string, as the message could be a specified format that the channel may
//     recognize.
//   - validUntilMS - The lease of the message. This will be how long the
//     message is available from the network, in milliseconds. As per the
//     [channels.Manager] documentation, this has different meanings depending
//     on the use case. These use cases may be generic enough that they will not
//     be enumerated here. Use [channels.ValidForever] to last the max message
//     life.
//   - tracked - Set tracked to true if the message should be tracked in the
//     sendTracker, which allows messages to be shown locally before they are
//     received on the network. In general, all messages that will be displayed
//     to the user should be tracked while all actions should not be.
//   - cmixParamsJSON - A JSON marshalled [xxdk.CMIXParams]. This may be empty,
//     and [GetDefaultCMixParams] will be used internally.
//   - pingBytes - A byte slice containing public keys of users that
//     should receive mobile notifications for the message
//
// Returns:
//   - []byte - JSON of [ChannelSendReport].
func (cm *ChannelsManager) SendGeneric(channelIdBytes []byte, messageType int,
	message []byte, validUntilMS int64, tracked bool, cmixParamsJSON []byte, pingBytes [][]byte) (
	[]byte, error) {

	// Unmarshal channel ID and parameters
	channelID, params, err :=
		parseChannelsParameters(channelIdBytes, cmixParamsJSON)
	if err != nil {
		return nil, err
	}

	msgType := channels.MessageType(messageType)

	// Calculate lease
	lease := time.Duration(validUntilMS) * time.Millisecond
	if validUntilMS == ValidForeverBindings {
		lease = channels.ValidForever
	}

	pings := make([]ed25519.PublicKey, len(pingBytes))
	for i := range pingBytes {
		pings[i] = pingBytes[i][:]
	}

	// Send message
	messageID, rnd, ephID, err := cm.api.SendGeneric(
		channelID, msgType, message, lease, tracked, params.CMIX, pings)
	if err != nil {
		return nil, err
	}

	// Construct send report
	return constructChannelSendReport(&messageID, rnd.ID, &ephID)
}

// SendMessage is used to send a formatted message over a channel.
//
// Due to the underlying encoding using compression, it isn't possible to define
// the largest payload that can be sent, but it will always be possible to send
// a payload of 798 bytes at minimum.
//
// The message will auto delete validUntil after the round it is sent in,
// lasting forever if [channels.ValidForever] is used.
//
// Parameters:
//   - channelIdBytes - Marshalled bytes of the channel's [id.ID].
//   - message - The contents of the message. The message should be at most 510
//     bytes. This is expected to be Unicode, and thus a string data type is
//     expected
//   - validUntilMS - The lease of the message. This will be how long the
//     message is available from the network, in milliseconds. As per the
//     [channels.Manager] documentation, this has different meanings depending
//     on the use case. These use cases may be generic enough that they will not
//     be enumerated here. Use [channels.ValidForever] to last the max message
//     life.
//   - cmixParamsJSON - A JSON marshalled [xxdk.CMIXParams]. This may be
//     empty, and [GetDefaultCMixParams] will be used internally.
//   - pingBytes - A byte slice containing public keys of users that
//     should receive mobile notifications for the message
//
// Returns:
//   - []byte - JSON of [ChannelSendReport].
func (cm *ChannelsManager) SendMessage(channelIdBytes []byte, message string,
	validUntilMS int64, cmixParamsJSON []byte, pingBytes [][]byte) ([]byte, error) {

	// Unmarshal channel ID and parameters
	channelID, params, err :=
		parseChannelsParameters(channelIdBytes, cmixParamsJSON)
	if err != nil {
		return nil, err
	}

	// Calculate lease
	lease := time.Duration(validUntilMS) * time.Millisecond
	if validUntilMS == ValidForeverBindings {
		lease = channels.ValidForever
	}

	pings := make([]ed25519.PublicKey, len(pingBytes))
	for i := range pingBytes {
		pings[i] = pingBytes[i][:]
	}

	// Send message
	messageID, rnd, ephID, err :=
		cm.api.SendMessage(channelID, message, lease, params.CMIX, pings)
	if err != nil {
		return nil, err
	}

	// Construct send report
	return constructChannelSendReport(&messageID, rnd.ID, &ephID)
}

// SendReply is used to send a formatted message over a channel.
//
// Due to the underlying encoding using compression, it is not possible to
// define the largest payload that can be sent, but it will always be possible
// to send a payload of 766 bytes at minimum.
//
// If the message ID that the reply is sent to does not exist, then the other
// side will post the message as a normal message and not as a reply.
//
// Parameters:
//   - channelIdBytes - Marshalled bytes of the channel's [id.ID].
//   - message - The contents of the message. The message should be at most 510
//     bytes. This is expected to be Unicode, and thus a string data type is
//     expected.
//   - messageToReactTo - The marshalled [channel.MessageID] of the message you
//     wish to reply to. This may be found in the [ChannelSendReport] if
//     replying to your own. Alternatively, if reacting to another user's
//     message, you may retrieve it via the [ChannelMessageReceptionCallback]
//     registered using [RegisterReceiveHandler].
//   - validUntilMS - The lease of the message. This will be how long the
//     message is available from the network, in milliseconds. As per the
//     [channels.Manager] documentation, this has different meanings depending
//     on the use case. These use cases may be generic enough that they will not
//     be enumerated here. Use [channels.ValidForever] to last the max message
//     life.
//   - cmixParamsJSON - A JSON marshalled [xxdk.CMIXParams]. This may be empty,
//     and [GetDefaultCMixParams] will be used internally.
//   - pingBytes - A byte slice containing public keys of users that
//     should receive mobile notifications for the message
//
// Returns:
//   - []byte - JSON of [ChannelSendReport].
func (cm *ChannelsManager) SendReply(channelIdBytes []byte, message string,
	messageToReactTo []byte, validUntilMS int64, cmixParamsJSON []byte, pingBytes [][]byte) (
	[]byte, error) {

	// Unmarshal channel ID and parameters
	channelID, params, err :=
		parseChannelsParameters(channelIdBytes, cmixParamsJSON)
	if err != nil {
		return nil, err
	}

	// Unmarshal message ID
	messageID := cryptoMessage.ID{}
	copy(messageID[:], messageToReactTo)

	// Calculate lease
	lease := time.Duration(validUntilMS) * time.Millisecond
	if validUntilMS == ValidForeverBindings {
		lease = channels.ValidForever
	}

	pings := make([]ed25519.PublicKey, len(pingBytes))
	for i := range pingBytes {
		pings[i] = pingBytes[i][:]
	}

	// Send Reply
	messageID, rnd, ephID, err :=
		cm.api.SendReply(channelID, message, messageID, lease, params.CMIX, pings)
	if err != nil {
		return nil, err
	}

	// Construct send report
	return constructChannelSendReport(&messageID, rnd.ID, &ephID)
}

// SendReaction is used to send a reaction to a message over a channel. The
// reaction must be a single emoji with no other characters, and will be
// rejected otherwise.
//
// Clients will drop the reaction if they do not recognize the reactTo message.
//
// Parameters:
//   - channelIdBytes - Marshalled bytes of the channel's [id.ID].
//   - reaction - The user's reaction. This should be a single emoji with no
//     other characters. As such, a Unicode string is expected.
//   - messageToReactTo - The marshalled [channel.MessageID] of the message you
//     wish to reply to. This may be found in the ChannelSendReport if replying
//     to your own. Alternatively, if reacting to another user's message, you
//     may retrieve it via the ChannelMessageReceptionCallback registered using
//     RegisterReceiveHandler.
//   - validUntilMS - The lease of the message. This will be how long the
//     message is available from the network, in milliseconds. As per the
//     [channels.Manager] documentation, this has different meanings depending
//     on the use case. These use cases may be generic enough that they will not
//     be enumerated here. Use [channels.ValidForever] to last the max message
//     life.
//   - cmixParamsJSON - A JSON marshalled [xxdk.CMIXParams]. This may be empty,
//     and GetDefaultCMixParams will be used internally.
//
// Returns:
//   - []byte - JSON of [ChannelSendReport].
func (cm *ChannelsManager) SendReaction(channelIdBytes []byte, reaction string,
	messageToReactTo []byte, validUntilMS int64, cmixParamsJSON []byte) (
	[]byte, error) {

	// Unmarshal channel ID and parameters
	channelID, params, err := parseChannelsParameters(
		channelIdBytes, cmixParamsJSON)
	if err != nil {
		return nil, err
	}

	// Unmarshal message ID
	messageID := cryptoMessage.ID{}
	copy(messageID[:], messageToReactTo)

	// Calculate lease
	lease := time.Duration(validUntilMS) * time.Millisecond
	if validUntilMS == ValidForeverBindings {
		lease = channels.ValidForever
	}

	// Send reaction
	messageID, rnd, ephID, err :=
		cm.api.SendReaction(channelID, reaction, messageID, lease, params.CMIX)
	if err != nil {
		return nil, err
	}

	// Construct send report
	return constructChannelSendReport(&messageID, rnd.ID, &ephID)
}

// SendSilent is used to send to a channel a message with no notifications.
// Its primary purpose is to communicate new nicknames without calling
// SendMessage.
//
// It takes no payload intentionally as the message should be very
// lightweight.
//
// Parameters:
//   - channelIdBytes - Marshalled bytes of the channel's [id.ID].
//   - validUntilMS - The lease of the message. This will be how long the
//     message is available from the network, in milliseconds. As per the
//     [channels.Manager] documentation, this has different meanings depending
//     on the use case. These use cases may be generic enough that they will not
//     be enumerated here. Use [channels.ValidForever] to last the max message
//     life.
//   - cmixParamsJSON - A JSON marshalled [xxdk.CMIXParams]. This may be empty,
//     and GetDefaultCMixParams will be used internally.
//
// Returns:
//   - []byte - JSON of [ChannelSendReport].
func (cm *ChannelsManager) SendSilent(channelIdBytes []byte, validUntilMS int64,
	cmixParamsJSON []byte) ([]byte, error) {
	// Unmarshal channel ID and parameters
	channelID, params, err := parseChannelsParameters(
		channelIdBytes, cmixParamsJSON)
	if err != nil {
		return nil, err
	}

	// Calculate lease
	lease := time.Duration(validUntilMS) * time.Millisecond
	if validUntilMS == ValidForeverBindings {
		lease = channels.ValidForever
	}

	// Send invite
	messageID, rnd, ephID, err := cm.api.SendSilent(
		channelID, lease, params.CMIX)

	// Construct send report
	return constructChannelSendReport(&messageID, rnd.ID, &ephID)

}

////////////////////////////////////////////////////////////////////////////////
// Admin Sending                                                              //
////////////////////////////////////////////////////////////////////////////////

// SendAdminGeneric is used to send a raw message over a channel encrypted with
// admin keys, identifying it as sent by the admin. In general, it should be
// wrapped in a function that defines the wire protocol.
//
// If the final message, before being sent over the wire, is too long, this will
// return an error. The message must be at most 510 bytes long.
//
// If the user is not an admin of the channel (i.e. does not have a private key
// for the channel saved to storage), then the error [channels.NotAnAdminErr] is
// returned.
//
// Parameters:
//   - channelIdBytes - Marshalled bytes of the channel's [id.ID].
//   - messageType - The message type of the message. This will be a valid
//     [channels.MessageType].
//   - message - The contents of the message. The message should be at most 510
//     bytes. This need not be of data type string, as the message could be a
//     specified format that the channel may recognize.
//   - validUntilMS - The lease of the message. This will be how long the
//     message is available from the network, in milliseconds. As per the
//     [channels.Manager] documentation, this has different meanings depending
//     on the use case. These use cases may be generic enough that they will not
//     be enumerated here. Use [channels.ValidForever] to last the max message
//     life.
//   - tracked - Set tracked to true if the message should be tracked in the
//     sendTracker, which allows messages to be shown locally before they are
//     received on the network. In general, all messages that will be displayed
//     to the user should be tracked while all actions should not be.
//   - cmixParamsJSON - A JSON marshalled [xxdk.CMIXParams]. This may be empty,
//     and [GetDefaultCMixParams] will be used internally.
//
// Returns:
//   - []byte - JSON of [ChannelSendReport].
func (cm *ChannelsManager) SendAdminGeneric(channelIdBytes []byte,
	messageType int, message []byte, validUntilMS int64, tracked bool,
	cmixParamsJSON []byte) ([]byte, error) {
	// Unmarshal channel ID and parameters
	channelID, params, err :=
		parseChannelsParameters(channelIdBytes, cmixParamsJSON)
	if err != nil {
		return nil, err
	}

	msgType := channels.MessageType(messageType)

	// Calculate lease
	lease := time.Duration(validUntilMS) * time.Millisecond
	if validUntilMS == ValidForeverBindings {
		lease = channels.ValidForever
	}

	// Send admin message
	messageID, rnd, ephID, err := cm.api.SendAdminGeneric(
		channelID, msgType, message, lease, tracked, params.CMIX)
	if err != nil {
		return nil, err
	}

	// Construct send report
	return constructChannelSendReport(&messageID, rnd.ID, &ephID)
}

// DeleteMessage deletes the targeted message from user's view. Users may delete
// their own messages but only the channel admin can delete other user's
// messages. If the user is not an admin of the channel or if they are not the
// sender of the targetMessage, then the error [channels.NotAnAdminErr] is
// returned.
//
// If undoAction is true, then the targeted message is un-deleted.
//
// Clients will drop the deletion if they do not recognize the target
// message.
//
// Parameters:
//   - channelIdBytes - Marshalled bytes of channel [id.ID].
//   - targetMessageIdBytes - The marshalled [channel.MessageID] of the message
//     you want to delete.
//   - cmixParamsJSON - JSON of [xxdk.CMIXParams]. This may be empty, and
//     [GetDefaultCMixParams] will be used internally.
//
// Returns:
//   - []byte - JSON of [ChannelSendReport].
func (cm *ChannelsManager) DeleteMessage(channelIdBytes,
	targetMessageIdBytes, cmixParamsJSON []byte) ([]byte, error) {

	// Unmarshal channel ID and parameters
	channelID, params, err :=
		parseChannelsParameters(channelIdBytes, cmixParamsJSON)
	if err != nil {
		return nil, err
	}

	// Unmarshal message ID
	targetedMessageID := cryptoMessage.ID{}
	copy(targetedMessageID[:], targetMessageIdBytes)

	// Send message deletion
	messageID, rnd, ephID, err :=
		cm.api.DeleteMessage(channelID, targetedMessageID, params.CMIX)
	if err != nil {
		return nil, err
	}

	// Construct send report
	return constructChannelSendReport(&messageID, rnd.ID, &ephID)
}

// PinMessage pins the target message to the top of a channel view for all users
// in the specified channel. Only the channel admin can pin user messages; if
// the user is not an admin of the channel, then the error
// [channels.NotAnAdminErr] is returned.
//
// If undoAction is true, then the targeted message is unpinned.
//
// Clients will drop the pin if they do not recognize the target message.
//
// Parameters:
//   - channelIdBytes - Marshalled bytes of channel [id.ID].
//   - targetMessageIdBytes - The marshalled [channel.MessageID] of the message
//     you want to pin.
//   - undoAction - Set to true to unpin the message.
//   - validUntilMS - The time, in milliseconds, that the message should be
//     pinned. To remain pinned indefinitely, use [ValidForever].
//   - cmixParamsJSON - JSON of [xxdk.CMIXParams]. This may be empty, and
//     [GetDefaultCMixParams] will be used internally.
//
// Returns:
//   - []byte - JSON of [ChannelSendReport].
func (cm *ChannelsManager) PinMessage(channelIdBytes,
	targetMessageIdBytes []byte, undoAction bool, validUntilMS int,
	cmixParamsJSON []byte) ([]byte, error) {

	// Unmarshal channel ID and parameters
	channelID, params, err :=
		parseChannelsParameters(channelIdBytes, cmixParamsJSON)
	if err != nil {
		return nil, err
	}

	// Unmarshal message ID
	targetedMessageID := cryptoMessage.ID{}
	copy(targetedMessageID[:], targetMessageIdBytes)

	// Calculate lease
	validUntil := time.Duration(validUntilMS) * time.Millisecond
	if validUntilMS == ValidForeverBindings {
		validUntil = channels.ValidForever
	}

	// Send message pin
	messageID, rnd, ephID, err := cm.api.PinMessage(
		channelID, targetedMessageID, undoAction, validUntil, params.CMIX)
	if err != nil {
		return nil, err
	}

	// Construct send report
	return constructChannelSendReport(&messageID, rnd.ID, &ephID)
}

// MuteUser is used to mute a user in a channel. Muting a user will cause all
// future messages from the user being dropped on reception. Muted users are
// also unable to send messages. Only the channel admin can mute a user; if the
// user is not an admin of the channel, then the error [channels.NotAnAdminErr]
// is returned.
//
// If undoAction is true, then the targeted user will be unmuted.
//
// Parameters:
//   - channelIdBytes - Marshalled bytes of channel [id.ID].
//   - mutedUserPubKeyBytes - The [ed25519.PublicKey] of the user you want to
//     mute.
//   - undoAction - Set to true to unmute the user.
//   - validUntilMS - The time, in milliseconds, that the user should be muted.
//     To remain muted indefinitely, use [ValidForever].
//   - cmixParamsJSON - JSON of [xxdk.CMIXParams]. This may be empty, and
//     [GetDefaultCMixParams] will be used internally.
//
// Returns:
//   - []byte - JSON of [ChannelSendReport].
func (cm *ChannelsManager) MuteUser(channelIdBytes, mutedUserPubKeyBytes []byte,
	undoAction bool, validUntilMS int, cmixParamsJSON []byte) ([]byte, error) {
	// Unmarshal channel ID and parameters
	channelID, params, err :=
		parseChannelsParameters(channelIdBytes, cmixParamsJSON)
	if err != nil {
		return nil, err
	}

	// Unmarshal Ed25519 public key
	if len(mutedUserPubKeyBytes) != ed25519.PublicKeySize {
		return nil, errors.Errorf(
			"user ED25519 public key must be %d bytes, received %d bytes",
			ed25519.PublicKeySize, len(mutedUserPubKeyBytes))
	}

	// Calculate lease
	validUntil := time.Duration(validUntilMS) * time.Millisecond
	if validUntilMS == ValidForeverBindings {
		validUntil = channels.ValidForever
	}

	// Send message to mute user
	messageID, rnd, ephID, err := cm.api.MuteUser(
		channelID, mutedUserPubKeyBytes, undoAction, validUntil, params.CMIX)
	if err != nil {
		return nil, err
	}

	// Construct send report
	return constructChannelSendReport(&messageID, rnd.ID, &ephID)
}

// parseChannelsParameters is a helper function for the Send functions. It
// parses the channel ID and the passed in parameters into their respective
// objects. These objects are passed into the API via the internal send
// functions.
func parseChannelsParameters(channelIdBytes, cmixParamsJSON []byte) (
	*id.ID, xxdk.CMIXParams, error) {
	// Unmarshal channel ID
	channelID, err := id.Unmarshal(channelIdBytes)
	if err != nil {
		return nil, xxdk.CMIXParams{}, err
	}

	// Unmarshal cmix params
	params, err := parseCMixParams(cmixParamsJSON)
	if err != nil {
		return nil, xxdk.CMIXParams{}, err
	}

	return channelID, params, nil
}

// constructChannelSendReport is a helper function that returns a JSON
// marshalled ChannelSendReport containing the message ID, round ID, and
// ephemeral ID. If messageID or ephID are nil, they are excluded from the JSON.
func constructChannelSendReport(messageID *cryptoMessage.ID,
	roundID id.Round, ephID *ephemeral.Id) ([]byte, error) {
	// Construct send report
	chanSendReport := ChannelSendReport{
		MessageID:  messageID.Marshal(),
		RoundsList: makeRoundsList(roundID),
		EphId:      ephID.Int64(),
	}

	if messageID != nil {
		chanSendReport.MessageID = messageID.Marshal()
	}
	if ephID != nil {
		chanSendReport.EphId = ephID.Int64()
	}

	// Marshal send report
	return json.Marshal(chanSendReport)
}

////////////////////////////////////////////////////////////////////////////////
// Other Channel Actions                                                      //
////////////////////////////////////////////////////////////////////////////////

// GetIdentity returns the public identity ([channel.Identity]) of the user
// associated with this channel manager.
//
// Returns:
//   - []byte - JSON of [channel.Identity].
func (cm *ChannelsManager) GetIdentity() ([]byte, error) {
	i := cm.api.GetIdentity()
	return json.Marshal(&i)
}

// ExportPrivateIdentity encrypts the private identity using the password and
// exports it to a portable string.
//
// Parameters:
//   - password - The password used to encrypt the private identity.
//
// Returns:
//   - []byte - Encrypted portable private identity.
func (cm *ChannelsManager) ExportPrivateIdentity(password string) ([]byte, error) {
	return cm.api.ExportPrivateIdentity(password)
}

// GetStorageTag returns the tag where this manager is stored. To be used when
// loading the manager. The storage tag is derived from the public key.
func (cm *ChannelsManager) GetStorageTag() string {
	return cm.api.GetStorageTag()
}

// SetNickname sets the nickname for a given channel. The nickname must be valid
// according to [IsNicknameValid].
//
// Parameters:
//   - nickname - The new nickname.
//   - channelIDBytes - The marshalled bytes of the channel's [id.ID].
func (cm *ChannelsManager) SetNickname(
	nickname string, channelIDBytes []byte) error {
	channelID, err := id.Unmarshal(channelIDBytes)
	if err != nil {
		return err
	}
	return cm.api.SetNickname(nickname, channelID)
}

// DeleteNickname removes the nickname for a given channel. The name will revert
// back to the codename for this channel instead.
//
// Parameters:
//   - channelIDBytes - The marshalled bytes of the channel's [id.ID].
func (cm *ChannelsManager) DeleteNickname(channelIDBytes []byte) error {
	channelID, err := id.Unmarshal(channelIDBytes)
	if err != nil {
		return err
	}
	return cm.api.DeleteNickname(channelID)
}

// GetNickname returns the nickname set for a given channel.
//
// Parameters:
//   - channelIDBytes - The marshalled bytes of the channel's [id.ID].
//
// Returns:
//   - string - The nickname for the channel.
func (cm *ChannelsManager) GetNickname(channelIDBytes []byte) (string, error) {
	channelID, err := id.Unmarshal(channelIDBytes)
	if err != nil {
		return "", err
	}
	nickname, _ := cm.api.GetNickname(channelID)
	return nickname, nil
}

// IsNicknameValid checks if a nickname is valid.
//
// Rules:
//  1. A nickname must not be longer than 24 characters.
//  2. A nickname must not be shorter than 1 character.
//
// Parameters:
//   - nickname - Nickname to check.
func IsNicknameValid(nickname string) error {
	return channels.IsNicknameValid(nickname)
}

// Muted returns true if the user is currently muted in the given channel.
//
// Parameters:
//   - channelIDBytes - The marshalled bytes of the channel's [id.ID].
//
// Returns:
//   - bool - True if the user is muted in the channel and false otherwise.
func (cm *ChannelsManager) Muted(channelIDBytes []byte) (bool, error) {
	channelID, err := id.Unmarshal(channelIDBytes)
	if err != nil {
		return false, err
	}
	return cm.api.Muted(channelID), nil
}

// GetMutedUsers returns the list of the public keys for each muted user in
// the channel. If there are no muted user or if the channel does not exist,
// an empty list is returned.
//
// Parameters:
//   - channelIDBytes - The marshalled bytes of the channel's [id.ID].
//
// Returns:
//   - []byte - JSON of an array of ed25519.PublicKey. Look below for an
//     example.
//
// Example return:
//
//	["k2IrybDXjJtqxjS6Tx/6m3bXvT/4zFYOJnACNWTvESE=","ocELv7KyeCskLz4cm0klLWhmFLYvQL2FMDco79GTXYw=","mmxoDgoTEYwaRyEzq5Npa24IIs+3B5LXhll/8K5yCv0="]
func (cm *ChannelsManager) GetMutedUsers(channelIDBytes []byte) ([]byte, error) {
	channelID, err := id.Unmarshal(channelIDBytes)
	if err != nil {
		return nil, err
	}

	return json.Marshal(cm.api.GetMutedUsers(channelID))
}

////////////////////////////////////////////////////////////////////////////////
// Notifications                                                              //
////////////////////////////////////////////////////////////////////////////////

// GetNotificationLevel returns the [channels.NotificationLevel] for the given
// channel.
//
// Parameters:
//   - channelIDBytes - The marshalled bytes of the channel's [id.ID].
//   - level - The [channels.NotificationLevel] to set for the channel.
//
// Returns:
//   - int - The [channels.NotificationLevel] for the channel.
func (cm *ChannelsManager) GetNotificationLevel(
	channelIDBytes []byte) (int, error) {
	channelID, err := id.Unmarshal(channelIDBytes)
	if err != nil {
		return 0, err
	}

	level, err := cm.api.GetNotificationLevel(channelID)
	return int(level), err
}

// SetMobileNotificationsLevel sets the notification level for the given
// channel. The [channels.NotificationLevel] dictates the type of notifications
// received. If push is set to true, then push notifications will be received
// when the app is closed. Otherwise, notifications will only appear when the
// app is open.
//
// To use push notifications, a token must be registered with the notification
// manager. Note, when enabling push notifications, information may be shared
// with third parties (i.e., Firebase and Google's Palantir) and may represent a
// security risk to the user.
//
// Parameters:
//   - channelIDBytes - The marshalled bytes of the channel's [id.ID].
//   - level - The [channels.NotificationLevel] to set for the channel.
//   - push - True to enable push notifications and false to only have in-app
//     notifications.
func (cm *ChannelsManager) SetMobileNotificationsLevel(
	channelIDBytes []byte, level int, push bool) error {
	channelID, err := id.Unmarshal(channelIDBytes)
	if err != nil {
		return err
	}

	return cm.api.SetMobileNotificationsLevel(
		channelID, channels.NotificationLevel(level), push)
}

// GetNotificationReportsForMe checks the notification data against the filter
// list to determine which notifications belong to the user. A list of
// notifications reports is returned detailing all notifications for the user.
//
// Parameters:
//   - notificationFilterJSON - JSON of a slice of [channels.NotificationFilter].
//   - notificationDataJSON - JSON of a slice of [notifications.Data].
//
// Returns:
//   - []byte - JSON of a slice of [channels.NotificationReport].
func GetNotificationReportsForMe(notificationFilterJSON,
	notificationDataJSON []byte) ([]byte, error) {
	var nfs []channels.NotificationFilter
	if err := json.Unmarshal(notificationFilterJSON, &nfs); err != nil {
		return nil, err
	}

	var notifData []*notifications.Data
	if err := json.Unmarshal(notificationDataJSON, &notifData); err != nil {
		return nil, err
	}

	nrs := channels.GetNotificationReportsForMe(nfs, notifData)

	return json.Marshal(nrs)
}

////////////////////////////////////////////////////////////////////////////////
// Admin Management                                                           //
////////////////////////////////////////////////////////////////////////////////

// IsChannelAdmin returns true if the user is an admin of the channel.
//
// Parameters:
//   - channelIDBytes - The marshalled bytes of the channel's [id.ID].
//
// Returns:
//   - bool - True if the user is an admin in the channel and false otherwise.
func (cm *ChannelsManager) IsChannelAdmin(channelIDBytes []byte) (bool, error) {
	channelID, err := id.Unmarshal(channelIDBytes)
	if err != nil {
		return false, err
	}
	return cm.api.IsChannelAdmin(channelID), nil
}

// ExportChannelAdminKey gets the private key for the given channel ID, encrypts
// it with the provided encryptionPassword, and exports it into a portable
// format. Returns an error if the user is not an admin of the channel.
//
// This key can be provided to other users in a channel to grant them admin
// access using [ChannelsManager.ImportChannelAdminKey].
//
// The private key is encrypted using a key generated from the password using
// Argon2. Each call to ExportChannelAdminKey produces a different encrypted
// packet regardless if the same password is used for the same channel. It
// cannot be determined which channel the payload is for nor that two payloads
// are for the same channel.
//
// The passwords between each call are not related. They can be the same or
// different with no adverse impact on the security properties.
//
// Parameters:
//   - channelIdBytes - Marshalled bytes of the channel's [id.ID].
//   - encryptionPassword - The password used to encrypt the private key. The
//     passwords between each call are not related. They can be the same or
//     different with no adverse impact on the security properties.
//
// Returns:
//   - Portable string of the channel private key encrypted with the password.
func (cm *ChannelsManager) ExportChannelAdminKey(
	channelIDBytes []byte, encryptionPassword string) ([]byte, error) {
	channelID, err := id.Unmarshal(channelIDBytes)
	if err != nil {
		return nil, err
	}

	return cm.api.ExportChannelAdminKey(channelID, encryptionPassword)
}

// VerifyChannelAdminKey verifies that the encrypted private key can be
// decrypted and that it matches the expected channel. Returns false if private
// key does not belong to the given channel.
//
// Parameters:
//   - channelIdBytes - Marshalled bytes of the channel's [id.ID].
//   - encryptionPassword - The password used to encrypt the private key.
//   - encryptedPrivKey - The encrypted channel private key packet.
//
// Returns:
//   - bool - True if the private key belongs to the channel and false
//     otherwise.
//   - Returns the error [channels.WrongPasswordErr] for an invalid password.
//   - Returns the error [channels.ChannelDoesNotExistsErr] if the channel has
//     not already been joined.
func (cm *ChannelsManager) VerifyChannelAdminKey(
	channelIdBytes []byte, encryptionPassword string, encryptedPrivKey []byte) (
	bool, error) {
	channelID, err := id.Unmarshal(channelIdBytes)
	if err != nil {
		return false, err
	}

	return cm.api.VerifyChannelAdminKey(
		channelID, encryptionPassword, encryptedPrivKey)
}

// ImportChannelAdminKey decrypts and imports the given encrypted private key
// and grants the user admin access to the channel the private key belongs to.
// Returns an error if the private key cannot be decrypted or if the private key
// is for the wrong channel.
//
// Parameters:
//   - channelIdBytes - Marshalled bytes of the channel's [id.ID].
//   - encryptionPassword - The password used to encrypt the private key.
//   - encryptedPrivKey - The encrypted channel private key packet.
//
// Returns:
//   - Returns the error [channels.WrongPasswordErr] for an invalid password.
//   - Returns the error [channels.ChannelDoesNotExistsErr] if the channel has
//     not already been joined.
//   - Returns the error [channels.WrongPrivateKeyErr] if the private key does
//     not belong to the channel.
func (cm *ChannelsManager) ImportChannelAdminKey(channelIdBytes []byte,
	encryptionPassword string, encryptedPrivKey []byte) error {
	channelID, err := id.Unmarshal(channelIdBytes)
	if err != nil {
		return err
	}

	return cm.api.ImportChannelAdminKey(
		channelID, encryptionPassword, encryptedPrivKey)
}

// DeleteChannelAdminKey deletes the private key for the given channel.
//
// CAUTION: This will remove admin access. This cannot be undone. If the
// private key is deleted, it cannot be recovered and the channel can never
// have another admin.
//
// Parameters:
//   - channelIdBytes - Marshalled bytes of the channel's [id.ID].
func (cm *ChannelsManager) DeleteChannelAdminKey(channelIdBytes []byte) error {
	channelID, err := id.Unmarshal(channelIdBytes)
	if err != nil {
		return err
	}

	return cm.api.DeleteChannelAdminKey(channelID)
}

////////////////////////////////////////////////////////////////////////////////
// Channel Receiving Logic and Callback Registration                          //
////////////////////////////////////////////////////////////////////////////////

// ReceivedChannelMessageReport is a report structure returned via the
// [ChannelMessageReceptionCallback]. This report gives the context for the
// channel the message was sent to and the message itself. This is returned via
// the callback as JSON marshalled bytes.
//
// JSON Example:
//
//	{
//	  "ChannelId": "AQAAAAAAAAAAAAAAAAAAAAAAAAAAAAAAAAAAAAAAAAAA",
//	  "MessageId": "3S6DiVjWH9mLmjy1oaam/3x45bJQzOW6u2KgeUn59wA=",
//	  "ReplyTo":"cxMyGUFJ+Ff1Xp2X+XkIpOnNAQEZmv8SNP5eYH4tCik=",
//	  "MessageType": 42,
//	  "SenderUsername": "hunter2",
//	  "Content": "YmFuX2JhZFVTZXI=",
//	  "Timestamp": 1662502150335283000,
//	  "Lease": 25,
//	  "Rounds": [ 1, 4, 9],
//	}
type ReceivedChannelMessageReport struct {
	ChannelId   []byte
	MessageId   []byte
	MessageType int
	Nickname    string
	PubKey      []byte
	Codeset     int
	Content     []byte
	Timestamp   int64
	Lease       int64
	RoundsList
}

// ChannelMessageReceptionCallback is the callback that returns the context for
// a channel message via the Callback.
//
// It must return a unique UUID for the message by which it can be referenced
// later.
type ChannelMessageReceptionCallback interface {
	Callback(receivedChannelMessageReport []byte, err error) int
}

// RegisterReceiveHandler registers a listener for non-default message types so
// that they can be processed by modules. It is important that such modules collective
// up with the event model implementation.
//
// There can only be one handler per [channels.MessageType]; the error
// [channels.MessageTypeAlreadyRegistered] will be returned on multiple
// registrations of the same type.
//
// Parameters:
//   - messageType - The [channels.MessageType] that the listener listens for.
//   - listenerCb - The callback which will be executed when a channel message
//     of messageType is received.
//   - name - A name describing what type of messages the listener picks up.
//     This is used for debugging and logging.
//   - userSpace - Set to true if this listener can receive messages from normal
//     users.
//   - adminSpace - Set to true if this listener can receive messages from
//     admins.
//   - mutedSpace - Set to true if this listener can receive messages from muted
//     users.
func (cm *ChannelsManager) RegisterReceiveHandler(messageType int,
	listenerCb ChannelMessageReceptionCallback, name string, userSpace,
	adminSpace, mutedSpace bool) error {

	// Wrap callback around backend interface
	cb := channels.MessageTypeReceiveMessage(
		func(channelID *id.ID, messageID cryptoMessage.ID,
			messageType channels.MessageType, nickname string, content,
			encryptedPayload []byte, pubKey ed25519.PublicKey, dmToken uint32,
			codeset uint8, timestamp, originatingTimestamp time.Time,
			lease time.Duration, originatingRound id.Round, round rounds.Round,
			status channels.SentStatus, fromAdmin, hidden bool) uint64 {
			rcm := ReceivedChannelMessageReport{
				ChannelId:   channelID.Marshal(),
				MessageId:   messageID.Marshal(),
				MessageType: int(messageType),
				Nickname:    nickname,
				PubKey:      pubKey,
				Codeset:     int(codeset),
				Content:     content,
				Timestamp:   timestamp.UnixNano(),
				Lease:       int64(lease),
				RoundsList:  makeRoundsList(round.ID),
			}

			return uint64(listenerCb.Callback(json.Marshal(rcm)))
		})

	// Register handler
	return cm.api.RegisterReceiveHandler(channels.MessageType(messageType),
		channels.NewReceiveMessageHandler(
			name, cb, userSpace, adminSpace, mutedSpace))
}

////////////////////////////////////////////////////////////////////////////////
// Event Model Logic                                                          //
////////////////////////////////////////////////////////////////////////////////

// EventModelBuilder builds an event model
type EventModelBuilder interface {
	Build(path string) EventModel
}

// EventModel is an interface which an external party which uses the channels
// system passed an object which adheres to in order to get events on the
// channel.
type EventModel interface {
	// JoinChannel is called whenever a channel is joined locally.
	//
	// Parameters:
	//  - channel - Returns the pretty print representation of a channel.
	JoinChannel(channel string)

	// LeaveChannel is called whenever a channel is left locally.
	//
	// Parameters:
	//  - ChannelID - The marshalled channel [id.ID].
	LeaveChannel(channelID []byte)

	// ReceiveMessage is called whenever a message is received on a given
	// channel. It may be called multiple times on the same message. It is
	// incumbent on the user of the API to filter such called by message ID.
	//
	// The API needs to return a UUID of the message that can be referenced at a
	// later time.
	//
	// messageID, timestamp, and roundID are all nillable and may be updated
	// based upon the UUID at a later date. A value of 0 will be passed for a
	// nilled timestamp or roundID.
	//
	// nickname may be empty, in which case the UI is expected to display the
	// codename.
	//
	// messageType is included in the call; it will always be [channels.Text]
	// (1) for this call, but it may be required in downstream databases.
	//
	// Parameters:
	//  - channelID - The marshalled channel [id.ID].
	//  - messageID - The bytes of the [channel.MessageID] of the received
	//    message.
	//  - nickname - The nickname of the sender of the message.
	//  - text - The content of the message.
	//  - timestamp - Time the message was received; represented as nanoseconds
	//    since unix epoch.
	//  - pubKey - The sender's Ed25519 public key.
	//  - codeset - The codeset version.
	//  - lease - The number of nanoseconds that the message is valid for.
	//  - roundID - The ID of the round that the message was received on.
	//  - messageType - the type of the message, always 1 for this call
	//  - status - the [channels.SentStatus] of the message.
	//
	// Statuses will be enumerated as such:
	//  Sent      =  0
	//  Delivered =  1
	//  Failed    =  2
	//
	// Returns:
	//  - int64 - A non-negative unique UUID for the message that it can be
	//    referenced by later with [EventModel.UpdateFromUUID].
	ReceiveMessage(channelID, messageID []byte, nickname, text string,
		pubKey []byte, dmToken int32, codeset int, timestamp, lease, roundID,
		messageType, status int64, hidden bool) int64

	// ReceiveReply is called whenever a message is received that is a reply on
	// a given channel. It may be called multiple times on the same message. It
	// is incumbent on the user of the API to filter such called by message ID.
	//
	// Messages may arrive our of order, so a reply, in theory, can arrive
	// before the initial message. As a result, it may be important to buffer
	// replies.
	//
	// The API needs to return a UUID of the message that can be referenced at a
	// later time.
	//
	// messageID, timestamp, and roundID are all nillable and may be updated
	// based upon the UUID at a later date. A value of 0 will be passed for a
	// nilled timestamp or roundID.
	//
	// nickname may be empty, in which case the UI is expected to display the
	// codename.
	//
	// messageType type is included in the call; it will always be
	// [channels.Text] (1) for this call, but it may be required in downstream
	// databases.
	//
	// Parameters:
	//  - channelID - The marshalled channel [id.ID].
	//  - messageID - The bytes of the [channel.MessageID] of the received
	//    message.
	//  - reactionTo - The [channel.MessageID] for the message that received a
	//    reply.
	//  - nickname - The nickname of the sender of the message.
	//  - text - The content of the message.
	//  - pubKey - The sender's Ed25519 public key.
	//  - codeset - The codeset version.
	//  - timestamp - Time the message was received; represented as nanoseconds
	//    since unix epoch.
	//  - lease - The number of nanoseconds that the message is valid for.
	//  - roundID - The ID of the round that the message was received on.
	//  - messageType - the type of the message, always 1 for this call
	//  - status - the [channels.SentStatus] of the message.
	//
	// Statuses will be enumerated as such:
	//  Sent      =  0
	//  Delivered =  1
	//  Failed    =  2
	//
	// Returns:
	//  - int64 - A non-negative unique UUID for the message that it can be
	//    referenced by later with [EventModel.UpdateFromUUID].
	ReceiveReply(channelID, messageID, reactionTo []byte, nickname, text string,
		pubKey []byte, dmToken int32, codeset int, timestamp, lease, roundID,
		messageType, status int64, hidden bool) int64

	// ReceiveReaction is called whenever a reaction to a message is received on
	// a given channel. It may be called multiple times on the same reaction. It
	// is incumbent on the user of the API to filter such called by message ID.
	//
	// Messages may arrive our of order, so a reply, in theory, can arrive
	// before the initial message. As a result, it may be important to buffer
	// replies.
	//
	// The API needs to return a UUID of the message that can be referenced at a
	// later time.
	//
	// messageID, timestamp, and roundID are all nillable and may be updated
	// based upon the UUID at a later date. A value of 0 will be passed for a
	// nilled timestamp or roundID.
	//
	// nickname may be empty, in which case the UI is expected to display the
	// codename.
	//
	// messageType type is included in the call; it will always be
	// [channels.Text] (1) for this call, but it may be required in downstream
	// databases.
	//
	// Parameters:
	//  - channelID - The marshalled channel [id.ID].
	//  - messageID - The bytes of the [channel.MessageID] of the received
	//    message.
	//  - reactionTo - The [channel.MessageID] for the message that received a
	//    reply.
	//  - nickname - The nickname of the sender of the message.
	//  - reaction - The contents of the reaction message.
	//  - pubKey - The sender's Ed25519 public key.
	//  - codeset - The codeset version.
	//  - timestamp - Time the message was received; represented as nanoseconds
	//    since unix epoch.
	//  - lease - The number of nanoseconds that the message is valid for.
	//  - roundID - The ID of the round that the message was received on.
	//  - messageType - the type of the message, always 1 for this call
	//  - status - the [channels.SentStatus] of the message.
	//
	// Statuses will be enumerated as such:
	//  Sent      =  0
	//  Delivered =  1
	//  Failed    =  2
	//
	// Returns:
	//  - int64 - A non-negative unique UUID for the message that it can be
	//    referenced by later with [EventModel.UpdateFromUUID].
	ReceiveReaction(channelID, messageID, reactionTo []byte, nickname,
		reaction string, pubKey []byte, dmToken int32, codeset int, timestamp,
		lease, roundID, messageType, status int64, hidden bool) int64

	// UpdateFromUUID is called whenever a message at the UUID is modified.
	//
	// MessageID, Timestamp, RoundID, Pinned, Hidden, and Status in the
	// [MessageUpdateInfo] may be empty (as indicated by their associated
	// boolean) and updated based upon the UUID at a later date.
	//
	// Parameters:
	//  - uuid - The unique identifier of the message in the database.
	//  - messageUpdateInfoJSON - JSON of [MessageUpdateInfo].
	//
	// Returns:
	//  - Returns an error if the message cannot be updated. It must return the
	//	  error from GetNoMessageErr if the message does not exist.
	UpdateFromUUID(uuid int64, messageUpdateInfoJSON []byte) error

	// UpdateFromMessageID is called whenever a message with the message ID is
	// modified.
	//
	// Timestamp, RoundID, Pinned, Hidden, and Status in the [MessageUpdateInfo]
	// may be empty (as indicated by their associated boolean) and updated based
	// upon the UUID at a later date.
	//
	// Parameters:
	//  - messageID - The bytes of the [channel.MessageID] of the received
	//    message.
	//  - messageUpdateInfoJSON - JSON of [MessageUpdateInfo].
	//
	// Returns:
	//  - int64 - A non-negative unique UUID for the message that it can be
	//    referenced by later with [EventModel.UpdateFromUUID].
	//  - Returns an error if the message cannot be updated. It must return the
	//	  error from GetNoMessageErr if the message does not exist.
	UpdateFromMessageID(
		messageID []byte, messageUpdateInfoJSON []byte) (int64, error)

	// GetMessage returns the message with the given [channel.MessageID].
	//
	// Parameters:
	//  - messageID - The bytes of the [channel.MessageID] of the message.
	//
	// Returns:
	//  - JSON of [channels.ModelMessage].
	//  - Returns an error if the message cannot be gotten. It must return the
	//	  error from GetNoMessageErr if the message does not exist.
	GetMessage(messageID []byte) ([]byte, error)

	// DeleteMessage deletes the message with the given [channel.MessageID] from
	// the database.
	//
	// Parameters:
	//  - messageID - The bytes of the [channel.MessageID] of the message.
	//  - Returns an error if the message cannot be deleted. It must return the
	//	  error from GetNoMessageErr if the message does not exist.
	DeleteMessage(messageID []byte) error

	// MuteUser mutes the given user or unmutes them.
	//
	// Parameters:
	//  - channelID - The bytes of the [id.ID] of the channel the user is being
	//    muted in.
	//  - pubKey - The Ed25519 public key of the user that is muted or unmuted.
	MuteUser(channelID, pubkey []byte, unmute bool)
}

// GetNoMessageErr returns the error channels.NoMessageErr, which must be
// returned by EventModel methods (such as EventModel.UpdateFromUUID,
// EventModel.UpdateFromMessageID, and EventModel.GetMessage) when the message
// cannot be found.
func GetNoMessageErr() string {
	return channels.NoMessageErr.Error()
}

// CheckNoMessageErr determines if the error returned by an EventModel function
// indicates that the message or item does not exist. It returns true if the
// error contains channels.NoMessageErr.
func CheckNoMessageErr(err string) bool {
	return channels.CheckNoMessageErr(errors.New(err))
}

// MessageUpdateInfo contains the updated information for a channel message.
// Only update fields that have their set field set as true.
type MessageUpdateInfo struct {
	// MessageID is the bytes of the [channel.MessageID] of the received
	// message.
	MessageID    []byte
	MessageIDSet bool

	// Timestamp, in milliseconds, when the message was sent.
	Timestamp    int64
	TimestampSet bool

	// RoundID is the [id.Round] the message was sent on.
	RoundID    int64
	RoundIDSet bool

	// Pinned is true if the message is pinned.
	Pinned    bool
	PinnedSet bool

	// Hidden is true if the message is hidden
	Hidden    bool
	HiddenSet bool

	// Status is the [channels.SentStatus] of the message.
	//  Sent      =  1
	//  Delivered =  2
	//  Failed    =  3
	Status    int64
	StatusSet bool
}

// toEventModel is a wrapper which wraps an existing channels.EventModel object.
type toEventModel struct {
	em EventModel
}

// NewEventModel is a constructor for a toEventModel. This will take in an
// EventModel and wraps it around the toEventModel.
func NewEventModel(em EventModel) channels.EventModel {
	return &toEventModel{em: em}
}

// JoinChannel is called whenever a channel is joined locally.
func (tem *toEventModel) JoinChannel(channel *cryptoBroadcast.Channel) {
	tem.em.JoinChannel(channel.PrettyPrint())
}

// LeaveChannel is called whenever a channel is left locally.
func (tem *toEventModel) LeaveChannel(channelID *id.ID) {
	tem.em.LeaveChannel(channelID[:])
}

// ReceiveMessage is called whenever a message is received on a given channel.
// It may be called multiple times on the same message. It is incumbent on the
// user of the API to filter such called by message ID.
//
// The API needs to return a UUID of the message that can be referenced at a
// later time.
//
// messageID, timestamp, and round are all nillable and may be updated based
// upon the UUID at a later date. A time of time.Time{} will be passed for a
// nilled timestamp.
//
// nickname may be empty, in which case the UI is expected to display the
// codename.
//
// messageType type is included in the call; it will always be [channels.Text]
// (1) for this call, but it may be required in downstream databases.
func (tem *toEventModel) ReceiveMessage(channelID *id.ID,
	messageID cryptoMessage.ID, nickname, text string, pubKey ed25519.PublicKey,
	dmToken uint32, codeset uint8, timestamp time.Time, lease time.Duration,
	round rounds.Round, messageType channels.MessageType,
	status channels.SentStatus, hidden bool) uint64 {
	return uint64(tem.em.ReceiveMessage(channelID[:], messageID[:], nickname,
		text, pubKey, int32(dmToken), int(codeset), timestamp.UnixNano(),
		int64(lease), int64(round.ID), int64(messageType), int64(status),
		hidden))
}

// ReceiveReply is called whenever a message is received that is a reply on a
// given channel. It may be called multiple times on the same message. It is
// incumbent on the user of the API to filter such called by message ID.
//
// Messages may arrive our of order, so a reply, in theory, can arrive before
// the initial message. As a result, it may be important to buffer replies.
//
// The API needs to return a UUID of the message that can be referenced at a
// later time.
//
// messageID, timestamp, and round are all nillable and may be updated based
// upon the UUID at a later date. A time of time.Time{} will be passed for a
// nilled timestamp.
//
// nickname may be empty, in which case the UI is expected to display the
// codename.
//
// messageType type is included in the call; it will always be [channels.Text]
// (1) for this call, but it may be required in downstream databases.
func (tem *toEventModel) ReceiveReply(channelID *id.ID, messageID,
	reactionTo cryptoMessage.ID, nickname, text string,
	pubKey ed25519.PublicKey, dmToken uint32, codeset uint8,
	timestamp time.Time, lease time.Duration, round rounds.Round,
	messageType channels.MessageType, status channels.SentStatus,
	hidden bool) uint64 {

	return uint64(tem.em.ReceiveReply(channelID[:], messageID[:], reactionTo[:],
		nickname, text, pubKey, int32(dmToken), int(codeset),
		timestamp.UnixNano(), int64(lease), int64(round.ID),
		int64(messageType), int64(status),
		hidden))

}

// ReceiveReaction is called whenever a reaction to a message is received on a
// given channel. It may be called multiple times on the same reaction. It is
// incumbent on the user of the API to filter such called by message ID.
//
// Messages may arrive our of order, so a reply, in theory, can arrive before
// the initial message. As a result, it may be important to buffer replies.
//
// The API needs to return a UUID of the message that can be referenced at a
// later time.
//
// messageID, timestamp, and round are all nillable and may be updated based
// upon the UUID at a later date. A time of time.Time{} will be passed for a
// nilled timestamp.
//
// nickname may be empty, in which case the UI is expected to display the
// codename.
//
// messageType type is included in the call; it will always be [channels.Text]
// (1) for this call, but it may be required in downstream databases.
func (tem *toEventModel) ReceiveReaction(channelID *id.ID, messageID,
	reactionTo cryptoMessage.ID, nickname, reaction string,
	pubKey ed25519.PublicKey, dmToken uint32, codeset uint8,
	timestamp time.Time, lease time.Duration, round rounds.Round,
	messageType channels.MessageType, status channels.SentStatus,
	hidden bool) uint64 {

	return uint64(tem.em.ReceiveReaction(channelID[:], messageID[:],
		reactionTo[:], nickname, reaction, pubKey, int32(dmToken),
		int(codeset), timestamp.UnixNano(), int64(lease),
		int64(round.ID), int64(messageType), int64(status), hidden))
}

// UpdateFromUUID is called whenever a message at the UUID is modified.
//
// messageID, timestamp, round, pinned, hidden, and status are all nillable and
// may be updated based upon the UUID at a later date. If a nil value is passed,
// then make no update.
//
// Returns an error if the message cannot be updated. It must return the error
// from GetNoMessageErr if the message does not exist.
func (tem *toEventModel) UpdateFromUUID(uuid uint64,
	messageID *cryptoMessage.ID, timestamp *time.Time, round *rounds.Round,
	pinned, hidden *bool, status *channels.SentStatus) error {
	var mui MessageUpdateInfo

	if messageID != nil {
		mui.MessageID = messageID.Marshal()
		mui.MessageIDSet = true
	}
	if timestamp != nil {
		mui.Timestamp = timestamp.UnixNano()
		mui.TimestampSet = true
	}
	if round != nil {
		mui.RoundID = int64(round.ID)
		mui.RoundIDSet = true
	}
	if pinned != nil {
		mui.Pinned = *pinned
		mui.PinnedSet = true
	}
	if hidden != nil {
		mui.Hidden = *hidden
		mui.HiddenSet = true
	}
	if status != nil {
		mui.Status = int64(*status)
		mui.StatusSet = true
	}

	muiJSON, err := json.Marshal(mui)
	if err != nil {
		return errors.Errorf(
			"failed to JSON marshal MessageUpdateInfo: %+v", err)
	}

	return tem.em.UpdateFromUUID(int64(uuid), muiJSON)
}

// UpdateFromMessageID is called whenever a message with the message ID is
// modified.
//
// The API needs to return the UUID of the modified message that can be
// referenced at a later time.
//
// timestamp, round, pinned, hidden, and status are all nillable and may be
// updated based upon the UUID at a later date. If a nil value is passed, then
// make no update.
//
// Returns an error if the message cannot be updated. It must return the error
// from GetNoMessageErr if the message does not exist.
func (tem *toEventModel) UpdateFromMessageID(messageID cryptoMessage.ID,
	timestamp *time.Time, round *rounds.Round, pinned, hidden *bool,
	status *channels.SentStatus) (uint64, error) {
	var mui MessageUpdateInfo

	if timestamp != nil {
		mui.Timestamp = timestamp.UnixNano()
		mui.TimestampSet = true
	}
	if round != nil {
		mui.RoundID = int64(round.ID)
		mui.RoundIDSet = true
	}
	if pinned != nil {
		mui.Pinned = *pinned
		mui.PinnedSet = true
	}
	if hidden != nil {
		mui.Hidden = *hidden
		mui.HiddenSet = true
	}
	if status != nil {
		mui.Status = int64(*status)
		mui.StatusSet = true
	}

	muiJSON, err := json.Marshal(mui)
	if err != nil {
		return 0, errors.Errorf(
			"failed to JSON marshal MessageUpdateInfo: %+v", err)
	}

	uuid, err := tem.em.UpdateFromMessageID(messageID.Marshal(), muiJSON)
	return uint64(uuid), err
}

// GetMessage returns the message with the given [channel.MessageID].
//
// It must return the error from GetNoMessageErr if the message does not exist.
//
// Returns an error if the message cannot be gotten. It must return the error
// from GetNoMessageErr if the message does not exist.
func (tem *toEventModel) GetMessage(
	messageID cryptoMessage.ID) (channels.ModelMessage, error) {
	msgJSON, err := tem.em.GetMessage(messageID.Marshal())
	if err != nil {
		return channels.ModelMessage{}, err
	}
	var msg channels.ModelMessage
	return msg, json.Unmarshal(msgJSON, &msg)
}

// DeleteMessage deletes the message with the given [channel.MessageID] from the
// database.
//
// Returns an error if the message cannot be deleted. It must return the error
// from GetNoMessageErr if the message does not exist.
func (tem *toEventModel) DeleteMessage(messageID cryptoMessage.ID) error {
	return tem.em.DeleteMessage(messageID.Marshal())
}

// MuteUser is called when the given user is muted or unmuted.
func (tem *toEventModel) MuteUser(
	channelID *id.ID, pubKey ed25519.PublicKey, unmute bool) {
	tem.em.MuteUser(channelID.Marshal(), pubKey, unmute)
}

////////////////////////////////////////////////////////////////////////////////
// Extension Builder Tracker                                                  //
////////////////////////////////////////////////////////////////////////////////

// channelsExtensionBuilderTrackerSingleton is used to track
// channels.ExtensionBuilder objects so that they can be referenced by ID back
// over the bindings.
var channelsExtensionBuilderTrackerSingleton = &channelsExtensionBuilderTracker{
	tracked: make(map[int]channels.ExtensionBuilder),
	count:   0,
}

// channelsExtensionBuilderTracker keeps track of extant
// channels.ExtensionBuilder objects, preventing race conditions created by
// passing it over the bindings.
type channelsExtensionBuilderTracker struct {
	tracked map[int]channels.ExtensionBuilder
	count   int
	mux     sync.RWMutex
}

// add inserts the channels.ExtensionBuilder into the tracker and returns a
// unique ID it can be referenced by later.
func (ebt *channelsExtensionBuilderTracker) add(
	eb channels.ExtensionBuilder) int {
	ebt.mux.Lock()
	defer ebt.mux.Unlock()

	newID := ebt.count
	ebt.count++

	ebt.tracked[newID] = eb

	return newID
}

// get returns the channels.ExtensionBuilder with the given ID from the tracker
// or false if it does not exist.
func (ebt *channelsExtensionBuilderTracker) get(id int) (
	channels.ExtensionBuilder, bool) {
	ebt.mux.RLock()
	defer ebt.mux.RUnlock()

	eb, exists := ebt.tracked[id]
	return eb, exists
}

// delete removes the channels.ExtensionBuilder with the given ID from the
// tracker.
func (ebt *channelsExtensionBuilderTracker) delete(id int) {
	ebt.mux.Lock()
	defer ebt.mux.Unlock()

	delete(ebt.tracked, id)
}

////////////////////////////////////////////////////////////////////////////////
// Channel ChannelDbCipher                                                    //
////////////////////////////////////////////////////////////////////////////////

// ChannelDbCipher is the bindings layer representation of the [channel.Cipher].
type ChannelDbCipher struct {
	api  cryptoChannel.Cipher
	salt []byte
	id   int
}

// channelDbCipherTrackerSingleton is used to track ChannelDbCipher objects
// so that they can be referenced by ID back over the bindings.
var channelDbCipherTrackerSingleton = &channelDbCipherTracker{
	tracked: make(map[int]*ChannelDbCipher),
	count:   0,
}

// channelDbCipherTracker is a singleton used to keep track of extant
// ChannelDbCipher objects, preventing race conditions created by passing it
// over the bindings.
type channelDbCipherTracker struct {
	tracked map[int]*ChannelDbCipher
	count   int
	mux     sync.RWMutex
}

// create creates a ChannelDbCipher from a [channel.Cipher], assigns it a unique
// ID, and adds it to the channelDbCipherTracker.
func (ct *channelDbCipherTracker) create(c cryptoChannel.Cipher) *ChannelDbCipher {
	ct.mux.Lock()
	defer ct.mux.Unlock()

	chID := ct.count
	ct.count++

	ct.tracked[chID] = &ChannelDbCipher{
		api: c,
		id:  chID,
	}

	return ct.tracked[chID]
}

// get an ChannelDbCipher from the channelDbCipherTracker given its ID.
func (ct *channelDbCipherTracker) get(id int) (*ChannelDbCipher, error) {
	ct.mux.RLock()
	defer ct.mux.RUnlock()

	c, exist := ct.tracked[id]
	if !exist {
		return nil, errors.Errorf(
			"Cannot get ChannelDbCipher for ID %d, does not exist", id)
	}

	return c, nil
}

// delete removes a ChannelDbCipher from the channelDbCipherTracker.
func (ct *channelDbCipherTracker) delete(id int) {
	ct.mux.Lock()
	defer ct.mux.Unlock()

	delete(ct.tracked, id)
}

// GetChannelDbCipherTrackerFromID returns the ChannelDbCipher with the
// corresponding ID in the tracker.
func GetChannelDbCipherTrackerFromID(id int) (*ChannelDbCipher, error) {
	return channelDbCipherTrackerSingleton.get(id)
}

// NewChannelsDatabaseCipher constructs a ChannelDbCipher object.
//
// Parameters:
//   - cmixID - The tracked [Cmix] object ID.
//   - password - The password for storage. This should be the same password
//     passed into [NewCmix].
//   - plaintTextBlockSize - The maximum size of a payload to be encrypted.
//     A payload passed into [ChannelDbCipher.Encrypt] that is larger than
//     plaintTextBlockSize will result in an error.
func NewChannelsDatabaseCipher(cmixID int, password []byte,
	plaintTextBlockSize int) (*ChannelDbCipher, error) {
	// Get user from singleton
	user, err := cmixTrackerSingleton.get(cmixID)
	if err != nil {
		return nil, err
	}

	// Generate RNG
	stream := user.api.GetRng().GetStream()

	// Load or generate a salt
	salt, err := utility.NewOrLoadSalt(
		user.api.GetStorage().GetKV(), stream)
	if err != nil {
		return nil, err
	}

	// Construct a cipher
	c, err := cryptoChannel.NewCipher(
		password, salt, plaintTextBlockSize, stream)
	if err != nil {
		return nil, err
	}

	// Return a cipher
	return channelDbCipherTrackerSingleton.create(c), nil
}

// GetID returns the ID for this ChannelDbCipher in the channelDbCipherTracker.
func (c *ChannelDbCipher) GetID() int {
	return c.id
}

// Encrypt will encrypt the raw data. It will return a ciphertext. Padding is
// done on the plaintext so all encrypted data looks uniform at rest.
//
// Parameters:
//   - plaintext - The data to be encrypted. This must be smaller than the block
//     size passed into [NewChannelsDatabaseCipher]. If it is larger, this will
//     return an error.
func (c *ChannelDbCipher) Encrypt(plaintext []byte) ([]byte, error) {
	return c.api.Encrypt(plaintext)
}

// Decrypt will decrypt the passed in encrypted value. The plaintext will
// be returned by this function. Any padding will be discarded within
// this function.
//
// Parameters:
//   - ciphertext - the encrypted data returned by [ChannelDbCipher.Encrypt].
func (c *ChannelDbCipher) Decrypt(ciphertext []byte) ([]byte, error) {
	return c.api.Decrypt(ciphertext)
}

// MarshalJSON marshals the cipher into valid JSON. This function adheres to the
// json.Marshaler interface.
func (c *ChannelDbCipher) MarshalJSON() ([]byte, error) {
	return c.api.MarshalJSON()
}

// UnmarshalJSON unmarshalls JSON into the cipher. This function adheres to the
// json.Unmarshaler interface.
//
// Note that this function does not transfer the internal RNG. Use
// NewCipherFromJSON to properly reconstruct a cipher from JSON.
func (c *ChannelDbCipher) UnmarshalJSON(data []byte) error {
	return c.api.UnmarshalJSON(data)
}

////////////////////////////////////////////////////////////////////////////////
// UI Callbacks                                                               //
////////////////////////////////////////////////////////////////////////////////

func newChannelUICallbacksWrapper(uicb ChannelUICallbacks) *channelUICallbacksWrapper {
	if uicb == nil {
		return nil
	}
	return &channelUICallbacksWrapper{cuic: uicb}
}

type ChannelUICallbacks interface {
	// MessageReceived is called any time a message is received or updated
	// update is true if the row is old and was edited.
	MessageReceived(uuid int64, channelID []byte, update bool)
	// UserMuted is a callback provided for the MuteUser method of the impl.
	UserMuted(channelID []byte, pubKey []byte, unmute bool)
	// MessageDeleted is called any time a message is deleted.
	MessageDeleted(messageId []byte)
	// NicknameUpdate is called when your nickname changes due to a
	// change on a remote
	NicknameUpdate(channelIdBytes []byte, nickname string, exists bool)
}

type channelUICallbacksWrapper struct {
	cuic ChannelUICallbacks
}

func (cuicbw *channelUICallbacksWrapper) NicknameUpdate(channelId *id.ID,
	nickname string, exists bool) {
	cuicbw.cuic.NicknameUpdate(channelId.Marshal(), nickname, exists)
}

func (cuicbw *channelUICallbacksWrapper) MessageReceived(uuid uint64,
	channelID *id.ID, update bool) {
	cuicbw.cuic.MessageReceived(int64(uuid), channelID.Marshal(), update)
}

func (cuicbw *channelUICallbacksWrapper) UserMuted(channelID *id.ID,
	pubKey ed25519.PublicKey, unmute bool) {
	cuicbw.cuic.UserMuted(channelID.Marshal(), pubKey, unmute)
}

func (cuicbw *channelUICallbacksWrapper) MessageDeleted(messageID message.ID) {
	cuicbw.cuic.MessageDeleted(messageID.Marshal())
}<|MERGE_RESOLUTION|>--- conflicted
+++ resolved
@@ -259,81 +259,6 @@
 	return json.Marshal(&pi.Identity)
 }
 
-<<<<<<< HEAD
-// MessageReceivedCallback is called any time a message is received or updated.
-//
-// update is true if the row is old and was edited.
-type MessageReceivedCallback interface {
-	Callback(uuid int64, channelID []byte, update bool)
-}
-
-// MuteCallback is a callback provided for the MuteUser method of the impl.
-type MuteCallback interface {
-	Callback(channelID []byte, pubKey []byte, unmute bool)
-}
-
-// DeletedMessageCallback is called any time a message is deleted.
-type DeletedMessageCallback interface {
-	Callback(messageId []byte)
-}
-
-// ChannelsFilterCallbackCallback is called any time a service is added or
-// removed or when a channel notification level changes.
-//
-// Parameters:
-//   - notificationFilterListJSON - JSON of a slice of
-//     [channels.NotificationFilter].
-//
-// Example JSON:
-//
-//  [
-//    {
-//      "identifier": "CTCZNOdoxdOKGXnNWs2OBJkgPyn3iBxHDdEiHNz86p4DSWRlbnRpZmllcg==",
-//      "channelID": "CTCZNOdoxdOKGXnNWs2OBJkgPyn3iBxHDdEiHNz86p4D",
-//      "tags": ["2b7d05b786952709105c194d6d486a59e264217bd03bacf0ed3c895d5fafed72-usrping"],
-//      "allowLists": {
-//        "allowWithTags": {"1":{}, "2":{}, "40000":{}},
-//        "allowWithoutTags": {"102":{}}
-//      }
-//    },
-//    {
-//      "identifier": "rXzbFF6hUhfHWN6wKTjMTY6g/gLWaACwAvJ95uP/FbcDSWRlbnRpZmllcg==",
-//      "channelID": "rXzbFF6hUhfHWN6wKTjMTY6g/gLWaACwAvJ95uP/FbcD",
-//      "tags": ["c01efa896876b4b5677295a80178efda5cb783706a3f087cfa4a5e8cf126da68-usrping"],
-//      "allowLists": {
-//        "allowWithTags": {},
-//        "allowWithoutTags": {"1":{}, "2":{}, "40000":{}}
-//      }
-//    },
-//    {
-//      "identifier": "JDfDh0wtH694g2ZS9XJpLY8/UaP6B1q4LktsKMkyQ/wDSWRlbnRpZmllcg==",
-//      "channelID": "JDfDh0wtH694g2ZS9XJpLY8/UaP6B1q4LktsKMkyQ/wD",
-//      "tags": ["5d07a3251048514c00c521d1d2f1c2778cb553113410b461b5fcc1390fecb5e2-usrping"],
-//      "allowLists": {
-//        "allowWithTags": {"1":{}, "2":{}, "40000":{}},
-//        "allowWithoutTags": {"102":{}}
-//      }
-//    }
-//  ]
-type ChannelsFilterCallbackCallback interface {
-	Callback(notificationFilterListJSON []byte)
-}
-
-// newChannelsFilterCallback translates the bindings-level
-// ChannelsFilterCallbackCallback to a channels.FilterCallback.
-func newChannelsFilterCallback(
-	cb ChannelsFilterCallbackCallback) channels.FilterCallback {
-	return func(nfs []channels.NotificationFilter) {
-		if data, err := json.Marshal(nfs); err != nil {
-			jww.FATAL.Panicf("failed to JSON unmarshal %T: %+v", nfs, err)
-		} else {
-			cb.Callback(data)
-		}
-	}
-}
-
-=======
->>>>>>> 1b7fdf1a
 // NewChannelsManagerMobile creates a new [ChannelsManager] from a new private
 // identity [cryptoChannel.PrivateIdentity] backed with SqlLite for mobile use.
 //
@@ -354,25 +279,11 @@
 //     extension builders. Example: `[2,11,5]`.
 //   - dbFilePath - absolute string path to the SqlLite database file
 //   - cipherID - ID of [ChannelDbCipher] object in tracker.
-<<<<<<< HEAD
-//   - msgCb - Callback that is invoked whenever channels message is received/
-//     updated.
-//   - deleteCb - Callback that is invoked whenever a message is deleted.
-//   - muteCb - Callback that is invoked whenever a sender is muted/unmuted.
-//   - filterCB - Is called everytime a service or channel log level is changed.
-//     It is used to determine which notifications are for you.
-func NewChannelsManagerMobile(cmixID int, privateIdentity,
-	extensionBuilderIDsJSON []byte, dbFilePath string, cipherID int,
-	msgCb MessageReceivedCallback, deleteCb DeletedMessageCallback,
-	muteCb MuteCallback, filterCB ChannelsFilterCallbackCallback) (
-	*ChannelsManager, error) {
-=======
-//   - uiCallbacks - callbacks to inform the ui about various events, can be nil
-
+//   - uiCallbacks - Callbacks to inform the UI about various events. The entire
+//     interface can be nil, but if defined, each method must be implemented.
 func NewChannelsManagerMobile(cmixID int, privateIdentity,
 	extensionBuilderIDsJSON []byte, dbFilePath string, cipherID int,
 	uiCallbacks ChannelUICallbacks) (*ChannelsManager, error) {
->>>>>>> 1b7fdf1a
 	pi, err := cryptoChannel.UnmarshalPrivateIdentity(privateIdentity)
 	if err != nil {
 		return nil, err
@@ -398,20 +309,7 @@
 		extensionBuilders = channelExtensionBuilderTrackerSingleton.get(ebIDS...)
 	}
 
-<<<<<<< HEAD
-	newMsgCb := func(uuid uint64, channelID *id.ID, update bool) {
-		msgCb.Callback(int64(uuid), channelID.Marshal(), update)
-	}
-	newDeleteCb := func(messageID message.ID) {
-		deleteCb.Callback(messageID.Marshal())
-	}
-	newMuteCb := func(channelID *id.ID, pubKey ed25519.PublicKey, unmute bool) {
-		muteCb.Callback(channelID.Marshal(), pubKey, unmute)
-	}
-	newFilterCB := newChannelsFilterCallback(filterCB)
-=======
 	wrap := newChannelUICallbacksWrapper(uiCallbacks)
->>>>>>> 1b7fdf1a
 
 	model, err := storage.NewEventModel(dbFilePath, cipher,
 		wrap.MessageReceived, wrap.MessageDeleted, wrap.UserMuted)
@@ -425,16 +323,10 @@
 	}
 
 	// Construct new channels manager
-<<<<<<< HEAD
 	// TODO: Pass in notification manager instead of nil
-	m, err := channels.NewManager(pi, user.api.GetStorage().GetKV(),
-		user.api.GetCmix(), user.api.GetRng(), model, extensionBuilders,
-		user.api.AddService, nil, newFilterCB)
-=======
-	m, err := channels.NewManager(pi, channelsKV,
-		user.api.GetCmix(), user.api.GetRng(), model, extensionBuilders,
-		user.api.AddService, wrap)
->>>>>>> 1b7fdf1a
+	m, err := channels.NewManager(pi, channelsKV, user.api.GetCmix(),
+		user.api.GetRng(), model, extensionBuilders, user.api.AddService,
+		nil, wrap)
 	if err != nil {
 		return nil, err
 	}
@@ -458,22 +350,10 @@
 //     channel manager and retrieved with [ChannelsManager.GetStorageTag].
 //   - dbFilePath - absolute string path to the SqlLite database file
 //   - cipherID - ID of [ChannelDbCipher] object in tracker.
-<<<<<<< HEAD
-//   - msgCb - Callback that is invoked whenever channels message is received/
-//     updated.
-//   - deleteCb - Callback that is invoked whenever a message is deleted.
-//   - muteCb - Callback that is invoked whenever a sender is muted/unmuted.
-//   - filterCB - Is called everytime a service or channel log level is changed.
-//     It is used to determine which notifications are for you.
-func LoadChannelsManagerMobile(cmixID int, storageTag, dbFilePath string,
-	cipherID int, msgCb MessageReceivedCallback, deleteCb DeletedMessageCallback,
-	muteCb MuteCallback, filterCB ChannelsFilterCallbackCallback) (
-	*ChannelsManager, error) {
-=======
-//   - uiCallbacks - callbacks to inform the ui about various events, cannot be nil
+//   - uiCallbacks - Callbacks to inform the UI about various events. The entire
+//     interface can be nil, but if defined, each method must be implemented.
 func LoadChannelsManagerMobile(cmixID int, storageTag, dbFilePath string,
 	cipherID int, uiCallbacks ChannelUICallbacks) (*ChannelsManager, error) {
->>>>>>> 1b7fdf1a
 
 	// Get user from singleton
 	user, err := cmixTrackerSingleton.get(cmixID)
@@ -485,20 +365,7 @@
 		return nil, err
 	}
 
-<<<<<<< HEAD
-	newMsgCb := func(uuid uint64, channelID *id.ID, update bool) {
-		msgCb.Callback(int64(uuid), channelID.Marshal(), update)
-	}
-	newDeleteCb := func(messageID message.ID) {
-		deleteCb.Callback(messageID.Marshal())
-	}
-	newMuteCb := func(channelID *id.ID, pubKey ed25519.PublicKey, unmute bool) {
-		muteCb.Callback(channelID.Marshal(), pubKey, unmute)
-	}
-	newFilterCB := newChannelsFilterCallback(filterCB)
-=======
 	wrap := newChannelUICallbacksWrapper(uiCallbacks)
->>>>>>> 1b7fdf1a
 
 	model, err := storage.NewEventModel(dbFilePath, cipher,
 		wrap.MessageReceived, wrap.MessageDeleted, wrap.UserMuted)
@@ -512,14 +379,8 @@
 	}
 
 	// Construct new channels manager
-<<<<<<< HEAD
-	// TODO: Pass in notification manager instead of nil
-	m, err := channels.LoadManager(storageTag, user.api.GetStorage().GetKV(),
-		user.api.GetCmix(), user.api.GetRng(), model, nil, nil, newFilterCB)
-=======
-	m, err := channels.LoadManager(storageTag, channelsKV,
-		user.api.GetCmix(), user.api.GetRng(), model, nil, wrap)
->>>>>>> 1b7fdf1a
+	m, err := channels.LoadManager(storageTag, channelsKV, user.api.GetCmix(),
+		user.api.GetRng(), model, nil, nil, wrap)
 	if err != nil {
 		return nil, err
 	}
@@ -548,18 +409,11 @@
 //     extension builders. Example: `[2,11,5]`.
 //   - eventBuilder - An interface that contains a function that initialises and
 //     returns the event model that is bindings-compatible.
-<<<<<<< HEAD
-//   - filterCB - Is called everytime a service or channel log level is changed.
-//     It is used to determine which notifications are for you.
-func NewChannelsManager(cmixID int, privateIdentity,
-	extensionBuilderIDsJSON []byte, eventBuilder EventModelBuilder,
-	filterCB ChannelsFilterCallbackCallback) (*ChannelsManager, error) {
-=======
-//   - uiCallbacks - callbacks to inform the ui about various events, can be nil
+//   - uiCallbacks - Callbacks to inform the UI about various events. The entire
+//     interface can be nil, but if defined, each method must be implemented.
 func NewChannelsManager(cmixID int, privateIdentity,
 	extensionBuilderIDsJSON []byte, eventBuilder EventModelBuilder,
 	uiCallbacks ChannelUICallbacks) (*ChannelsManager, error) {
->>>>>>> 1b7fdf1a
 	pi, err := cryptoChannel.UnmarshalPrivateIdentity(privateIdentity)
 	if err != nil {
 		return nil, err
@@ -593,16 +447,9 @@
 	}
 
 	// Construct new channels manager
-<<<<<<< HEAD
 	// TODO: Pass in notification manager instead of nil
-	m, err := channels.NewManagerBuilder(pi, user.api.GetStorage().GetKV(),
-		user.api.GetCmix(), user.api.GetRng(), eb, extensionBuilders,
-		user.api.AddService, nil, newChannelsFilterCallback(filterCB))
-=======
-	m, err := channels.NewManagerBuilder(pi, channelsKV,
-		user.api.GetCmix(), user.api.GetRng(), eb, extensionBuilders,
-		user.api.AddService, wrap)
->>>>>>> 1b7fdf1a
+	m, err := channels.NewManagerBuilder(pi, channelsKV, user.api.GetCmix(),
+		user.api.GetRng(), eb, extensionBuilders, user.api.AddService, nil, wrap)
 	if err != nil {
 		return nil, err
 	}
@@ -626,16 +473,10 @@
 //     channel manager and retrieved with [ChannelsManager.GetStorageTag].
 //   - event - An interface that contains a function that initialises and
 //     returns the event model that is bindings-compatible.
-<<<<<<< HEAD
-//   - filterCB - Is called everytime a service or channel log level is changed.
-//     It is used to determine which notifications are for you.
-func LoadChannelsManager(cmixID int, storageTag string,
-	eventBuilder EventModelBuilder, filterCB ChannelsFilterCallbackCallback) (
-=======
-//   - uiCallbacks - callbacks to inform the ui about various events, can be nil
+//   - uiCallbacks - Callbacks to inform the UI about various events. The entire
+//     interface can be nil, but if defined, each method must be implemented.
 func LoadChannelsManager(cmixID int, storageTag string,
 	eventBuilder EventModelBuilder, uiCallbacks ChannelUICallbacks) (
->>>>>>> 1b7fdf1a
 	*ChannelsManager, error) {
 
 	// Get user from singleton
@@ -656,16 +497,9 @@
 	}
 
 	// Construct new channels manager
-<<<<<<< HEAD
 	// TODO: Pass in notification manager instead of nil
-	m, err := channels.LoadManagerBuilder(storageTag,
-		user.api.GetStorage().GetKV(), user.api.GetCmix(), user.api.GetRng(),
-		eb, nil, nil, newChannelsFilterCallback(filterCB))
-=======
 	m, err := channels.LoadManagerBuilder(storageTag, channelsKV,
-		user.api.GetCmix(), user.api.GetRng(),
-		eb, nil, wrap)
->>>>>>> 1b7fdf1a
+		user.api.GetCmix(), user.api.GetRng(), eb, nil, nil, wrap)
 	if err != nil {
 		return nil, err
 	}
@@ -695,19 +529,12 @@
 //     extension builders. Example: `[2,11,5]`.
 //   - goEventBuilder - A function that initialises and returns the event model
 //     that is not compatible with GoMobile bindings.
-<<<<<<< HEAD
-//   - filterCB - Is called everytime a service or channel log level is changed.
-//     It is used to determine which notifications are for you.
-func NewChannelsManagerGoEventModel(cmixID int, privateIdentity,
-	extensionBuilderIDsJSON []byte, goEventBuilder channels.EventModelBuilder,
-	filterCB ChannelsFilterCallbackCallback) (*ChannelsManager, error) {
-=======
-//   - uiCallbacks - callbacks to inform the ui about various events, can be nil) (
+//   - uiCallbacks - Callbacks to inform the UI about various events. The entire
+//     interface can be nil, but if defined, each method must be implemented.
 func NewChannelsManagerGoEventModel(cmixID int, privateIdentity,
 	extensionBuilderIDsJSON []byte, goEventBuilder channels.EventModelBuilder,
 	callbacks ChannelUICallbacks) (
 	*ChannelsManager, error) {
->>>>>>> 1b7fdf1a
 	pi, err := cryptoChannel.UnmarshalPrivateIdentity(privateIdentity)
 	if err != nil {
 		return nil, err
@@ -728,7 +555,6 @@
 		}
 		extensionBuilders = channelExtensionBuilderTrackerSingleton.get(ebIDS...)
 	}
-	newFilterCB := newChannelsFilterCallback(filterCB)
 
 	cbs := newChannelUICallbacksWrapper(callbacks)
 	channelsKV, err := user.api.GetStorage().GetKV().Prefix("channels")
@@ -737,16 +563,10 @@
 	}
 
 	// Construct new channels manager
-<<<<<<< HEAD
 	// TODO: Pass in notification manager instead of nil
-	m, err := channels.NewManagerBuilder(pi, user.api.GetStorage().GetKV(),
-		user.api.GetCmix(), user.api.GetRng(), goEventBuilder, extensionBuilders,
-		user.api.AddService, nil, newFilterCB)
-=======
-	m, err := channels.NewManagerBuilder(pi, channelsKV,
-		user.api.GetCmix(), user.api.GetRng(),
-		goEventBuilder, extensionBuilders, user.api.AddService, cbs)
->>>>>>> 1b7fdf1a
+	m, err := channels.NewManagerBuilder(pi, channelsKV, user.api.GetCmix(),
+		user.api.GetRng(), goEventBuilder, extensionBuilders,
+		user.api.AddService, nil, cbs)
 	if err != nil {
 		return nil, err
 	}
@@ -769,19 +589,12 @@
 //   - goEvent - A function that initialises and returns the event model that is
 //     not compatible with GoMobile bindings.
 //   - builders - A list of extensions that are to be included with channels.
-<<<<<<< HEAD
-//   - filterCB - Is called everytime a service or channel log level is changed.
-//     It is used to determine which notifications are for you.
+//   - uiCallbacks - Callbacks to inform the UI about various events. The entire
+//     interface can be nil, but if defined, each method must be implemented.
 func LoadChannelsManagerGoEventModel(cmixID int, storageTag string,
 	goEventBuilder channels.EventModelBuilder,
-	builders []channels.ExtensionBuilder,
-	filterCB ChannelsFilterCallbackCallback) (*ChannelsManager, error) {
-=======
-//   - uiCallbacks - callbacks to inform the ui about various events, can be nil
-func LoadChannelsManagerGoEventModel(cmixID int, storageTag string,
-	goEventBuilder channels.EventModelBuilder,
-	builders []channels.ExtensionBuilder, uiCallbacks ChannelUICallbacks) (*ChannelsManager, error) {
->>>>>>> 1b7fdf1a
+	builders []channels.ExtensionBuilder, uiCallbacks ChannelUICallbacks) (
+	*ChannelsManager, error) {
 
 	// Get user from singleton
 	user, err := cmixTrackerSingleton.get(cmixID)
@@ -789,26 +602,17 @@
 		return nil, err
 	}
 
-<<<<<<< HEAD
-	newFilterCB := newChannelsFilterCallback(filterCB)
+	cbs := newChannelUICallbacksWrapper(uiCallbacks)
+	channelsKV, err := user.api.GetStorage().GetKV().Prefix("channels")
+	if err != nil {
+		return nil, err
+	}
 
 	// Construct new channels manager
 	// TODO: Pass in notification manager instead of nil
-	m, err := channels.LoadManagerBuilder(storageTag,
-		user.api.GetStorage().GetKV(), user.api.GetCmix(), user.api.GetRng(),
-		goEventBuilder, builders, nil, newFilterCB)
-=======
-	cbs := newChannelUICallbacksWrapper(uiCallbacks)
-	channelsKV, err := user.api.GetStorage().GetKV().Prefix("channels")
-	if err != nil {
-		return nil, err
-	}
-
-	// Construct new channels manager
 	m, err := channels.LoadManagerBuilder(storageTag, channelsKV,
 		user.api.GetCmix(), user.api.GetRng(), goEventBuilder,
-		builders, cbs)
->>>>>>> 1b7fdf1a
+		builders, nil, cbs)
 	if err != nil {
 		return nil, err
 	}
@@ -2180,8 +1984,8 @@
 }
 
 // RegisterReceiveHandler registers a listener for non-default message types so
-// that they can be processed by modules. It is important that such modules collective
-// up with the event model implementation.
+// that they can be processed by modules. It is important that such modules
+// collective up with the event model implementation.
 //
 // There can only be one handler per [channels.MessageType]; the error
 // [channels.MessageTypeAlreadyRegistered] will be returned on multiple
@@ -2974,16 +2778,59 @@
 }
 
 type ChannelUICallbacks interface {
-	// MessageReceived is called any time a message is received or updated
-	// update is true if the row is old and was edited.
+	// NicknameUpdate is called when your nickname changes due to a change on a
+	// remote.
+	NicknameUpdate(channelIdBytes []byte, nickname string, exists bool)
+
+	// FilterCallback is called any time a service is added or removed or when a
+	// channel notification level changes.
+	//
+	// Parameters:
+	//   - notificationFilterListJSON - JSON of a slice of
+	//     [channels.NotificationFilter].
+	//
+	// Example JSON:
+	//
+	//  [
+	//    {
+	//      "identifier": "CTCZNOdoxdOKGXnNWs2OBJkgPyn3iBxHDdEiHNz86p4DSWRlbnRpZmllcg==",
+	//      "channelID": "CTCZNOdoxdOKGXnNWs2OBJkgPyn3iBxHDdEiHNz86p4D",
+	//      "tags": ["2b7d05b786952709105c194d6d486a59e264217bd03bacf0ed3c895d5fafed72-usrping"],
+	//      "allowLists": {
+	//        "allowWithTags": {"1":{}, "2":{}, "40000":{}},
+	//        "allowWithoutTags": {"102":{}}
+	//      }
+	//    },
+	//    {
+	//      "identifier": "rXzbFF6hUhfHWN6wKTjMTY6g/gLWaACwAvJ95uP/FbcDSWRlbnRpZmllcg==",
+	//      "channelID": "rXzbFF6hUhfHWN6wKTjMTY6g/gLWaACwAvJ95uP/FbcD",
+	//      "tags": ["c01efa896876b4b5677295a80178efda5cb783706a3f087cfa4a5e8cf126da68-usrping"],
+	//      "allowLists": {
+	//        "allowWithTags": {},
+	//        "allowWithoutTags": {"1":{}, "2":{}, "40000":{}}
+	//      }
+	//    },
+	//    {
+	//      "identifier": "JDfDh0wtH694g2ZS9XJpLY8/UaP6B1q4LktsKMkyQ/wDSWRlbnRpZmllcg==",
+	//      "channelID": "JDfDh0wtH694g2ZS9XJpLY8/UaP6B1q4LktsKMkyQ/wD",
+	//      "tags": ["5d07a3251048514c00c521d1d2f1c2778cb553113410b461b5fcc1390fecb5e2-usrping"],
+	//      "allowLists": {
+	//        "allowWithTags": {"1":{}, "2":{}, "40000":{}},
+	//        "allowWithoutTags": {"102":{}}
+	//      }
+	//    }
+	//  ]
+	FilterCallback(notificationFilterListJSON []byte)
+
+	// MessageReceived is called any time a message is received or updated.
+	// Update is true if the row is old and was edited.
 	MessageReceived(uuid int64, channelID []byte, update bool)
+
 	// UserMuted is a callback provided for the MuteUser method of the impl.
 	UserMuted(channelID []byte, pubKey []byte, unmute bool)
+
 	// MessageDeleted is called any time a message is deleted.
 	MessageDeleted(messageId []byte)
-	// NicknameUpdate is called when your nickname changes due to a
-	// change on a remote
-	NicknameUpdate(channelIdBytes []byte, nickname string, exists bool)
 }
 
 type channelUICallbacksWrapper struct {
@@ -2995,6 +2842,15 @@
 	cuicbw.cuic.NicknameUpdate(channelId.Marshal(), nickname, exists)
 }
 
+func (cuicbw *channelUICallbacksWrapper) FilterCallback (nfs []channels.NotificationFilter) {
+	data, err := json.Marshal(nfs)
+	if err != nil {
+		jww.FATAL.Panicf("Failed to JSON marshal %T: %+v", nfs, nfs)
+	} else {
+		cuicbw.cuic.FilterCallback(data)
+	}
+}
+
 func (cuicbw *channelUICallbacksWrapper) MessageReceived(uuid uint64,
 	channelID *id.ID, update bool) {
 	cuicbw.cuic.MessageReceived(int64(uuid), channelID.Marshal(), update)
