--- conflicted
+++ resolved
@@ -21,11 +21,8 @@
 	"gitlab.com/elixxir/client/v4/xxdk"
 	cryptoBroadcast "gitlab.com/elixxir/crypto/broadcast"
 	cryptoChannel "gitlab.com/elixxir/crypto/channel"
-<<<<<<< HEAD
 	cryptoMessage "gitlab.com/elixxir/crypto/message"
 	"gitlab.com/elixxir/crypto/rsa"
-=======
->>>>>>> ddfe2f33
 	"gitlab.com/xx_network/primitives/id"
 	"gitlab.com/xx_network/primitives/id/ephemeral"
 )
@@ -885,15 +882,8 @@
 	}
 
 	// Unmarshal message ID
-<<<<<<< HEAD
-	msgId := cryptoMessage.ID{}
-	copy(msgId[:], messageToReactTo)
-=======
-	messageID, err := cryptoChannel.UnmarshalMessageID(messageToReactTo)
-	if err != nil {
-		return nil, err
-	}
->>>>>>> ddfe2f33
+	messageID := cryptoMessage.ID{}
+	copy(messageID[:], messageToReactTo)
 
 	// Send Reply
 	lease := time.Duration(validUntilMS) * time.Millisecond
@@ -938,15 +928,8 @@
 	}
 
 	// Unmarshal message ID
-<<<<<<< HEAD
-	msgId := cryptoMessage.ID{}
-	copy(msgId[:], messageToReactTo)
-=======
-	messageID, err := cryptoChannel.UnmarshalMessageID(messageToReactTo)
-	if err != nil {
-		return nil, err
-	}
->>>>>>> ddfe2f33
+	messageID := cryptoMessage.ID{}
+	copy(messageID[:], messageToReactTo)
 
 	// Send reaction
 	messageID, rnd, ephID, err :=
@@ -1051,11 +1034,8 @@
 	}
 
 	// Unmarshal message ID
-	targetedMessageID, err :=
-		cryptoChannel.UnmarshalMessageID(targetMessageIdBytes)
-	if err != nil {
-		return nil, err
-	}
+	msgId := cryptoMessage.ID{}
+	copy(msgId[:], targetMessageIdBytes)
 
 	// Send message deletion
 	messageID, rnd, ephID, err :=
@@ -1190,7 +1170,7 @@
 
 // constructChannelSendReport is a helper function which returns a JSON
 // marshalled ChannelSendReport.
-func constructChannelSendReport(messageID cryptoChannel.MessageID,
+func constructChannelSendReport(messageID cryptoMessage.ID,
 	roundID id.Round, ephID ephemeral.Id) ([]byte, error) {
 	// Construct send report
 	chanSendReport := ChannelSendReport{
@@ -1333,17 +1313,6 @@
 	return json.Marshal(cm.api.GetMutedUsers(channelID))
 }
 
-<<<<<<< HEAD
-// constructChannelSendReport is a helper function which returns a JSON
-// marshalled ChannelSendReport.
-func constructChannelSendReport(channelMessageId cryptoMessage.ID,
-	roundId id.Round, ephId ephemeral.Id) ([]byte, error) {
-	// Construct send report
-	chanSendReport := ChannelSendReport{
-		MessageId:  channelMessageId.Bytes(),
-		RoundsList: makeRoundsList(roundId),
-		EphId:      ephId.Int64(),
-=======
 ////////////////////////////////////////////////////////////////////////////////
 // Admin Management                                                           //
 ////////////////////////////////////////////////////////////////////////////////
@@ -1359,7 +1328,6 @@
 	channelID, err := id.Unmarshal(channelIDBytes)
 	if err != nil {
 		return false, err
->>>>>>> ddfe2f33
 	}
 	return cm.api.IsChannelAdmin(channelID), nil
 }
@@ -1539,22 +1507,12 @@
 
 	// Wrap callback around backend interface
 	cb := channels.MessageTypeReceiveMessage(
-<<<<<<< HEAD
-		func(channelID *id.ID,
-			messageID cryptoMessage.ID, messageType channels.MessageType,
-			nickname string, content []byte, pubKey ed25519.PublicKey,
-			dmToken uint32, codeset uint8, timestamp time.Time,
+		func(channelID *id.ID, messageID cryptoMessage.ID,
+			messageType channels.MessageType, nickname string, content,
+			encryptedPayload []byte, pubKey ed25519.PublicKey, dmToken uint32, codeset uint8, timestamp, localTimestamp time.Time,
 			lease time.Duration, round rounds.Round,
-			status channels.SentStatus) uint64 {
-
-=======
-		func(channelID *id.ID, messageID cryptoChannel.MessageID,
-			messageType channels.MessageType, nickname string, content,
-			encryptedPayload []byte, pubKey ed25519.PublicKey, codeset uint8,
-			timestamp, localTimestamp time.Time, lease time.Duration,
-			round rounds.Round, status channels.SentStatus, fromAdmin,
+			status channels.SentStatus, fromAdmin,
 			hidden bool) uint64 {
->>>>>>> ddfe2f33
 			rcm := ReceivedChannelMessageReport{
 				ChannelId:   channelID.Marshal(),
 				MessageId:   messageID.Marshal(),
@@ -1643,13 +1601,8 @@
 	//  - int64 - A non-negative unique UUID for the message that it can be
 	//    referenced by later with [EventModel.UpdateFromUUID].
 	ReceiveMessage(channelID, messageID []byte, nickname, text string,
-<<<<<<< HEAD
-		pubKey []byte, dmToken int32, codeset int, timestamp, lease, roundId, mType,
-		status int64) int64
-=======
-		pubKey []byte, codeset int, timestamp, lease, roundID, messageType,
+		pubKey []byte, dmToken int32, codeset int, timestamp, lease, roundID, messageType,
 		status int64, hidden bool) int64
->>>>>>> ddfe2f33
 
 	// ReceiveReply is called whenever a message is received that is a reply on
 	// a given channel. It may be called multiple times on the same message. It
@@ -1699,13 +1652,8 @@
 	//  - int64 - A non-negative unique UUID for the message that it can be
 	//    referenced by later with [EventModel.UpdateFromUUID].
 	ReceiveReply(channelID, messageID, reactionTo []byte, nickname, text string,
-<<<<<<< HEAD
-		pubKey []byte, dmToken int32, codeset int, timestamp, lease, roundId, mType,
-		status int64) int64
-=======
-		pubKey []byte, codeset int, timestamp, lease, roundID, messageType,
+		pubKey []byte, dmToken int32, codeset int, timestamp, lease, roundID, messageType,
 		status int64, hidden bool) int64
->>>>>>> ddfe2f33
 
 	// ReceiveReaction is called whenever a reaction to a message is received on
 	// a given channel. It may be called multiple times on the same reaction. It
@@ -1755,12 +1703,8 @@
 	//  - int64 - A non-negative unique UUID for the message that it can be
 	//    referenced by later with [EventModel.UpdateFromUUID].
 	ReceiveReaction(channelID, messageID, reactionTo []byte, nickname,
-<<<<<<< HEAD
 		reaction string, pubKey []byte, dmToken int32, codeset int,
-		timestamp, lease, roundId, mType, status int64) int64
-=======
-		reaction string, pubKey []byte, codeset int, timestamp, lease, roundID,
-		messageType, status int64, hidden bool) int64
+		timestamp, lease, roundID, messageType, status int64, hidden bool) int64
 
 	// UpdateFromUUID is called whenever a message at the UUID is modified.
 	//
@@ -1772,7 +1716,6 @@
 	//  - uuid - The unique identifier of the message in the database.
 	//  - messageUpdateInfoJSON - JSON of [MessageUpdateInfo].
 	UpdateFromUUID(uuid int64, messageUpdateInfoJSON []byte)
->>>>>>> ddfe2f33
 
 	// UpdateFromMessageID is called whenever a message with the message ID is
 	// modified.
@@ -1816,13 +1759,6 @@
 	MessageID    []byte
 	MessageIDSet bool
 
-<<<<<<< HEAD
-	// unimplemented
-	// IgnoreMessage(ChannelID *id.ID, MessageID cryptoMessage.ID)
-	// UnIgnoreMessage(ChannelID *id.ID, MessageID cryptoMessage.ID)
-	// PinMessage(ChannelID *id.ID, MessageID cryptoMessage.ID, end time.Time)
-	// UnPinMessage(ChannelID *id.ID, MessageID cryptoMessage.ID)
-=======
 	// Timestamp, in milliseconds, when the message was sent.
 	Timestamp    int64
 	TimestampSet bool
@@ -1845,7 +1781,6 @@
 	//  Failed    =  3
 	Status    int64
 	StatusSet bool
->>>>>>> ddfe2f33
 }
 
 // toEventModel is a wrapper which wraps an existing channels.EventModel object.
@@ -1886,126 +1821,78 @@
 // messageType type is included in the call; it will always be [channels.Text]
 // (1) for this call, but it may be required in downstream databases.
 func (tem *toEventModel) ReceiveMessage(channelID *id.ID,
-<<<<<<< HEAD
 	messageID cryptoMessage.ID, nickname, text string,
 	pubKey ed25519.PublicKey, dmToken uint32, codeset uint8, timestamp time.Time,
-	lease time.Duration, round rounds.Round, mType channels.MessageType,
-	status channels.SentStatus) uint64 {
-
+	lease time.Duration, round rounds.Round, messageType channels.MessageType,
+	status channels.SentStatus, hidden bool) uint64 {
 	return uint64(tem.em.ReceiveMessage(channelID[:], messageID[:], nickname,
 		text, pubKey, int32(dmToken), int(codeset),
 		timestamp.UnixNano(), int64(lease),
-		int64(round.ID), int64(mType), int64(status)))
-=======
-	messageID cryptoChannel.MessageID, nickname, text string,
+		int64(round.ID), int64(messageType), int64(status), hidden))
+}
+
+// ReceiveReply is called whenever a message is received that is a reply on a
+// given channel. It may be called multiple times on the same message. It is
+// incumbent on the user of the API to filter such called by message ID.
+//
+// Messages may arrive our of order, so a reply, in theory, can arrive before
+// the initial message. As a result, it may be important to buffer replies.
+//
+// The API needs to return a UUID of the message that can be referenced at a
+// later time.
+//
+// messageID, timestamp, and round are all nillable and may be updated based
+// upon the UUID at a later date. A time of time.Time{} will be passed for a
+// nilled timestamp.
+//
+// nickname may be empty, in which case the UI is expected to display the
+// codename.
+//
+// messageType type is included in the call; it will always be [channels.Text]
+// (1) for this call, but it may be required in downstream databases.
+func (tem *toEventModel) ReceiveReply(channelID *id.ID,
+	messageID, reactionTo cryptoMessage.ID,
+	nickname, text string, pubKey ed25519.PublicKey, dmToken uint32, codeset uint8,
+	timestamp time.Time, lease time.Duration, round rounds.Round,
+	messageType channels.MessageType, status channels.SentStatus, hidden bool) uint64 {
+
+	return uint64(tem.em.ReceiveReply(channelID[:], messageID[:], reactionTo[:],
+		nickname, text, pubKey, int32(dmToken), int(codeset),
+		timestamp.UnixNano(), int64(lease), int64(round.ID),
+		int64(messageType), int64(status),
+		hidden))
+
+}
+
+// ReceiveReaction is called whenever a reaction to a message is received on a
+// given channel. It may be called multiple times on the same reaction. It is
+// incumbent on the user of the API to filter such called by message ID.
+//
+// Messages may arrive our of order, so a reply, in theory, can arrive before
+// the initial message. As a result, it may be important to buffer replies.
+//
+// The API needs to return a UUID of the message that can be referenced at a
+// later time.
+//
+// messageID, timestamp, and round are all nillable and may be updated based
+// upon the UUID at a later date. A time of time.Time{} will be passed for a
+// nilled timestamp.
+//
+// nickname may be empty, in which case the UI is expected to display the
+// codename.
+//
+// messageType type is included in the call; it will always be [channels.Text]
+// (1) for this call, but it may be required in downstream databases.
+func (tem *toEventModel) ReceiveReaction(channelID *id.ID, messageID,
+	reactionTo cryptoMessage.ID, nickname, reaction string,
 	pubKey ed25519.PublicKey, codeset uint8, timestamp time.Time,
 	lease time.Duration, round rounds.Round, messageType channels.MessageType,
 	status channels.SentStatus, hidden bool) uint64 {
-	return uint64(tem.em.ReceiveMessage(channelID[:], messageID[:], nickname,
-		text, pubKey, int(codeset), timestamp.UnixNano(), int64(lease),
-		int64(round.ID), int64(messageType), int64(status), hidden))
->>>>>>> ddfe2f33
-}
-
-// ReceiveReply is called whenever a message is received that is a reply on a
-// given channel. It may be called multiple times on the same message. It is
-// incumbent on the user of the API to filter such called by message ID.
-//
-<<<<<<< HEAD
-// Messages may arrive our of order, so a reply in theory can arrive before the
-// initial message. As a result, it may be important to buffer replies.
-func (tem *toEventModel) ReceiveReply(channelID *id.ID,
-	messageID cryptoMessage.ID, reactionTo cryptoMessage.ID,
-	nickname, text string, pubKey ed25519.PublicKey, dmToken uint32,
-	codeset uint8, timestamp time.Time, lease time.Duration,
-	round rounds.Round, mType channels.MessageType,
-	status channels.SentStatus) uint64 {
-
-	return uint64(tem.em.ReceiveReply(channelID[:], messageID[:], reactionTo[:],
-		nickname, text, pubKey, int32(dmToken), int(codeset),
-		timestamp.UnixNano(), int64(lease), int64(round.ID),
-		int64(mType), int64(status)))
-=======
-// Messages may arrive our of order, so a reply, in theory, can arrive before
-// the initial message. As a result, it may be important to buffer replies.
-//
-// The API needs to return a UUID of the message that can be referenced at a
-// later time.
-//
-// messageID, timestamp, and round are all nillable and may be updated based
-// upon the UUID at a later date. A time of time.Time{} will be passed for a
-// nilled timestamp.
-//
-// nickname may be empty, in which case the UI is expected to display the
-// codename.
-//
-// messageType type is included in the call; it will always be [channels.Text]
-// (1) for this call, but it may be required in downstream databases.
-func (tem *toEventModel) ReceiveReply(channelID *id.ID, messageID,
-	reactionTo cryptoChannel.MessageID, nickname, text string,
-	pubKey ed25519.PublicKey, codeset uint8, timestamp time.Time,
-	lease time.Duration, round rounds.Round, messageType channels.MessageType,
-	status channels.SentStatus, hidden bool) uint64 {
-
-	return uint64(tem.em.ReceiveReply(channelID[:], messageID[:], reactionTo[:],
-		nickname, text, pubKey, int(codeset), timestamp.UnixNano(),
-		int64(lease), int64(round.ID), int64(messageType), int64(status),
-		hidden))
->>>>>>> ddfe2f33
-
-}
-
-// ReceiveReaction is called whenever a reaction to a message is received on a
-// given channel. It may be called multiple times on the same reaction. It is
-// incumbent on the user of the API to filter such called by message ID.
-//
-<<<<<<< HEAD
-// Messages may arrive our of order, so a reply in theory can arrive before the
-// initial message. As a result, it may be important to buffer reactions.
-func (tem *toEventModel) ReceiveReaction(channelID *id.ID,
-	messageID cryptoMessage.ID, reactionTo cryptoMessage.ID,
-	nickname, reaction string, pubKey ed25519.PublicKey, dmToken uint32,
-	codeset uint8, timestamp time.Time, lease time.Duration, round rounds.Round,
-	mType channels.MessageType, status channels.SentStatus) uint64 {
 
 	return uint64(tem.em.ReceiveReaction(channelID[:], messageID[:],
 		reactionTo[:], nickname, reaction, pubKey, int32(dmToken),
 		int(codeset), timestamp.UnixNano(), int64(lease),
-		int64(round.ID), int64(mType), int64(status)))
-}
-
-// UpdateSentStatus is called whenever the sent status of a message has changed.
-func (tem *toEventModel) UpdateSentStatus(uuid uint64,
-	messageID cryptoMessage.ID, timestamp time.Time, round rounds.Round,
-	status channels.SentStatus) {
-	tem.em.UpdateSentStatus(int64(uuid), messageID[:], timestamp.UnixNano(),
-		int64(round.ID), int64(status))
-=======
-// Messages may arrive our of order, so a reply, in theory, can arrive before
-// the initial message. As a result, it may be important to buffer replies.
-//
-// The API needs to return a UUID of the message that can be referenced at a
-// later time.
-//
-// messageID, timestamp, and round are all nillable and may be updated based
-// upon the UUID at a later date. A time of time.Time{} will be passed for a
-// nilled timestamp.
-//
-// nickname may be empty, in which case the UI is expected to display the
-// codename.
-//
-// messageType type is included in the call; it will always be [channels.Text]
-// (1) for this call, but it may be required in downstream databases.
-func (tem *toEventModel) ReceiveReaction(channelID *id.ID, messageID,
-	reactionTo cryptoChannel.MessageID, nickname, reaction string,
-	pubKey ed25519.PublicKey, codeset uint8, timestamp time.Time,
-	lease time.Duration, round rounds.Round, messageType channels.MessageType,
-	status channels.SentStatus, hidden bool) uint64 {
-
-	return uint64(tem.em.ReceiveReaction(channelID[:], messageID[:],
-		reactionTo[:], nickname, reaction, pubKey, int(codeset),
-		timestamp.UnixNano(), int64(lease), int64(round.ID), int64(messageType),
-		int64(status), hidden))
+		int64(round.ID), int64(messageType), int64(status), hidden))
 }
 
 // UpdateFromUUID is called whenever a message at the UUID is modified.
@@ -2014,7 +1901,7 @@
 // may be updated based upon the UUID at a later date. If a nil value is passed,
 // then make no update.
 func (tem *toEventModel) UpdateFromUUID(uuid uint64,
-	messageID *cryptoChannel.MessageID, timestamp *time.Time,
+	messageID *cryptoMessage.ID, timestamp *time.Time,
 	round *rounds.Round, pinned, hidden *bool, status *channels.SentStatus) {
 	var mui MessageUpdateInfo
 
@@ -2061,7 +1948,7 @@
 // timestamp, round, pinned, hidden, and status are all nillable and may be
 // updated based upon the UUID at a later date. If a nil value is passed, then
 // make no update.
-func (tem *toEventModel) UpdateFromMessageID(messageID cryptoChannel.MessageID,
+func (tem *toEventModel) UpdateFromMessageID(messageID cryptoMessage.ID,
 	timestamp *time.Time, round *rounds.Round, pinned, hidden *bool,
 	status *channels.SentStatus) uint64 {
 	var mui MessageUpdateInfo
@@ -2098,7 +1985,7 @@
 
 // GetMessage returns the message with the given [channel.MessageID].
 func (tem *toEventModel) GetMessage(
-	messageID cryptoChannel.MessageID) (channels.ModelMessage, error) {
+	messageID cryptoMessage.ID) (channels.ModelMessage, error) {
 	msgJSON, err := tem.em.GetMessage(messageID.Marshal())
 	if err != nil {
 		return channels.ModelMessage{}, err
@@ -2109,9 +1996,8 @@
 
 // DeleteMessage deletes the message with the given [channel.MessageID] from the
 // database.
-func (tem *toEventModel) DeleteMessage(messageID cryptoChannel.MessageID) error {
+func (tem *toEventModel) DeleteMessage(messageID cryptoMessage.ID) error {
 	return tem.em.DeleteMessage(messageID.Marshal())
->>>>>>> ddfe2f33
 }
 
 ////////////////////////////////////////////////////////////////////////////////
