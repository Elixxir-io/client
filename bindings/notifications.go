////////////////////////////////////////////////////////////////////////////////
// Copyright © 2022 xx foundation                                             //
//                                                                            //
// Use of this source code is governed by a license that can be found in the  //
// LICENSE file.                                                              //
////////////////////////////////////////////////////////////////////////////////

package bindings

import (
<<<<<<< HEAD
	"encoding/json"
	id2 "gitlab.com/xx_network/primitives/id"

	"gitlab.com/elixxir/client/v4/cmix/message"
	"gitlab.com/elixxir/primitives/notifications"
)

// NotificationReports is a list of [NotificationReport] objects. It is returned
// via [GetNotificationsReport] as a JSON marshalled byte data.
//
// Example JSON:
//
//	[
//	  {
//	    "ForMe": true,                                           // boolean
//	    "Type": "e2e",                                           // string
//	    "Source": "AAAAAAAAAAAAAAAAAAAAAAAAAAAAAAAAAAAAAAAAAAAD" // bytes of id.ID encoded as base64 string
//	  },
//	  {
//	    "ForMe": true,
//	    "Type": "e2e",
//	    "Source": "AAAAAAAAAAEAAAAAAAAAAAAAAAAAAAAAAAAAAAAAAAAD"
//	  },
//	  {
//	    "ForMe": true,
//	    "Type": "e2e",
//	    "Source": "AAAAAAAAAAIAAAAAAAAAAAAAAAAAAAAAAAAAAAAAAAAD"
//	  }
//	]
type NotificationReports []NotificationReport

//  TODO: The table in the docstring below needs to be checked for completeness
//   and/or accuracy to ensure descriptions/sources are still accurate (they are
//   from the old implementation).

// NotificationReport is the bindings' representation for notifications for
// this user.
//
// Example NotificationReport JSON:
//
//		{
//		  "ForMe": true,
//	   "Type": [
//	      "e2e"
//	   ],
//		  "Source": "dGVzdGVyMTIzAAAAAAAAAAAAAAAAAAAAAAAAAAAAAAAA"
//		}
//
// Given the Type, the Source value will have specific contextual meanings.
// Below is a table that will define the contextual meaning of the Source field
// given all possible Type fields.
//
//	 TYPE     | SOURCE            | DESCRIPTION
//	----------+-------------------+--------------------------------------------------------
//	"default" | recipient user ID | A message with no association.
//	"request" | sender user ID    | A channel request has been received, from Source.
//	"reset"   | sender user ID    | A channel reset has been received.
//	"confirm" | sender user ID    | A channel request has been accepted.
//	"silent"  | sender user ID    | A message where the user should not be notified.
//	"e2e"     | sender user ID    | A reception of an E2E message.
//	"group"   | group ID          | A reception of a group chat message.
//	"endFT"   | sender user ID    | The last message sent confirming end of file transfer.
//	"groupRQ" | sender user ID    | A request from Source to join a group chat.
type NotificationReport struct {
	// ForMe determines whether this value is for the user. If it is
	// false, this report may be ignored.
	ForMe bool
	// Type is the type of notification. The list can be seen
	Type []string
	// Source is the source of the notification.
	Source []byte
}

// GetNotificationsReport parses the received notification data to determine
// which notifications are for this user. This returns the JSON-marshalled
// [NotificationReports].
//
// Parameters:
//   - notificationCSV - The notification data received from the notifications
//     server.
//   - marshalledServices - the JSON-marshalled list of services the backend
//     keeps track of. Refer to [Cmix.TrackServices] or
//     [Cmix.TrackServicesWithIdentity] for information.
//
// Returns:
//   - []byte - JSON of [NotificationReports]. Some [NotificationReport] objects
//     within this structure may have their [NotificationReport.ForMe] set to
//     false. These may be ignored.
func GetNotificationsReport(notificationCSV string,
	marshalledServices, marshalledCompressedServices []byte) ([]byte, error) {

	// Decode notifications server's data
	notificationList, err :=
		notifications.DecodeNotificationsCSV(notificationCSV)
=======
	"github.com/pkg/errors"
	"gitlab.com/elixxir/client/v4/notifications"
	"sync"
)

// notifTrackerSingleton is used to track notifications objects so that they
// can be referenced by ID back over the bindings.
var notifTrackerSingleton = &notificationsTracker{
	tracked: make(map[int]*Notifications),
	count:   0,
}

type Notifications struct {
	manager notifications.Manager
	id      int
}

// AddToken registers the Token with the remote server if this manager is
// in set to register, otherwise it will return ErrRemoteRegistrationDisabled
// This will add the token to the list of tokens which are forwarded the messages
// for connected IDs.
// the App will tell the server what App to forward the notifications to.
func (n *Notifications) AddToken(newToken, app string) error {
	return n.manager.AddToken(newToken, app)
}

// RemoveToken removes the given Token from the server
// It will remove all registered identities if it is the last Token
func (n *Notifications) RemoveToken() error {
	return n.manager.RemoveToken()
}

// SetMaxState sets the maximum functional state of any identity
// downstream moduals will be told to clamp any state greater than maxState
// down to maxState. Depending on UX requirements, they may still show the
// state in an altered manner, for example greying out a description.
// This is designed so when the state is raised, the old configs are
// maintained.
// This will unregister / re-register with the push server when leaving or
// entering the Push maxState.
// The default maxState is Push
// will return an error if the maxState isnt a valid state
//
// MaxState can be:
//
//		Mute shows no notifications for the ID.
//		- Mute = 0
//		WhenOpen shows notifications for this ID only when the app is running and
//		open. No registration or privacy leaks occur in this state.
//	 - WhenOpen = 1
//		Push shows notifications for this ID as push notification on applicable
//		devices. This state has a minor privacy loss.
//		- Push = 2
func (n *Notifications) SetMaxState(maxState int64) error {
	return n.manager.SetMaxState(notifications.NotificationState(maxState))
}

// GetMaxState returns the current MaxState
func (n *Notifications) GetMaxState() int64 {
	return int64(n.manager.GetMaxState())
}

// GetID returns the ID of the notifications object
func (n *Notifications) GetID() int {
	return n.id
}

func LoadNotifications(cmixId int) (*Notifications, error) {
	mixBind, err := cmixTrackerSingleton.get(cmixId)
>>>>>>> cfef3db9
	if err != nil {
		return nil, err
	}
	mix := mixBind.api
	identity := mix.GetTransmissionIdentity()
	sig := mix.GetStorage().GetReceptionRegistrationValidationSignature()
	kv := mix.GetStorage().GetKV()
	comms := mix.GetComms()
	rng := mix.GetRng()

	notif := notifications.NewOrLoadManager(identity, sig, kv, comms, rng)

<<<<<<< HEAD
	// Parse notifications list against all marshalled services
	servicesReport, err :=
		getServicesReport(marshalledServices, notificationList)
=======
	return notifTrackerSingleton.make(notif), nil
}

func LoadNotificationsDummy(cmixId int) (*Notifications, error) {
	mixBind, err := cmixTrackerSingleton.get(cmixId)
>>>>>>> cfef3db9
	if err != nil {
		return nil, err
	}
	mix := mixBind.api
	identity := mix.GetTransmissionIdentity()
	sig := mix.GetStorage().GetReceptionRegistrationValidationSignature()
	kv := mix.GetStorage().GetKV()
	comms := &notifications.MockComms{}
	rng := mix.GetRng()

<<<<<<< HEAD
	// Parse notifications list against all marshalled compressed services
	compressedServicesReport, err := getCompressedServicesReport(
		marshalledCompressedServices, notificationList)
	if err != nil {
		return nil, err
	}

	// Concatenate these reports
	reportList := append(servicesReport, compressedServicesReport...)

	return json.Marshal(reportList)
}

// RegisterForNotifications allows a client to register for push notifications.
// The token is a firebase messaging token.
//
// Parameters:
//   - e2eID - ID of [E2e] object in tracker.
func RegisterForNotifications(e2eId int, token string) error {
	user, err := e2eTrackerSingleton.get(e2eId)
	if err != nil {
		return err
	}

	return user.api.RegisterForNotifications(
		user.api.GetReceptionIdentity().ID, token)
}

// UnregisterForNotifications turns off notifications for this client.
//
// Parameters:
//   - e2eID - ID of [E2e] object in tracker.
func UnregisterForNotifications(e2eId int) error {
	user, err := e2eTrackerSingleton.get(e2eId)
	if err != nil {
		return err
	}

	return user.api.UnregisterNotificationLegacy()
}

// UnregisterIdentityForNotifications turns off notifications for this client.
//
// Parameters:
//   - e2eID - ID of [E2e] object in tracker.
func UnregisterIdentityForNotifications(e2eId int, identity []byte) error {
	user, err := e2eTrackerSingleton.get(e2eId)
	if err != nil {
		return err
	}
	id, err := id2.Unmarshal(identity)
	if err != nil {
		return err
	}

	return user.api.UnregisterNotificationIdentity(id)
}

// UnregisterTokenForNotifications turns off notifications for this client.
//
// Parameters:
//   - e2eID - ID of [E2e] object in tracker.
func UnregisterTokenForNotifications(e2eId int, token string) error {
	user, err := e2eTrackerSingleton.get(e2eId)
	if err != nil {
		return err
	}
	return user.api.UnregisterNotificationDevice(token)
}

// getCompressedServicesReport is a utility function for GetNotificationsReport.
//
// getCompressedServicesReport parses the notifications list against the
// marshalled compressed services. If a compressed service determines a
// notification is meant for this user, it appends this data to the list of
// NotificationReport objects.
func getCompressedServicesReport(marshalledCompressedServices []byte,
	notificationList []*notifications.Data) ([]*NotificationReport, error) {
	// Construct a report list
	reportList := make([]*NotificationReport, len(notificationList))

	// Process compressed services
	compressServiceList := message.CompressedServiceList{}
	err := json.Unmarshal(marshalledCompressedServices, &compressServiceList)
	if err != nil {
		return nil, err
	}

	for id, services := range compressServiceList {
		// Iterate over potential notifications for us
		for i := range notificationList {
			notifData := notificationList[i]

			// Iterate over all services {
			for j := range services {
				service := services[j]
				found, tags, metadata := service.ForMe(&id,
					notifData.MessageHash, service.Metadata)
				if !found {
					continue
				}

				reportList[i] = &NotificationReport{
					ForMe:  true,
					Type:   tags,
					Source: metadata,
				}

			}
		}
	}

	return reportList, nil
}

// getServicesReport is a utility function for GetNotificationsReport.
//
// getServicesReport parses the notifications list against the marshalled
// services. If a compressed service determines a notification is meant for this
// user, it appends this data to the list of NotificationReport objects.
func getServicesReport(marshalledServices []byte,
	notificationList []*notifications.Data) ([]*NotificationReport, error) {
	// Construct a report list
	reportList := make([]*NotificationReport, 0)

	// If services are retrieved using TrackServicesWithIdentity, this should
	// return a single list.
	serviceList := message.ServiceList{}
	err := json.Unmarshal(marshalledServices, &serviceList)
	if err != nil {
		return nil, err
	}

	// Iterate over data provided by server
	for _, services := range serviceList {
		for i := range notificationList {
			notifData := notificationList[i]

			// Iterate over all services
			for j := range services {
				// Pull data from services and from notification data
				service := services[j]
				hash := service.HashFromMessageHash(notifData.MessageHash)

				// Check if this notification data is recognized by
				// this service, ie "ForMe"
				if service.ForMeFromMessageHash(notifData.MessageHash, hash) {
					// Fill report list with service data
					reportList[i] = &NotificationReport{
						ForMe:  true,
						Type:   []string{service.Tag},
						Source: service.Identifier,
					}
				}
			}
		}
	}

	return reportList, nil
=======
	notif := notifications.NewOrLoadManager(identity, sig, kv, comms, rng)

	return notifTrackerSingleton.make(notif), nil
}

////////////////////////////////////////////////////////////////////////////////
// Notifications Tracker                                                      //
////////////////////////////////////////////////////////////////////////////////

// notificationsTracker is a singleton used to keep track of extant notifications
// objects, preventing race conditions created by passing it over the bindings.
type notificationsTracker struct {
	// TODO: Key on Identity.ID to prevent duplication
	tracked map[int]*Notifications
	count   int
	mux     sync.RWMutex
}

// make create an E2e from a xxdk.E2e, assigns it a unique ID, and adds it to
// the e2eTracker.
func (nt *notificationsTracker) make(nm notifications.Manager) *Notifications {
	nt.mux.Lock()
	defer nt.mux.Unlock()

	notifID := nt.count
	nt.count++

	nw := &Notifications{
		manager: nm,
		id:      notifID,
	}

	nt.tracked[notifID] = nw

	return nw
}

// get a notifWrapper from the notificationsTracker given its ID.
func (nt *notificationsTracker) get(id int) (*Notifications, error) {
	nt.mux.RLock()
	defer nt.mux.RUnlock()

	c, exist := nt.tracked[id]
	if !exist {
		return nil, errors.Errorf("Cannot get Notifications"+
			" for ID %d, does not exist", id)
	}

	return c, nil
}

// delete a notifWrapper from the notificationsTracker.
func (nt *notificationsTracker) delete(id int) {
	nt.mux.Lock()
	defer nt.mux.Unlock()

	delete(nt.tracked, id)
>>>>>>> cfef3db9
}<|MERGE_RESOLUTION|>--- conflicted
+++ resolved
@@ -8,102 +8,6 @@
 package bindings
 
 import (
-<<<<<<< HEAD
-	"encoding/json"
-	id2 "gitlab.com/xx_network/primitives/id"
-
-	"gitlab.com/elixxir/client/v4/cmix/message"
-	"gitlab.com/elixxir/primitives/notifications"
-)
-
-// NotificationReports is a list of [NotificationReport] objects. It is returned
-// via [GetNotificationsReport] as a JSON marshalled byte data.
-//
-// Example JSON:
-//
-//	[
-//	  {
-//	    "ForMe": true,                                           // boolean
-//	    "Type": "e2e",                                           // string
-//	    "Source": "AAAAAAAAAAAAAAAAAAAAAAAAAAAAAAAAAAAAAAAAAAAD" // bytes of id.ID encoded as base64 string
-//	  },
-//	  {
-//	    "ForMe": true,
-//	    "Type": "e2e",
-//	    "Source": "AAAAAAAAAAEAAAAAAAAAAAAAAAAAAAAAAAAAAAAAAAAD"
-//	  },
-//	  {
-//	    "ForMe": true,
-//	    "Type": "e2e",
-//	    "Source": "AAAAAAAAAAIAAAAAAAAAAAAAAAAAAAAAAAAAAAAAAAAD"
-//	  }
-//	]
-type NotificationReports []NotificationReport
-
-//  TODO: The table in the docstring below needs to be checked for completeness
-//   and/or accuracy to ensure descriptions/sources are still accurate (they are
-//   from the old implementation).
-
-// NotificationReport is the bindings' representation for notifications for
-// this user.
-//
-// Example NotificationReport JSON:
-//
-//		{
-//		  "ForMe": true,
-//	   "Type": [
-//	      "e2e"
-//	   ],
-//		  "Source": "dGVzdGVyMTIzAAAAAAAAAAAAAAAAAAAAAAAAAAAAAAAA"
-//		}
-//
-// Given the Type, the Source value will have specific contextual meanings.
-// Below is a table that will define the contextual meaning of the Source field
-// given all possible Type fields.
-//
-//	 TYPE     | SOURCE            | DESCRIPTION
-//	----------+-------------------+--------------------------------------------------------
-//	"default" | recipient user ID | A message with no association.
-//	"request" | sender user ID    | A channel request has been received, from Source.
-//	"reset"   | sender user ID    | A channel reset has been received.
-//	"confirm" | sender user ID    | A channel request has been accepted.
-//	"silent"  | sender user ID    | A message where the user should not be notified.
-//	"e2e"     | sender user ID    | A reception of an E2E message.
-//	"group"   | group ID          | A reception of a group chat message.
-//	"endFT"   | sender user ID    | The last message sent confirming end of file transfer.
-//	"groupRQ" | sender user ID    | A request from Source to join a group chat.
-type NotificationReport struct {
-	// ForMe determines whether this value is for the user. If it is
-	// false, this report may be ignored.
-	ForMe bool
-	// Type is the type of notification. The list can be seen
-	Type []string
-	// Source is the source of the notification.
-	Source []byte
-}
-
-// GetNotificationsReport parses the received notification data to determine
-// which notifications are for this user. This returns the JSON-marshalled
-// [NotificationReports].
-//
-// Parameters:
-//   - notificationCSV - The notification data received from the notifications
-//     server.
-//   - marshalledServices - the JSON-marshalled list of services the backend
-//     keeps track of. Refer to [Cmix.TrackServices] or
-//     [Cmix.TrackServicesWithIdentity] for information.
-//
-// Returns:
-//   - []byte - JSON of [NotificationReports]. Some [NotificationReport] objects
-//     within this structure may have their [NotificationReport.ForMe] set to
-//     false. These may be ignored.
-func GetNotificationsReport(notificationCSV string,
-	marshalledServices, marshalledCompressedServices []byte) ([]byte, error) {
-
-	// Decode notifications server's data
-	notificationList, err :=
-		notifications.DecodeNotificationsCSV(notificationCSV)
-=======
 	"github.com/pkg/errors"
 	"gitlab.com/elixxir/client/v4/notifications"
 	"sync"
@@ -173,7 +77,6 @@
 
 func LoadNotifications(cmixId int) (*Notifications, error) {
 	mixBind, err := cmixTrackerSingleton.get(cmixId)
->>>>>>> cfef3db9
 	if err != nil {
 		return nil, err
 	}
@@ -186,17 +89,11 @@
 
 	notif := notifications.NewOrLoadManager(identity, sig, kv, comms, rng)
 
-<<<<<<< HEAD
-	// Parse notifications list against all marshalled services
-	servicesReport, err :=
-		getServicesReport(marshalledServices, notificationList)
-=======
 	return notifTrackerSingleton.make(notif), nil
 }
 
 func LoadNotificationsDummy(cmixId int) (*Notifications, error) {
 	mixBind, err := cmixTrackerSingleton.get(cmixId)
->>>>>>> cfef3db9
 	if err != nil {
 		return nil, err
 	}
@@ -207,167 +104,6 @@
 	comms := &notifications.MockComms{}
 	rng := mix.GetRng()
 
-<<<<<<< HEAD
-	// Parse notifications list against all marshalled compressed services
-	compressedServicesReport, err := getCompressedServicesReport(
-		marshalledCompressedServices, notificationList)
-	if err != nil {
-		return nil, err
-	}
-
-	// Concatenate these reports
-	reportList := append(servicesReport, compressedServicesReport...)
-
-	return json.Marshal(reportList)
-}
-
-// RegisterForNotifications allows a client to register for push notifications.
-// The token is a firebase messaging token.
-//
-// Parameters:
-//   - e2eID - ID of [E2e] object in tracker.
-func RegisterForNotifications(e2eId int, token string) error {
-	user, err := e2eTrackerSingleton.get(e2eId)
-	if err != nil {
-		return err
-	}
-
-	return user.api.RegisterForNotifications(
-		user.api.GetReceptionIdentity().ID, token)
-}
-
-// UnregisterForNotifications turns off notifications for this client.
-//
-// Parameters:
-//   - e2eID - ID of [E2e] object in tracker.
-func UnregisterForNotifications(e2eId int) error {
-	user, err := e2eTrackerSingleton.get(e2eId)
-	if err != nil {
-		return err
-	}
-
-	return user.api.UnregisterNotificationLegacy()
-}
-
-// UnregisterIdentityForNotifications turns off notifications for this client.
-//
-// Parameters:
-//   - e2eID - ID of [E2e] object in tracker.
-func UnregisterIdentityForNotifications(e2eId int, identity []byte) error {
-	user, err := e2eTrackerSingleton.get(e2eId)
-	if err != nil {
-		return err
-	}
-	id, err := id2.Unmarshal(identity)
-	if err != nil {
-		return err
-	}
-
-	return user.api.UnregisterNotificationIdentity(id)
-}
-
-// UnregisterTokenForNotifications turns off notifications for this client.
-//
-// Parameters:
-//   - e2eID - ID of [E2e] object in tracker.
-func UnregisterTokenForNotifications(e2eId int, token string) error {
-	user, err := e2eTrackerSingleton.get(e2eId)
-	if err != nil {
-		return err
-	}
-	return user.api.UnregisterNotificationDevice(token)
-}
-
-// getCompressedServicesReport is a utility function for GetNotificationsReport.
-//
-// getCompressedServicesReport parses the notifications list against the
-// marshalled compressed services. If a compressed service determines a
-// notification is meant for this user, it appends this data to the list of
-// NotificationReport objects.
-func getCompressedServicesReport(marshalledCompressedServices []byte,
-	notificationList []*notifications.Data) ([]*NotificationReport, error) {
-	// Construct a report list
-	reportList := make([]*NotificationReport, len(notificationList))
-
-	// Process compressed services
-	compressServiceList := message.CompressedServiceList{}
-	err := json.Unmarshal(marshalledCompressedServices, &compressServiceList)
-	if err != nil {
-		return nil, err
-	}
-
-	for id, services := range compressServiceList {
-		// Iterate over potential notifications for us
-		for i := range notificationList {
-			notifData := notificationList[i]
-
-			// Iterate over all services {
-			for j := range services {
-				service := services[j]
-				found, tags, metadata := service.ForMe(&id,
-					notifData.MessageHash, service.Metadata)
-				if !found {
-					continue
-				}
-
-				reportList[i] = &NotificationReport{
-					ForMe:  true,
-					Type:   tags,
-					Source: metadata,
-				}
-
-			}
-		}
-	}
-
-	return reportList, nil
-}
-
-// getServicesReport is a utility function for GetNotificationsReport.
-//
-// getServicesReport parses the notifications list against the marshalled
-// services. If a compressed service determines a notification is meant for this
-// user, it appends this data to the list of NotificationReport objects.
-func getServicesReport(marshalledServices []byte,
-	notificationList []*notifications.Data) ([]*NotificationReport, error) {
-	// Construct a report list
-	reportList := make([]*NotificationReport, 0)
-
-	// If services are retrieved using TrackServicesWithIdentity, this should
-	// return a single list.
-	serviceList := message.ServiceList{}
-	err := json.Unmarshal(marshalledServices, &serviceList)
-	if err != nil {
-		return nil, err
-	}
-
-	// Iterate over data provided by server
-	for _, services := range serviceList {
-		for i := range notificationList {
-			notifData := notificationList[i]
-
-			// Iterate over all services
-			for j := range services {
-				// Pull data from services and from notification data
-				service := services[j]
-				hash := service.HashFromMessageHash(notifData.MessageHash)
-
-				// Check if this notification data is recognized by
-				// this service, ie "ForMe"
-				if service.ForMeFromMessageHash(notifData.MessageHash, hash) {
-					// Fill report list with service data
-					reportList[i] = &NotificationReport{
-						ForMe:  true,
-						Type:   []string{service.Tag},
-						Source: service.Identifier,
-					}
-				}
-			}
-		}
-	}
-
-	return reportList, nil
-=======
 	notif := notifications.NewOrLoadManager(identity, sig, kv, comms, rng)
 
 	return notifTrackerSingleton.make(notif), nil
@@ -425,5 +161,4 @@
 	defer nt.mux.Unlock()
 
 	delete(nt.tracked, id)
->>>>>>> cfef3db9
 }