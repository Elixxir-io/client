--- conflicted
+++ resolved
@@ -343,27 +343,6 @@
 	return s.rkv.Remote().GetBytes(path)
 }
 
-<<<<<<< HEAD
-=======
-// GetList returns all entries for a path (or key) that contain the name
-// parameter from the local store.
-//
-// For example, assuming the usage of the [sync.LocalStoreKeyDelimiter], if both
-// "channels-123" and "channels-abc" are written to [RemoteKV], then
-// GetList("channels") will retrieve the data for both channels. All data that
-// contains no [sync.LocalStoreKeyDelimiter] can be retrieved using GetList("").
-//
-// Parameters:
-//   - name - Some prefix to a Write operation. If no prefix applies, simply
-//     use the empty string.
-//
-// Returns:
-//   - []byte - JSON of [sync.KeyValueMap].
-func (s *RemoteKV) GetList(name string) ([]byte, error) {
-	return s.rkv.Remote().GetList(name)
-}
-
->>>>>>> a740323d
 // remoteStoreCbUtil is a utility function for the sync.RemoteStoreCallback.
 func remoteStoreCbUtil(cb RemoteKVCallbacks, newTx sync.Transaction, err error) {
 	var report RemoteStoreReport
