--- conflicted
+++ resolved
@@ -179,7 +179,6 @@
 //
 // Example JSON:
 //
-<<<<<<< HEAD
 //		 {
 //		  "key": "exampleKey",
 //		  "value": "ZXhhbXBsZVZhbHVl",
@@ -187,15 +186,6 @@
 //		  "lastWrite": 1679130886663413268,
 //		  "error": "Example error (may not exist if successful)"
 //	   }
-=======
-//	{
-//	  "key": "exampleKey",
-//	  "value": "ZXhhbXBsZVZhbHVl",
-//	  "lastModified": 1679173966663412908,
-//	  "lastWrite": 1679130886663413268,
-//	  "error": "Example error (may not exist if successful)"
-//	}
->>>>>>> 897b1b95
 type RemoteStoreReport struct {
 	// Key is the key of the transaction that was written to remote. Getting
 	// this via the callback indicates that there is a report for this key.
@@ -291,13 +281,9 @@
 	}
 
 	// Construct remote KV
-<<<<<<< HEAD
-	rkv, err := sync.NewOrLoadRemoteKV(txLog, e2eCl.api.GetStorage().GetKV(),
+	rkv, err := sync.NewOrLoadRemoteKV(
+		txLog, e2eCl.api.GetStorage().GetKV(),
 		eventCb, updateCb)
-=======
-	rkv, err := sync.NewOrLoadRemoteKV(
-		txLog, e2eCl.api.GetStorage().GetKV(), eventCb, updateCb)
->>>>>>> 897b1b95
 	if err != nil {
 		return nil, err
 	}
@@ -330,7 +316,6 @@
 	return s.rkv.Get(path)
 }
 
-<<<<<<< HEAD
 // GetList is a wrapper of [sync.LocalStore.GetList].
 //
 // Parameters:
@@ -345,10 +330,7 @@
 	return s.rkv.GetList(name)
 }
 
-// remoteStoreCbUtil is a utility function for the RemoteStoreCallback.
-=======
 // remoteStoreCbUtil is a utility function for the sync.RemoteStoreCallback.
->>>>>>> 897b1b95
 func remoteStoreCbUtil(cb RemoteKVCallbacks, newTx sync.Transaction, err error) {
 
 	report := &RemoteStoreReport{
