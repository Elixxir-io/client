////////////////////////////////////////////////////////////////////////////////
// Copyright © 2022 Privategrity Corporation                                   /
//                                                                             /
// All rights reserved.                                                        /
////////////////////////////////////////////////////////////////////////////////

package bindings

import (
	"encoding/json"
<<<<<<< HEAD

	"gitlab.com/elixxir/client/auth"
=======
	jww "github.com/spf13/jwalterweatherman"
>>>>>>> 72915999
	"gitlab.com/elixxir/client/cmix/identity/receptionID"
	"gitlab.com/elixxir/client/cmix/rounds"
	"gitlab.com/elixxir/client/xxdk"
	"gitlab.com/elixxir/crypto/contact"
	"gitlab.com/elixxir/crypto/cyclic"
	"gitlab.com/xx_network/crypto/signature/rsa"
	"gitlab.com/xx_network/primitives/id"
)

// e2eTrackerSingleton is used to track E2e objects so that
// they can be referenced by id back over the bindings
var e2eTrackerSingleton = &e2eTracker{
	clients: make(map[int]*E2e),
	count:   0,
}

// E2e BindingsClient wraps the xxdk.E2e, implementing additional functions
// to support the gomobile E2e interface
type E2e struct {
	api *xxdk.E2e
	id  int
}

// GetID returns the e2eTracker ID for the E2e object
func (e *E2e) GetID() int {
	return e.id
}

// LoginE2e creates and returns a new E2e object and adds it to the e2eTrackerSingleton
// identity should be created via MakeIdentity() and passed in here
// If callbacks is left nil, a default auth.Callbacks will be used
func LoginE2e(cmixId int, callbacks AuthCallbacks, identity []byte) (*E2e, error) {
	cmix, err := cmixTrackerSingleton.get(cmixId)
	if err != nil {
		return nil, err
	}

	newIdentity, err := unmarshalIdentity(identity, cmix.api.GetStorage().GetE2EGroup())
	if err != nil {
		return nil, err
	}

<<<<<<< HEAD
	authCallbacks := &authCallback{bindingsCbs: callbacks}
	params := xxdk.GetDefaultE2EParams()
=======
	var authCallbacks xxdk.AuthCallbacks
	if callbacks == nil {
		authCallbacks = defaultAuthCallbacks{}
	} else {
		authCallbacks = &authCallback{bindingsCbs: callbacks}
	}
>>>>>>> 72915999

	newE2e, err := xxdk.Login(cmix.api, authCallbacks, newIdentity, params)
	if err != nil {
		return nil, err
	}

	return e2eTrackerSingleton.make(newE2e), nil
}

// LoginE2eEphemeral creates and returns a new ephemeral E2e object and adds it to the e2eTrackerSingleton
// identity should be created via MakeIdentity() and passed in here
// If callbacks is left nil, a default auth.Callbacks will be used
func LoginE2eEphemeral(cmixId int, callbacks AuthCallbacks, identity []byte) (*E2e, error) {
	cmix, err := cmixTrackerSingleton.get(cmixId)
	if err != nil {
		return nil, err
	}

	newIdentity, err := unmarshalIdentity(identity, cmix.api.GetStorage().GetE2EGroup())
	if err != nil {
		return nil, err
	}

<<<<<<< HEAD
	authCallbacks := &authCallback{bindingsCbs: callbacks}
	params := xxdk.GetDefaultE2EParams()
=======
	var authCallbacks xxdk.AuthCallbacks
	if callbacks == nil {
		authCallbacks = defaultAuthCallbacks{}
	} else {
		authCallbacks = &authCallback{bindingsCbs: callbacks}
	}
>>>>>>> 72915999

	newE2e, err := xxdk.LoginEphemeral(cmix.api, authCallbacks, newIdentity, params)
	if err != nil {
		return nil, err
	}
	return e2eTrackerSingleton.make(newE2e), nil
}

// LoginE2eLegacy creates a new E2e backed by the xxdk.Cmix persistent versioned.KV
// Uses the pre-generated transmission ID used by xxdk.Cmix
// If callbacks is left nil, a default auth.Callbacks will be used
// This function is designed to maintain backwards compatibility with previous xx messenger designs
// and should not be used for other purposes
func LoginE2eLegacy(cmixId int, callbacks AuthCallbacks) (*E2e, error) {
	cmix, err := cmixTrackerSingleton.get(cmixId)
	if err != nil {
		return nil, err
	}

<<<<<<< HEAD
	authCallbacks := &authCallback{bindingsCbs: callbacks}
	params := xxdk.GetDefaultE2EParams()
=======
	var authCallbacks xxdk.AuthCallbacks
	if callbacks == nil {
		authCallbacks = defaultAuthCallbacks{}
	} else {
		authCallbacks = &authCallback{bindingsCbs: callbacks}
	}
>>>>>>> 72915999

	newE2e, err := xxdk.LoginLegacy(cmix.api, params, authCallbacks)
	if err != nil {
		return nil, err
	}
	return e2eTrackerSingleton.make(newE2e), nil
}

// GetContact returns a marshalled contact.Contact object for the E2e ReceptionIdentity
func (e *E2e) GetContact() []byte {
	return e.api.GetReceptionIdentity().GetContact(e.api.GetStorage().GetE2EGroup()).Marshal()
}

// unmarshalIdentity is a helper function for taking in a marshalled xxdk.ReceptionIdentity and making it an object
func unmarshalIdentity(marshaled []byte, e2eGrp *cyclic.Group) (xxdk.ReceptionIdentity, error) {
	newIdentity := xxdk.ReceptionIdentity{}

	// Unmarshal given identity into ReceptionIdentity object
	givenIdentity := ReceptionIdentity{}
	err := json.Unmarshal(marshaled, &givenIdentity)
	if err != nil {
		return xxdk.ReceptionIdentity{}, err
	}

	newIdentity.ID, err = id.Unmarshal(givenIdentity.ID)
	if err != nil {
		return xxdk.ReceptionIdentity{}, err
	}

	newIdentity.DHKeyPrivate = e2eGrp.NewInt(1)
	err = newIdentity.DHKeyPrivate.UnmarshalJSON(givenIdentity.DHKeyPrivate)
	if err != nil {
		return xxdk.ReceptionIdentity{}, err
	}

	newIdentity.RSAPrivatePem, err = rsa.LoadPrivateKeyFromPem(givenIdentity.RSAPrivatePem)
	if err != nil {
		return xxdk.ReceptionIdentity{}, err
	}

	newIdentity.Salt = givenIdentity.Salt
	return newIdentity, nil
}

// AuthCallbacks is the bindings-specific interface for auth.Callbacks methods.
type AuthCallbacks interface {
	Request(contact, receptionId []byte, ephemeralId, roundId int64)
	Confirm(contact, receptionId []byte, ephemeralId, roundId int64)
	Reset(contact, receptionId []byte, ephemeralId, roundId int64)
}

// authCallback implements AuthCallbacks as a way of obtaining
// an auth.Callbacks over the bindings
type authCallback struct {
	bindingsCbs AuthCallbacks
}

// convertAuthCallbacks turns an auth.Callbacks into an AuthCallbacks
func convertAuthCallbacks(requestor contact.Contact,
	receptionID receptionID.EphemeralIdentity,
	round rounds.Round) (contact []byte, receptionId []byte, ephemeralId int64, roundId int64) {

	contact = requestor.Marshal()
	receptionId = receptionID.Source.Marshal()
	ephemeralId = int64(receptionID.EphId.UInt64())
	roundId = int64(round.ID)
	return
}

// Confirm will be called when an auth Confirm message is processed.
<<<<<<< HEAD
func (a *authCallback) Confirm(requestor contact.Contact,
	receptionID receptionID.EphemeralIdentity, round rounds.Round,
	e2e *xxdk.E2e) {
	if a.bindingsCbs == nil {
		auth.DefaultAuthCallbacks{}.Confirm(requestor, receptionID,
			round)
		return
	}
	a.bindingsCbs.Confirm(convertAuthCallbacks(requestor, receptionID,
		round))
}

// Request will be called when an auth Request message is processed.
func (a *authCallback) Request(requestor contact.Contact,
	receptionID receptionID.EphemeralIdentity, round rounds.Round,
	e2e *xxdk.E2e) {
	if a.bindingsCbs == nil {
		auth.DefaultAuthCallbacks{}.Request(requestor, receptionID,
			round)
		return
	}
	a.bindingsCbs.Request(convertAuthCallbacks(requestor, receptionID,
		round))
}

// Reset will be called when an auth Reset operation occurs.
func (a *authCallback) Reset(requestor contact.Contact,
	receptionID receptionID.EphemeralIdentity, round rounds.Round,
	e2e *xxdk.E2e) {
	if a.bindingsCbs == nil {
		auth.DefaultAuthCallbacks{}.Reset(requestor, receptionID,
			round)
		return
	}
	a.bindingsCbs.Reset(convertAuthCallbacks(requestor, receptionID, round))
=======
func (a *authCallback) Confirm(partner contact.Contact,
	receptionID receptionID.EphemeralIdentity, round rounds.Round, _ *xxdk.E2e) {
	a.bindingsCbs.Confirm(convertAuthCallbacks(partner, receptionID, round))
}

// Request will be called when an auth Request message is processed.
func (a *authCallback) Request(partner contact.Contact,
	receptionID receptionID.EphemeralIdentity, round rounds.Round, _ *xxdk.E2e) {
	a.bindingsCbs.Request(convertAuthCallbacks(partner, receptionID, round))
}

// Reset will be called when an auth Reset operation occurs.
func (a *authCallback) Reset(partner contact.Contact,
	receptionID receptionID.EphemeralIdentity, round rounds.Round, _ *xxdk.E2e) {
	a.bindingsCbs.Reset(convertAuthCallbacks(partner, receptionID, round))
}

// defaultAuthCallbacks is a simple structure for providing a default Callbacks implementation
// It should generally not be used.
type defaultAuthCallbacks struct{}

// Confirm will be called when an auth Confirm message is processed.
func (a defaultAuthCallbacks) Confirm(contact.Contact,
	receptionID.EphemeralIdentity, rounds.Round, *xxdk.E2e) {
	jww.ERROR.Printf("No valid auth callback assigned!")
}

// Request will be called when an auth Request message is processed.
func (a defaultAuthCallbacks) Request(contact.Contact,
	receptionID.EphemeralIdentity, rounds.Round, *xxdk.E2e) {
	jww.ERROR.Printf("No valid auth callback assigned!")
}

// Reset will be called when an auth Reset operation occurs.
func (a defaultAuthCallbacks) Reset(contact.Contact,
	receptionID.EphemeralIdentity, rounds.Round, *xxdk.E2e) {
	jww.ERROR.Printf("No valid auth callback assigned!")
>>>>>>> 72915999
}<|MERGE_RESOLUTION|>--- conflicted
+++ resolved
@@ -8,12 +8,8 @@
 
 import (
 	"encoding/json"
-<<<<<<< HEAD
-
-	"gitlab.com/elixxir/client/auth"
-=======
+
 	jww "github.com/spf13/jwalterweatherman"
->>>>>>> 72915999
 	"gitlab.com/elixxir/client/cmix/identity/receptionID"
 	"gitlab.com/elixxir/client/cmix/rounds"
 	"gitlab.com/elixxir/client/xxdk"
@@ -56,17 +52,14 @@
 		return nil, err
 	}
 
-<<<<<<< HEAD
-	authCallbacks := &authCallback{bindingsCbs: callbacks}
-	params := xxdk.GetDefaultE2EParams()
-=======
 	var authCallbacks xxdk.AuthCallbacks
 	if callbacks == nil {
 		authCallbacks = defaultAuthCallbacks{}
 	} else {
 		authCallbacks = &authCallback{bindingsCbs: callbacks}
 	}
->>>>>>> 72915999
+
+	params := xxdk.GetDefaultE2EParams()
 
 	newE2e, err := xxdk.Login(cmix.api, authCallbacks, newIdentity, params)
 	if err != nil {
@@ -90,17 +83,14 @@
 		return nil, err
 	}
 
-<<<<<<< HEAD
-	authCallbacks := &authCallback{bindingsCbs: callbacks}
-	params := xxdk.GetDefaultE2EParams()
-=======
 	var authCallbacks xxdk.AuthCallbacks
 	if callbacks == nil {
 		authCallbacks = defaultAuthCallbacks{}
 	} else {
 		authCallbacks = &authCallback{bindingsCbs: callbacks}
 	}
->>>>>>> 72915999
+
+	params := xxdk.GetDefaultE2EParams()
 
 	newE2e, err := xxdk.LoginEphemeral(cmix.api, authCallbacks, newIdentity, params)
 	if err != nil {
@@ -120,17 +110,14 @@
 		return nil, err
 	}
 
-<<<<<<< HEAD
-	authCallbacks := &authCallback{bindingsCbs: callbacks}
-	params := xxdk.GetDefaultE2EParams()
-=======
 	var authCallbacks xxdk.AuthCallbacks
 	if callbacks == nil {
 		authCallbacks = defaultAuthCallbacks{}
 	} else {
 		authCallbacks = &authCallback{bindingsCbs: callbacks}
 	}
->>>>>>> 72915999
+
+	params := xxdk.GetDefaultE2EParams()
 
 	newE2e, err := xxdk.LoginLegacy(cmix.api, params, authCallbacks)
 	if err != nil {
@@ -201,43 +188,6 @@
 }
 
 // Confirm will be called when an auth Confirm message is processed.
-<<<<<<< HEAD
-func (a *authCallback) Confirm(requestor contact.Contact,
-	receptionID receptionID.EphemeralIdentity, round rounds.Round,
-	e2e *xxdk.E2e) {
-	if a.bindingsCbs == nil {
-		auth.DefaultAuthCallbacks{}.Confirm(requestor, receptionID,
-			round)
-		return
-	}
-	a.bindingsCbs.Confirm(convertAuthCallbacks(requestor, receptionID,
-		round))
-}
-
-// Request will be called when an auth Request message is processed.
-func (a *authCallback) Request(requestor contact.Contact,
-	receptionID receptionID.EphemeralIdentity, round rounds.Round,
-	e2e *xxdk.E2e) {
-	if a.bindingsCbs == nil {
-		auth.DefaultAuthCallbacks{}.Request(requestor, receptionID,
-			round)
-		return
-	}
-	a.bindingsCbs.Request(convertAuthCallbacks(requestor, receptionID,
-		round))
-}
-
-// Reset will be called when an auth Reset operation occurs.
-func (a *authCallback) Reset(requestor contact.Contact,
-	receptionID receptionID.EphemeralIdentity, round rounds.Round,
-	e2e *xxdk.E2e) {
-	if a.bindingsCbs == nil {
-		auth.DefaultAuthCallbacks{}.Reset(requestor, receptionID,
-			round)
-		return
-	}
-	a.bindingsCbs.Reset(convertAuthCallbacks(requestor, receptionID, round))
-=======
 func (a *authCallback) Confirm(partner contact.Contact,
 	receptionID receptionID.EphemeralIdentity, round rounds.Round, _ *xxdk.E2e) {
 	a.bindingsCbs.Confirm(convertAuthCallbacks(partner, receptionID, round))
@@ -275,5 +225,4 @@
 func (a defaultAuthCallbacks) Reset(contact.Contact,
 	receptionID.EphemeralIdentity, rounds.Round, *xxdk.E2e) {
 	jww.ERROR.Printf("No valid auth callback assigned!")
->>>>>>> 72915999
 }