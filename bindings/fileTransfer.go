///////////////////////////////////////////////////////////////////////////////
// Copyright © 2020 xx network SEZC                                          //
//                                                                           //
// Use of this source code is governed by a license that can be found in the //
// LICENSE file                                                              //
///////////////////////////////////////////////////////////////////////////////

package bindings

import (
	"encoding/json"
	"time"

	"gitlab.com/elixxir/client/fileTransfer"
	"gitlab.com/elixxir/client/fileTransfer/e2e"
	ftCrypto "gitlab.com/elixxir/crypto/fileTransfer"
	"gitlab.com/xx_network/primitives/id"
)

////////////////////////////////////////////////////////////////////////////////
// File Transfer Structs and Interfaces                                       //
////////////////////////////////////////////////////////////////////////////////

// FileTransfer object is a bindings-layer struct which wraps a
// fileTransfer.FileTransfer interface.
type FileTransfer struct {
	w *e2e.Wrapper
}

// ReceivedFile is a public struct that contains the metadata of a new file
// transfer.
//
// Example JSON:
//  {
//   "TransferID":"B4Z9cwU18beRoGbk5xBjbcd5Ryi9ZUFA2UBvi8FOHWo=",
//   "SenderID":"emV6aW1hAAAAAAAAAAAAAAAAAAAAAAAAAAAAAAAAAAAD",
//   "Preview":"aXQncyBtZSBhIHByZXZpZXc=",
//   "Name":"testfile.txt",
//   "Type":"text file",
//   "Size":2048
//  }
type ReceivedFile struct {
	TransferID []byte // ID of the file transfer
	SenderID   []byte // ID of the file sender
	Preview    []byte // A preview of the file
	Name       string // Name of the file
	Type       string // String that indicates type of file
	Size       int    // The size of the file, in bytes
}

// FileSend is a public struct that contains the file contents and its name,
// type, and preview.
//  {
//   "Name":"testfile.txt",
//   "Type":"text file",
//   "Preview":"aXQncyBtZSBhIHByZXZpZXc=",
//   "Contents":"VGhpcyBpcyB0aGUgZnVsbCBjb250ZW50cyBvZiB0aGUgZmlsZSBpbiBieXRlcw=="
//  }
type FileSend struct {
	Name     string // Name of the file
	Type     string // String that indicates type of file
	Preview  []byte // A preview of the file
	Contents []byte // Full contents of the file
}

// Progress is a public struct that represents the progress of an in-progress
// file transfer.
//
// Example JSON:
//  {
//   "Completed":false,
//   "Transmitted":128,
//   "Total":2048,
//   "Err":null
//  }
type Progress struct {
	Completed   bool  // Status of transfer (true if done)
	Transmitted int   // Number of file parts sent/received
	Total       int   // Total number of file parts
	Err         error // Error status (if any)
}

// ReceiveFileCallback is a bindings-layer interface that contains a callback
// that is called when a file is received.
type ReceiveFileCallback interface {
	// Callback is called when a new file transfer is received.
	//
	// Parameters:
	//  - payload - the JSON marshalled bytes of a ReceivedFile object.
	//  - err - any errors that occurred during reception
	Callback(payload []byte, err error)
}

// FileTransferSentProgressCallback is a bindings-layer interface that contains
// a callback that is called when the sent progress updates.
type FileTransferSentProgressCallback interface {
	// Callback is called when a file part is sent or an error occurs.
	//
	// Parameters:
	//  - payload - the JSON marshalled bytes of a Progress object.
	//  - t - tracker that allows the lookup of the status of any file part
	//  - err - any errors that occurred during sending
	Callback(payload []byte, t *FilePartTracker, err error)
}

// FileTransferReceiveProgressCallback is a bindings-layer interface that is
// called with the progress of a received file.
//
type FileTransferReceiveProgressCallback interface {
	// Callback is called when a file part is sent or an error occurs.
	//
	// Parameters:
	//  - payload - the JSON marshalled bytes of a Progress object.
	//  - t - tracker that allows the lookup of the status of any file part
	//  - err - any errors that occurred during sending
	Callback(payload []byte, t *FilePartTracker, err error)
}

////////////////////////////////////////////////////////////////////////////////
// Main functions                                                             //
////////////////////////////////////////////////////////////////////////////////

// InitFileTransfer creates a bindings-level file transfer manager.
//
// Parameters:
//  - e2eID - e2e object ID in the tracker
//  - paramsJSON - JSON marshalled fileTransfer.Params
func InitFileTransfer(e2eID int, receiveFileCallback ReceiveFileCallback, e2eFileTransferParamsJson, fileTransferParamsJson []byte) (*FileTransfer, error) {

	// Get user from singleton
	user, err := e2eTrackerSingleton.get(e2eID)
	if err != nil {
		return nil, err
	}

	// Client info
	myID := user.api.GetReceptionIdentity().ID
	rng := user.api.GetRng()

	e2eFileTransferParams, err := parseE2eFileTransferParams(e2eFileTransferParamsJson)
	if err != nil {
		return nil, err
	}

	fileTransferParams, err := parseFileTransferParams(fileTransferParamsJson)
	if err != nil {
		return nil, err
	}

	// Create file transfer manager
<<<<<<< HEAD
	m, err := fileTransfer.NewManager(params, myID,
		user.api.GetCmix(), user.api.GetStorage(), rng)
=======
	m, err := fileTransfer.NewManager(fileTransferParams, myID,
		messenger.api.GetCmix(), messenger.api.GetStorage(), rng)
>>>>>>> 3bc0c3fa

	rcb := func(tid *ftCrypto.TransferID, fileName, fileType string,
		sender *id.ID, size uint32, preview []byte) {
		receiveFileCallback.Callback(json.Marshal(ReceivedFile{
			TransferID: tid.Bytes(),
			SenderID:   sender.Marshal(),
			Preview:    preview,
			Name:       fileName,
			Type:       fileType,
			Size:       int(size),
		}))
	}

	w, err := e2e.NewWrapper(rcb, e2eFileTransferParams, m, myID, messenger.api.GetE2E(), messenger.api.GetCmix())
	if err != nil {
		return nil, err
	}

	// Add file transfer processes to client services tracking
	err = user.api.AddService(m.StartProcesses)
	if err != nil {
		return nil, err
	}

	// Return wrapped manager
<<<<<<< HEAD
	return &FileTransfer{ft: m, e2eCl: user}, nil
=======
	return &FileTransfer{w: w}, nil
>>>>>>> 3bc0c3fa
}

// Send is the bindings-level function for sending a file.
//
// Parameters:
//  - payload - JSON marshalled FileSend
//  - recipientID - marshalled recipient id.ID
//  - paramsJSON - JSON marshalled e2e.Params
//  - retry - number of retries allowed
//  - callback - callback that reports file sending progress
//  - period - duration to wait between progress callbacks triggering
//
// Returns:
//  - []byte - unique file transfer ID
func (f *FileTransfer) Send(payload, recipientID []byte, retry float32,
	callback FileTransferSentProgressCallback, period string) ([]byte, error) {
	// Unmarshal recipient ID
	recipient, err := id.Unmarshal(recipientID)
	if err != nil {
		return nil, err
	}

	// Parse duration to time.Duration
	p, err := time.ParseDuration(period)

	// Wrap transfer progress callback to be passed to fileTransfer layer
	cb := func(completed bool, arrived, total uint16,
		st fileTransfer.SentTransfer, t fileTransfer.FilePartTracker, err error) {
		prog := &Progress{
			Completed:   completed,
			Transmitted: int(arrived),
			Total:       int(total),
			Err:         err,
		}
		pm, err := json.Marshal(prog)
		callback.Callback(pm, &FilePartTracker{t}, err)
	}

	// Unmarshal payload
	fs := &FileSend{}
	err = json.Unmarshal(payload, fs)
	if err != nil {
		return nil, err
	}

	// Send file
	ftID, err := f.w.Send(recipient, fs.Name, fs.Type, fs.Contents, retry, fs.Preview, cb, p)
	if err != nil {
		return nil, err
	}

	// Return Transfer ID
	return ftID.Bytes(), nil
}

// Receive returns the full file on the completion of the transfer. It deletes
// internal references to the data and unregisters any attached progress
// callbacks. Returns an error if the transfer is not complete, the full file
// cannot be verified, or if the transfer cannot be found.
//
// Receive can only be called once the progress callback returns that the
// file transfer is complete.
//
// Parameters:
//  - tidBytes - file transfer ID
func (f *FileTransfer) Receive(tidBytes []byte) ([]byte, error) {
	tid := ftCrypto.UnmarshalTransferID(tidBytes)
	return f.w.Receive(&tid)
}

// CloseSend deletes a file from the internal storage once a transfer has
// completed or reached the retry limit. Returns an error if the transfer has
// not run out of retries.
//
// This function should be called once a transfer completes or errors out (as
// reported by the progress callback).
//
// Parameters:
//  - tidBytes - file transfer ID
func (f *FileTransfer) CloseSend(tidBytes []byte) error {
	tid := ftCrypto.UnmarshalTransferID(tidBytes)
	return f.w.CloseSend(&tid)
}

////////////////////////////////////////////////////////////////////////////////
// Callback Registration Functions                                            //
////////////////////////////////////////////////////////////////////////////////

// RegisterSentProgressCallback allows for the registration of a callback to
// track the progress of an individual sent file transfer.
//
// SentProgressCallback is auto registered on Send; this function should be
// called when resuming clients or registering extra callbacks.
//
// Parameters:
//  - tidBytes - file transfer ID
//  - callback - callback that reports file reception progress
//  - period - duration to wait between progress callbacks triggering
func (f *FileTransfer) RegisterSentProgressCallback(tidBytes []byte,
	callback FileTransferSentProgressCallback, period string) error {
	cb := func(completed bool, arrived, total uint16,
		st fileTransfer.SentTransfer, t fileTransfer.FilePartTracker, err error) {
		prog := &Progress{
			Completed:   completed,
			Transmitted: int(arrived),
			Total:       int(total),
			Err:         err,
		}
		pm, err := json.Marshal(prog)
		callback.Callback(pm, &FilePartTracker{t}, err)
	}
	p, err := time.ParseDuration(period)
	if err != nil {
		return err
	}
	tid := ftCrypto.UnmarshalTransferID(tidBytes)

	return f.w.RegisterSentProgressCallback(&tid, cb, p)
}

// RegisterReceivedProgressCallback allows for the registration of a callback to
// track the progress of an individual received file transfer.
//
// This should be done when a new transfer is received on the ReceiveCallback.
//
// Parameters:
//  - tidBytes - file transfer ID
//  - callback - callback that reports file reception progress
//  - period - duration to wait between progress callbacks triggering
func (f *FileTransfer) RegisterReceivedProgressCallback(tidBytes []byte,
	callback FileTransferReceiveProgressCallback, period string) error {
	cb := func(completed bool, received, total uint16,
		rt fileTransfer.ReceivedTransfer, t fileTransfer.FilePartTracker, err error) {
		prog := &Progress{
			Completed:   completed,
			Transmitted: int(received),
			Total:       int(total),
			Err:         err,
		}
		pm, err := json.Marshal(prog)
		callback.Callback(pm, &FilePartTracker{t}, err)
	}
	p, err := time.ParseDuration(period)
	if err != nil {
		return err
	}
	tid := ftCrypto.UnmarshalTransferID(tidBytes)
	return f.w.RegisterReceivedProgressCallback(&tid, cb, p)
}

////////////////////////////////////////////////////////////////////////////////
// Utility Functions                                                          //
////////////////////////////////////////////////////////////////////////////////

// MaxFileNameLen returns the max number of bytes allowed for a file name.
func (f *FileTransfer) MaxFileNameLen() int {
	return f.w.MaxFileNameLen()
}

// MaxFileTypeLen returns the max number of bytes allowed for a file type.
func (f *FileTransfer) MaxFileTypeLen() int {
	return f.w.MaxFileTypeLen()
}

// MaxFileSize returns the max number of bytes allowed for a file.
func (f *FileTransfer) MaxFileSize() int {
	return f.w.MaxFileSize()
}

// MaxPreviewSize returns the max number of bytes allowed for a file preview.
func (f *FileTransfer) MaxPreviewSize() int {
	return f.w.MaxPreviewSize()
}

////////////////////////////////////////////////////////////////////////////////
// File Part Tracker                                                          //
////////////////////////////////////////////////////////////////////////////////

// FilePartTracker contains the fileTransfer.FilePartTracker.
type FilePartTracker struct {
	m fileTransfer.FilePartTracker
}

// GetPartStatus returns the status of the file part with the given part number.
//
// The possible values for the status are:
//  - 0 < Part does not exist
//  - 0 = unsent
//  - 1 = arrived (sender has sent a part, and it has arrived)
//  - 2 = received (receiver has received a part)
func (fpt FilePartTracker) GetPartStatus(partNum int) int {
	return int(fpt.m.GetPartStatus(uint16(partNum)))
}

// GetNumParts returns the total number of file parts in the transfer.
func (fpt FilePartTracker) GetNumParts() int {
	return int(fpt.m.GetNumParts())
}

////////////////////////////////////////////////////////////////////////////////
// Event Reporter                                                             //
////////////////////////////////////////////////////////////////////////////////

// EventReport is a public struct which represents the contents of an event
// report.
//
// Example JSON:
//  {
//   "Priority":1,
//   "Category":"Test Events",
//   "EventType":"Ping",
//   "Details":"This is an example of an event report"
//  }
type EventReport struct {
	Priority  int
	Category  string
	EventType string
	Details   string
}

// ReporterFunc is a bindings-layer interface that receives info from the Event
// Manager.
//
// Parameters:
//  - payload - JSON marshalled EventReport object
type ReporterFunc interface {
	Report(payload []byte, err error)
}

// reporter is the internal struct to match the event.Reporter interface.
type reporter struct {
	r ReporterFunc
}

// Report matches the event.Reporter interface, wraps the info in an EventReport
// struct, and passes the marshalled struct to the internal callback.
func (r *reporter) Report(priority int, category, evtType, details string) {
	rep := &EventReport{
		Priority:  priority,
		Category:  category,
		EventType: evtType,
		Details:   details,
	}
	r.r.Report(json.Marshal(rep))
}<|MERGE_RESOLUTION|>--- conflicted
+++ resolved
@@ -148,13 +148,8 @@
 	}
 
 	// Create file transfer manager
-<<<<<<< HEAD
-	m, err := fileTransfer.NewManager(params, myID,
+	m, err := fileTransfer.NewManager(fileTransferParams, myID,
 		user.api.GetCmix(), user.api.GetStorage(), rng)
-=======
-	m, err := fileTransfer.NewManager(fileTransferParams, myID,
-		messenger.api.GetCmix(), messenger.api.GetStorage(), rng)
->>>>>>> 3bc0c3fa
 
 	rcb := func(tid *ftCrypto.TransferID, fileName, fileType string,
 		sender *id.ID, size uint32, preview []byte) {
@@ -180,11 +175,7 @@
 	}
 
 	// Return wrapped manager
-<<<<<<< HEAD
-	return &FileTransfer{ft: m, e2eCl: user}, nil
-=======
 	return &FileTransfer{w: w}, nil
->>>>>>> 3bc0c3fa
 }
 
 // Send is the bindings-level function for sending a file.
