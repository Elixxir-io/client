--- conflicted
+++ resolved
@@ -80,15 +80,11 @@
 		t.Errorf("Failed to close stoppable: %+v", err)
 	}
 
-<<<<<<< HEAD
-	stoppable.WaitForStopped(stop, 1*time.Second)
-=======
 	err = stoppable.WaitForStopped(stop, 5*time.Second)
 	if err != nil {
 		t.Errorf("Failed to wait for stoppable to be stopped: %+v", err)
 	}
 
->>>>>>> ca958753
 	// NOTE: this test was a bit bugged originally, as you can't
 	// stop waiting for message received updated, wait for a few
 	// lines, then stop the process, then expect not to have ever
@@ -109,7 +105,7 @@
 	}()
 
 	select {
-	case <-time.NewTimer(5 * m.avgSendDelta).C:
+	case <-time.NewTimer(3 * m.avgSendDelta).C:
 
 	case <-msgChan:
 		t.Error("Received new messages after stoppable was stopped.")
