--- conflicted
+++ resolved
@@ -79,13 +79,6 @@
 		s += strconv.Itoa(int(b)) + ", "
 	}
 
-<<<<<<< HEAD
-	t.Logf("%v", r.Bytes())
-	t.Logf("%s", s)
-
-	timeout := 3 * time.Second
-=======
->>>>>>> ca958753
 	p := single.RequestParams{
 		Timeout:             10 * time.Second,
 		MaxResponseMessages: 1,
