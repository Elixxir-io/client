--- conflicted
+++ resolved
@@ -92,11 +92,7 @@
 	}
 
 	//get the commonly used data from storage
-<<<<<<< HEAD
-	m.privKey = m.storage.GetUser().TransmissionRSA
-=======
 	m.privKey = m.storage.GetUser().ReceptionRSA
->>>>>>> 24dc0141
 
 	//load the last used commID
 	m.loadCommID()
