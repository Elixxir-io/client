--- conflicted
+++ resolved
@@ -48,15 +48,9 @@
 // It requires that an updated
 // NDF is available and will error if one is not.
 // registrationValidationSignature may be set to nil
-<<<<<<< HEAD
-func LoadOrNewManager(messenger udE2e, comms Comms, follower udNetworkStatus,
+func LoadOrNewManager(user udE2e, comms Comms, follower udNetworkStatus,
 	username string, networkValidationSig []byte) (*Manager, error) {
 	jww.INFO.Println("ud.LoadOrNewManager()")
-=======
-func NewManager(user udE2e, comms Comms, follower udNetworkStatus,
-	username string, registrationValidationSignature []byte) (*Manager, error) {
-	jww.INFO.Println("ud.NewManager()")
->>>>>>> 6683dc80
 
 	if follower() != xxdk.Running {
 		return nil, errors.New(
@@ -65,14 +59,8 @@
 
 	// Initialize manager
 	m := &Manager{
-<<<<<<< HEAD
-		messenger: messenger,
+		user:                            user,
 		comms:     comms,
-=======
-		user:                            user,
-		comms:                           comms,
-		registrationValidationSignature: registrationValidationSignature,
->>>>>>> 6683dc80
 	}
 
 	if m.isRegistered() {
@@ -192,32 +180,6 @@
 	return nil
 }
 
-<<<<<<< HEAD
-=======
-// LoadManager loads the state of the Manager
-// from disk. This is meant to be called after any the first
-// instantiation of the manager by NewUserDiscovery.
-func LoadManager(user udE2e, comms Comms) (*Manager, error) {
-	m := &Manager{
-		user:  user,
-		comms: comms,
-	}
-
-	if !m.isRegistered() {
-		return nil, errors.Errorf("LoadManager could not detect that " +
-			"the user has been registered. Has a manager been initiated before?")
-	}
-
-	var err error
-	m.store, err = store.NewOrLoadStore(m.getKv())
-	if err != nil {
-		return nil, errors.Errorf("Failed to initialize store: %v", err)
-	}
-
-	return m, err
-}
-
->>>>>>> 6683dc80
 // GetFacts returns a list of fact.Fact objects that exist within the
 // Store's registeredFacts map.
 func (m *Manager) GetFacts() []fact.Fact {
