--- conflicted
+++ resolved
@@ -106,7 +106,51 @@
 	return m, nil
 }
 
-<<<<<<< HEAD
+// SetAlternativeUserDiscovery sets the alternativeUd object within manager.
+// Once set, any user discovery operation will go through the alternative
+// user discovery service.
+// To undo this operation, use UnsetAlternativeUserDiscovery.
+func (m *Manager) SetAlternativeUserDiscovery(altCert, altAddress, contactFile []byte) error {
+	params := connect.GetDefaultHostParams()
+	params.AuthEnabled = false
+
+	udIdBytes, dhPubKey, err := contact.ReadContactFromFile(contactFile)
+	if err != nil {
+		return err
+	}
+
+	udID, err := id.Unmarshal(udIdBytes)
+	if err != nil {
+		return err
+	}
+
+	// Add a new host and return it if it does not already exist
+	host, err := m.comms.AddHost(udID, string(altAddress),
+		altCert, params)
+	if err != nil {
+		return errors.WithMessage(err, "User Discovery host object could "+
+			"not be constructed.")
+	}
+
+	m.alternativeUd = &alternateUd{
+		host:     host,
+		dhPubKey: dhPubKey,
+	}
+
+	return nil
+}
+
+// UnsetAlternativeUserDiscovery clears out the information from
+// the Manager object.
+func (m *Manager) UnsetAlternativeUserDiscovery() error {
+	if m.alternativeUd == nil {
+		return errors.New("Alternative User Discovery is already unset.")
+	}
+
+	m.alternativeUd = nil
+	return nil
+}
+
 // BackUpMissingFacts adds a registered fact to the Store object. It can take in both an
 // email and a phone number. One or the other may be nil, however both is considered
 // an error. It checks for the proper fact type for the associated fact.
@@ -128,51 +172,6 @@
 // registeredFacts map.
 func (m *Manager) GetStringifiedFacts() []string {
 	return m.storage.GetUd().GetStringifiedFacts()
-=======
-// SetAlternativeUserDiscovery sets the alternativeUd object within manager.
-// Once set, any user discovery operation will go through the alternative
-// user discovery service.
-// To undo this operation, use UnsetAlternativeUserDiscovery.
-func (m *Manager) SetAlternativeUserDiscovery(altCert, altAddress, contactFile []byte) error {
-	params := connect.GetDefaultHostParams()
-	params.AuthEnabled = false
-
-	udIdBytes, dhPubKey, err := contact.ReadContactFromFile(contactFile)
-	if err != nil {
-		return err
-	}
-
-	udID, err := id.Unmarshal(udIdBytes)
-	if err != nil {
-		return err
-	}
-
-	// Add a new host and return it if it does not already exist
-	host, err := m.comms.AddHost(udID, string(altAddress),
-		altCert, params)
-	if err != nil {
-		return errors.WithMessage(err, "User Discovery host object could "+
-			"not be constructed.")
-	}
-
-	m.alternativeUd = &alternateUd{
-		host:     host,
-		dhPubKey: dhPubKey,
-	}
-
-	return nil
-}
-
-// UnsetAlternativeUserDiscovery clears out the information from
-// the Manager object.
-func (m *Manager) UnsetAlternativeUserDiscovery() error {
-	if m.alternativeUd == nil {
-		return errors.New("Alternative User Discovery is already unset.")
-	}
-
-	m.alternativeUd = nil
-	return nil
->>>>>>> 0d451a6a
 }
 
 // getHost returns the current UD host for the UD ID found in the NDF. If the
