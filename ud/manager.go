--- conflicted
+++ resolved
@@ -1,6 +1,9 @@
 package ud
 
 import (
+	"math"
+	"time"
+
 	"github.com/pkg/errors"
 	jww "github.com/spf13/jwalterweatherman"
 	"gitlab.com/elixxir/client/api"
@@ -16,8 +19,6 @@
 	"gitlab.com/xx_network/comms/connect"
 	"gitlab.com/xx_network/crypto/signature/rsa"
 	"gitlab.com/xx_network/primitives/id"
-	"math"
-	"time"
 )
 
 type SingleInterface interface {
@@ -106,7 +107,6 @@
 	return m, nil
 }
 
-<<<<<<< HEAD
 // BackUpMissingFacts adds a registered fact to the Store object. It can take in both an
 // email and a phone number. One or the other may be nil, however both is considered
 // an error. It checks for the proper fact type for the associated fact.
@@ -128,7 +128,8 @@
 // registeredFacts map.
 func (m *Manager) GetStringifiedFacts() []string {
 	return m.storage.GetUd().GetStringifiedFacts()
-=======
+}
+
 // SetAlternativeUserDiscovery sets the alternativeUd object within manager.
 // Once set, any user discovery operation will go through the alternative
 // user discovery service.
@@ -172,7 +173,6 @@
 
 	m.alternativeUd = nil
 	return nil
->>>>>>> f4e17c72
 }
 
 // getHost returns the current UD host for the UD ID found in the NDF. If the
