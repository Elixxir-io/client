--- conflicted
+++ resolved
@@ -45,18 +45,16 @@
 	// This information is specified in Manager's constructors (NewOrLoad and NewManagerFromBackup).
 	ud *userDiscovery
 
-<<<<<<< HEAD
 	// These objects handle username validation.
 	// The validation signature is saved into usernameValidationSignature
 	// on the first query and lazily loaded. The usernameValidationMux
 	// handles asynchronous queries to get Manager.GetUsernameValidationSignature
 	usernameValidationMux       sync.Mutex
 	usernameValidationSignature []byte
-=======
+
 	// nameService adheres to the channels.NameService interface. This is
 	// implemented using the clientIDTracker.
 	nameService *clientIDTracker
->>>>>>> 434ea486
 }
 
 // NewOrLoad loads an existing Manager from storage or creates a
