--- conflicted
+++ resolved
@@ -6,16 +6,8 @@
 	"gitlab.com/xx_network/crypto/signature/rsa"
 )
 
-<<<<<<< HEAD
-type Manager struct{
-	comms *client.Comms
-	host *connect.Host
-}
-
-=======
 type Manager struct {
 	comms   *client.Comms
 	host    *connect.Host
 	privKey *rsa.PrivateKey
 }
->>>>>>> 88c0bf14
