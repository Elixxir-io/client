--- conflicted
+++ resolved
@@ -44,16 +44,13 @@
 	// object. This will be used to send to the UD service on the above
 	// gRPC send functions.
 	GetHost(hostId *id.ID) (*connect.Host, bool)
-<<<<<<< HEAD
 	// SendUsernameValidation is a client to User Discovery send function. This will send a
 	// mixmessages.UsernameValidationRequest to UD, which UD will validate and send back a
 	// mixmessages.UsernameValidation.
 	SendUsernameValidation(host *connect.Host,
 		message *pb.UsernameValidationRequest) (*pb.UsernameValidation, error)
-=======
 
 	channelLeaseComms
->>>>>>> 434ea486
 }
 
 // removeFactComms is a sub-interface of the Comms interface for the
@@ -86,14 +83,13 @@
 	SendRegisterFact(host *connect.Host, message *pb.FactRegisterRequest) (*pb.FactRegisterResponse, error)
 }
 
-<<<<<<< HEAD
 // userValidationComms is a sub-interface of the Comms interface for
 // username validation.
 type userValidationComms interface {
 	SendUsernameValidation(host *connect.Host,
 		message *pb.UsernameValidationRequest) (*pb.UsernameValidation, error)
-=======
+}
+
 type channelLeaseComms interface {
 	SendChannelLeaseRequest(host *connect.Host, message *pb.ChannelLeaseRequest) (*pb.ChannelLeaseResponse, error)
->>>>>>> 434ea486
 }