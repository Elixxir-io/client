package ud

import (
	"gitlab.com/elixxir/client/storage"
	pb "gitlab.com/elixxir/comms/mixmessages"
	"gitlab.com/elixxir/primitives/fact"
	"gitlab.com/xx_network/comms/connect"
	"gitlab.com/xx_network/comms/messages"
	"gitlab.com/xx_network/crypto/csprng"
	"gitlab.com/xx_network/crypto/signature/rsa"
	"gitlab.com/xx_network/primitives/id"
	"testing"
)

type testRFC struct{}

func (rFC *testRFC) SendDeleteMessage(host *connect.Host, message *pb.FactRemovalRequest) (*messages.Ack, error) {
	return &messages.Ack{}, nil
}

func TestRemoveFact(t *testing.T) {
	h, err := connect.NewHost(&id.DummyUser, "address", nil, connect.GetDefaultHostParams())
	if err != nil {
		t.Fatal(err)
	}

	rng := csprng.NewSystemRNG()
	cpk, err := rsa.GenerateKey(rng, 2048)
	if err != nil {
		t.Fatal(err)
	}

	isReg := uint32(1)

	m := Manager{
		comms:   nil,
		host:    h,
		privKey: cpk,
		registered: &isReg,
<<<<<<< HEAD
		storage:    storage.InitTestingSession(t),
=======
		myID: &id.ID{},
>>>>>>> 69c44df9
	}

	f := fact.Fact{
		Fact: "testing",
		T:    2,
	}

	trfc := testRFC{}

	err = m.removeFact(f, &trfc)
	if err != nil {
		t.Fatal(err)
	}
}<|MERGE_RESOLUTION|>--- conflicted
+++ resolved
@@ -1,7 +1,6 @@
 package ud
 
 import (
-	"gitlab.com/elixxir/client/storage"
 	pb "gitlab.com/elixxir/comms/mixmessages"
 	"gitlab.com/elixxir/primitives/fact"
 	"gitlab.com/xx_network/comms/connect"
@@ -37,11 +36,7 @@
 		host:    h,
 		privKey: cpk,
 		registered: &isReg,
-<<<<<<< HEAD
-		storage:    storage.InitTestingSession(t),
-=======
 		myID: &id.ID{},
->>>>>>> 69c44df9
 	}
 
 	f := fact.Fact{
