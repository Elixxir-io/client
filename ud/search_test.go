package ud

import (
	"gitlab.com/elixxir/client/cmix"
	"gitlab.com/elixxir/client/single"
	"gitlab.com/elixxir/crypto/contact"
	"gitlab.com/elixxir/primitives/fact"
	"gitlab.com/xx_network/crypto/csprng"
	"gitlab.com/xx_network/primitives/id"
	"testing"
	"time"
)

// Happy path.
func TestManager_Search(t *testing.T) {
	// Set up mock UD values
	grp := getGroup()
	prng := NewPrng(42)
	privKeyBytes, err := csprng.GenerateInGroup(
		grp.GetP().Bytes(), grp.GetP().ByteLen(), prng)
	if err != nil {
		t.Fatalf("Failed to generate a mock private key: %v", err)
	}
	udMockPrivKey := grp.NewIntFromBytes(privKeyBytes)

	// Set up mock manager
	m, tnm := newTestManager(t)
	// Generate callback function
	callbackChan := make(mockChannel)
	callback := func(c []contact.Contact, err error) {
		callbackChan <- mockResponse{
			c:   c,
			err: err}
	}

	// Generate fact list
	var factList fact.FactList
	udbId, err := id.Unmarshal(tnm.instance.GetFullNdf().Get().UDB.ID)
	if err != nil {
		t.Fatalf("Failed to unmarshal ID in mock ndf: %v", err)
	}
	factList = append(factList, fact.Fact{
		Fact: udbId.String(),
		T:    fact.Username,
	})

	grp = getGroup()

	var contacts []*Contact
	udContact, err := m.GetContact()
	if err != nil {
		t.Fatalf("Failed to get ud contact: %v", err)
	}
	contacts = append(contacts, &Contact{
		UserID: udContact.ID.Bytes(),
		PubKey: udContact.DhPubKey.Bytes(),
	})

	// Generate a mock UD service to respond to the search request

	receiver := newMockReceiver(callbackChan, contacts, t)

	mockListener := single.Listen(SearchTag, udbId, udMockPrivKey,
		tnm, grp, receiver)
	defer mockListener.Stop()

	timeout := 100 * time.Millisecond
	p := single.RequestParams{
		Timeout:             timeout,
		MaxResponseMessages: 1,
		CmixParams:          cmix.GetDefaultCMIXParams(),
	}

<<<<<<< HEAD
	_, _, err = Search(m.getCmix(), m.getEventReporter(), prng, m.user.GetE2E().GetGroup(),
=======
	_, _, err = Search(m.messenger,
>>>>>>> 3bc0c3fa
		udContact, callback, factList, p)
	if err != nil {
		t.Fatalf("Search() returned an error: %+v", err)
	}

	// Verify the callback is called
	select {
	case cb := <-callbackChan:
		if cb.err != nil {
			t.Fatalf("Callback returned an error: %+v", cb.err)
		}

		expectedContacts := []contact.Contact{udContact}
		if !contact.Equal(expectedContacts[0], cb.c[0]) {
			t.Errorf("Failed to get expected Contacts."+
				"\n\texpected: %+v\n\treceived: %+v", expectedContacts, cb.c)
		}
	case <-time.After(timeout):
		t.Error("Callback not called.")
	}
}

// todo; note this was commented out in release
// // Error path: the callback returns an error.
// func TestManager_Search_CallbackError(t *testing.T) {
// 	isReg := uint32(1)
// 	// Set up manager
// 	m := &Manager{
// 		rng:        fastRNG.NewStreamGenerator(12, 3, csprng.NewSystemRNG),
// 		grp:        cyclic.NewGroup(large.NewInt(107), large.NewInt(2)),
// 		storage:    storage.InitTestingSession(t),
// 		udContact:  contact.Contact{ID: &id.UDB},
// 		net:        newTestNetworkManager(t),
// 		registered: &isReg,
// 	}
//
// 	// Generate callback function
// 	callbackChan := make(chan struct {
// 		c   []contact.Contact
// 		err error
// 	})
// 	callback := func(c []contact.Contact, err error) {
// 		callbackChan <- struct {
// 			c   []contact.Contact
// 			err error
// 		}{c: c, err: err}
// 	}
//
// 	// Generate fact list
// 	factList := fact.FactList{
// 		{Fact: "fact1", T: fact.Username},
// 		{Fact: "fact2", T: fact.Email},
// 		{Fact: "fact3", T: fact.Phone},
// 	}
//
// 	// Trigger lookup response chan
// 	// go func() {
// 	// 	time.Sleep(1 * time.Millisecond)
// 	// 	m.inProgressSearch[0] <- &SearchResponse{
// 	// 		Contacts: nil,
// 	// 		Error:    "Error",
// 	// 	}
// 	// }()
//
// 	// Run the search
// 	err := m.Search(factList, callback, 10*time.Millisecond)
// 	if err != nil {
// 		t.Errorf("Search() returned an error: %+v", err)
// 	}
//
// 	// Verify the callback is called
// 	select {
// 	case cb := <-callbackChan:
// 		if cb.err == nil {
// 			t.Error("Callback did not return an expected error.")
// 		}
//
// 		if cb.c != nil {
// 			t.Errorf("Failed to get expected Contacts."+
// 				"\n\texpected: %v\n\treceived: %v", nil, cb.c)
// 		}
// 	case <-time.After(100 * time.Millisecond):
// 		t.Error("Callback not called.")
// 	}
//
// 	// if _, exists := m.inProgressSearch[m.commID-1]; exists {
// 	// 	t.Error("Failed to delete SearchResponse from inProgressSearch.")
// 	// }
// }
//
// todo; note this was commented out in release
// // Error path: the round event chan times out.
// func TestManager_Search_EventChanTimeout(t *testing.T) {
// 	isReg := uint32(1)
// 	// Set up manager
// 	m := &State{
// 		rng:        fastRNG.NewStreamGenerator(12, 3, csprng.NewSystemRNG),
// 		grp:        cyclic.NewGroup(large.NewInt(107), large.NewInt(2)),
// 		storage:    storage.InitTestingSession(t),
// 		udContact:  contact.Contact{ID: &id.UDB},
// 		net:        newTestNetworkManager(t),
// 		registered: &isReg,
// 	}
//
// 	// Generate callback function
// 	callbackChan := make(chan struct {
// 		c   []contact.Contact
// 		err error
// 	})
// 	callback := func(c []contact.Contact, err error) {
// 		callbackChan <- struct {
// 			c   []contact.Contact
// 			err error
// 		}{c: c, err: err}
// 	}
//
// 	// Generate fact list
// 	factList := fact.FactList{
// 		{Fact: "fact1", T: fact.Username},
// 		{Fact: "fact2", T: fact.Email},
// 		{Fact: "fact3", T: fact.Phone},
// 	}
//
// 	// Run the search
// 	err := m.Search(factList, callback, 10*time.Millisecond)
// 	if err != nil {
// 		t.Errorf("Search() returned an error: %+v", err)
// 	}
//
// 	// Verify the callback is called
// 	select {
// 	case cb := <-callbackChan:
// 		if cb.err == nil {
// 			t.Error("Callback did not return an expected error.")
// 		}
//
// 		if cb.c != nil {
// 			t.Errorf("Failed to get expected Contacts."+
// 				"\n\texpected: %v\n\treceived: %v", nil, cb.c)
// 		}
// 	case <-time.After(100 * time.Millisecond):
// 		t.Error("Callback not called.")
// 	}
//
// 	// if _, exists := m.inProgressSearch[m.commID-1]; exists {
// 	// 	t.Error("Failed to delete SearchResponse from inProgressSearch.")
// 	// }
// }<|MERGE_RESOLUTION|>--- conflicted
+++ resolved
@@ -71,11 +71,7 @@
 		CmixParams:          cmix.GetDefaultCMIXParams(),
 	}
 
-<<<<<<< HEAD
-	_, _, err = Search(m.getCmix(), m.getEventReporter(), prng, m.user.GetE2E().GetGroup(),
-=======
-	_, _, err = Search(m.messenger,
->>>>>>> 3bc0c3fa
+	_, _, err = Search(m.user,
 		udContact, callback, factList, p)
 	if err != nil {
 		t.Fatalf("Search() returned an error: %+v", err)
