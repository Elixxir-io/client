--- conflicted
+++ resolved
@@ -5,30 +5,17 @@
 	"github.com/golang/protobuf/proto"
 	"github.com/golang/protobuf/ptypes/any"
 	"gitlab.com/elixxir/client/interfaces/contact"
-<<<<<<< HEAD
-=======
 	"gitlab.com/elixxir/comms/mixmessages"
 	"gitlab.com/elixxir/crypto/hash"
->>>>>>> 88c0bf14
 	"gitlab.com/xx_network/comms/connect"
 	"gitlab.com/xx_network/comms/messages"
+	"gitlab.com/xx_network/crypto/signature/rsa"
 )
 
 type removeFactComms interface {
 	SendDeleteMessage(host *connect.Host, message *messages.AuthenticatedMessage) (*messages.Ack, error)
 }
 
-<<<<<<< HEAD
-func (m *Manager)RemoveFact(fact contact.Fact)error{
-	return nil//m.removeFact(fact,m.comms)
-}
-
-func (m *Manager)removeFact(fact contact.Fact, SendDeleteMessage removeFactComms)error {
-	//digest the fact
-	fact.Stringify()
-	//sign the fact
-	//rsa.Sign()
-=======
 func (m *Manager) RemoveFact(fact contact.Fact) error {
 	return m.removeFact(fact, m.comms)
 }
@@ -40,7 +27,6 @@
 		Fact:     fact.Fact,
 		FactType: uint32(fact.T),
 	}
->>>>>>> 88c0bf14
 
 	// Sign the fact
 	signedFact, err := rsa.Sign(rand.Reader, m.privKey, hash.CMixHash, mmFact.Digest(), rsa.NewDefaultOptions())
